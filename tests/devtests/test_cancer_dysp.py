--- conflicted
+++ resolved
@@ -9,31 +9,7 @@
 import hpvsim as hpv
 import hpvsim.utils as hpu
 import matplotlib.pyplot as plt
-<<<<<<< HEAD
-from scipy.stats import lognorm, nbinom
-=======
-from scipy.stats import lognorm, weibull_min
-
-
-# # Create sim to get baseline prognoses parameters
-# sim = hpv.Sim(genotypes=[16,18,'hrhpv'])
-# # sim = hpv.Sim(genotypes=[16,18,31,33,35,51,52,56,58])
-# sim.initialize()
-#
-# # Get parameters
-# ng = sim['n_genotypes']
-# genotype_pars = sim['genotype_pars']
-# genotype_map = sim['genotype_map']
-# cancer_thresh = 0.99
-#
-#
-# # Shorten duration names
-# dur_precin = [genotype_pars[genotype_map[g]]['dur_precin'] for g in range(ng)]
-# dur_dysp = [genotype_pars[genotype_map[g]]['dur_dysp'] for g in range(ng)]
-# dysp_rate = [genotype_pars[genotype_map[g]]['dysp_rate'] for g in range(ng)]
-# prog_rate = [genotype_pars[genotype_map[g]]['prog_rate'] for g in range(ng)]
-# prog_rate_sd = [genotype_pars[genotype_map[g]]['prog_rate_sd'] for g in range(ng)]
->>>>>>> 7b8a12c1
+from scipy.stats import lognorm, weibull_min, nbinom
 
 
 def lognorm_params(par1, par2):
@@ -53,7 +29,6 @@
     nbn_n = par2
     nbn_p = par2/(par1/step + par2)
     return nbn_n, nbn_p, step
-
 
 def logf1(x, k):
     '''
@@ -195,7 +170,6 @@
     # Durations and severity of dysplasia
     cps = []
     for gi, gtype in enumerate(genotypes):
-<<<<<<< HEAD
 
         # Get distribution of transforming infection
         if dur_trans[gi]['dist'] == 'lognormal':
@@ -209,20 +183,14 @@
             x = np.arange(1,25)
             dur_dysp = rv.pmf(x/step)
             ax['B'].plot(x, dur_dysp, color=colors[gi], lw=2, label=gtype.upper())
-            # ax['B'].vlines(x, 0, dur_dysp, colors=colors[gi], linestyles='-', lw=2, label=gtype.upper())
+        elif dur_trans[gi]['dist'] == 'weibull':
+            rv = weibull_min(c=1.5, scale=7)
+            ax['B'].plot(thisx, rv.pdf(thisx), color=colors[gi], lw=2, label=gtype.upper())
 
         # Get dysplasia over time
         dysp = logf1(thisx, prog_rate[gi])
         ax['D'].plot(thisx, dysp, color=colors[gi], lw=3, label=gtype.upper()) # Plot mean
         for smpl in range(n_samples): # Plot sampled trajectories
-=======
-        sigma, scale = lognorm_params(dur_trans[gi]['par1'], dur_trans[gi]['par2'])
-        rv = weibull_min(c=1.5, scale=7)
-        # rv = lognorm(sigma, 0, scale)
-        ax['B'].plot(thisx, rv.pdf(thisx), color=colors[gi], lw=2, label=gtype.upper())
-        ax['D'].plot(thisx, logf1(thisx, prog_rate[gi]), color=colors[gi], lw=3, label=gtype.upper())
-        for smpl in range(n_samples):
->>>>>>> 7b8a12c1
             pr = hpu.sample(dist='normal', par1=prog_rate[gi], par2=prog_rate_sd[gi])
             ax['D'].plot(thisx, logf1(thisx, pr), color=colors[gi], lw=1, alpha=0.5, label=gtype.upper())
 
@@ -258,7 +226,6 @@
 
     for g, gtype in enumerate(genotypes):
         # Next, determine the outcomes for women who do develop dysplasia
-<<<<<<< HEAD
         if dur_trans[g]['dist'] == 'lognormal':
             sigma, scale = lognorm_params(dur_trans[g]['par1'], dur_trans[g]['par2'])  # Calculate parameters in the format expected by scipy
             rv = lognorm(sigma, 0, scale)  # Create scipy rv object
@@ -268,12 +235,9 @@
             rv = nbinom(nbn_n, nbn_p)
             x = np.arange(1,25)
             samps = rv.rvs(size=1000)*step
-=======
-        sigma, scale = lognorm_params(dur_trans[g]['par1'], dur_trans[g]['par2'])  # Calculate parameters in the format expected by scipy
-        rv = lognorm(sigma, 0, scale)  # Create scipy rv object
-        rv = weibull_min(c=1.5, scale=7)
-        samps = rv.rvs(size=1000)
->>>>>>> 7b8a12c1
+        elif dur_trans[g]['dist'] == 'weibull':
+            rv = weibull_min(c=1.5, scale=7)
+            samps = rv.rvs(size=1000)
 
         # To start find women who advance to cancer
         cps_here = []
