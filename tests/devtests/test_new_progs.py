"""
Testing a new algorithm for computing progression probabilities
"""

# Imports
import numpy as np
import sciris as sc
import pandas as pd
import hpvsim as hpv
import hpvsim.utils as hpu
import matplotlib.pyplot as plt
from scipy.stats import lognorm


# Create sim to get baseline prognoses parameters
hpv16 = hpv.genotype('HPV16')
hpv18 = hpv.genotype('HPV18')
hpv6 = hpv.genotype('HPV6')
hpv31 = hpv.genotype('HPV31')
sim = hpv.Sim(genotypes=[hpv16,hpv18,hpv6,hpv31])
sim.initialize()

# Get parameters
ng = sim['n_genotypes']
progs = sim['prognoses']
genotype_pars = sim['genotype_pars']
genotype_map = sim['genotype_map']
durpars = [genotype_pars[genotype_map[g]]['dur'] for g in genotype_map]
cancer_thresh = 0.95

# Prognoses from Harvard model
prognoses = dict(
        duration_cutoffs  = np.array([0,       1,          2,          3,          4,          5,          10]),       # Duration cutoffs (lower limits)
        seroconvert_probs = np.array([0.25,    0.5,        0.95,       1.0,        1.0,        1.0,        1.0]),      # Probability of seroconverting given duration of infection
        cin1_probs        = np.array([0.015,   0.3655,     0.86800,    1.0,        1.0,        1.0,        1.0]),      # Conditional probability of developing CIN1 given HPV infection
        cin2_probs        = np.array([0.020,   0.0287,     0.0305,     0.06427,    0.1659,     0.3011,     0.4483]),   # Conditional probability of developing CIN2 given CIN1, derived from Harvard model calibration
        cin3_probs        = np.array([0.007,   0.0097,     0.0102,     0.0219,     0.0586,     0.112,      0.1779]),   # Conditional probability of developing CIN3 given CIN2, derived from Harvard model calibration
        cancer_probs      = np.array([0.002,   0.003,      0.0564,     0.1569,     0.2908,     0.3111,     0.5586]),   # Conditional probability of developing cancer given CIN3, derived from Harvard model calibration
        )

#%% Helper functions
def lognorm_params(mode, stddev):
    """
    Given the mode and std. dev. of the log-normal distribution, this function
    returns the shape and scale parameters for scipy's parameterization of the
    distribution.
    """
    p = np.poly1d([1, -1, 0, 0, -(stddev/mode)**2])
    r = p.roots
    sol = r[(r.imag == 0) & (r.real > 0)].real
    shape = np.sqrt(np.log(sol))
    scale = mode * sol
    return shape, scale

<<<<<<< HEAD
def logf1(x, k):
=======

# Map durations pre-dysplasia to the probability of dysplasia beginning
def mean_peak_fn(x, k):
>>>>>>> 67e5c072
    '''
    The concave part of a logistic function, with point of inflexion at 0,0
    and upper asymptote at 1. Accepts 1 parameter which determines the growth rate.
    '''
    return (2 / (1 + np.exp(-k * x))) - 1

<<<<<<< HEAD

def logf2(x, x_infl, k):
    '''
    Logistic function, constrained to pass through 0,0 and with upper asymptote
    at 1. Accepts 2 parameters: growth rate and point of inlfexion.
    '''
    l_asymp = -1/(1+np.exp(k*x_infl))
    return l_asymp + 1/( 1 + np.exp(-k*(x-x_infl)))


=======
>>>>>>> 67e5c072
# Figure settings
font_size = 26
font_family = 'Libertinus Sans'
plt.rcParams['font.size'] = font_size
plt.rcParams['font.family'] = font_family
colors = sc.gridcolors(ng)
x = np.linspace(0.01, 7, 700)

#%% Preliminary calculations (all to be moved within an analyzer? or sim method?)

###### Share of women who develop of detectable dysplasia by genotype
shares = []
gtypes = []
for g in range(ng):
    sigma, scale = lognorm_params(durpars[g]['none']['par1'], durpars[g]['none']['par2'])
    rv = lognorm(sigma, 0, scale)
    aa = np.diff(rv.cdf(x))
    bb = logf1(x, genotype_pars[genotype_map[g]]['dysp_rate'])[1:]
    shares.append(np.dot(aa, bb))
    gtypes.append(genotype_map[g].upper())


###### Distribution of eventual outcomes for women by genotype
noneshares, cin1shares, cin2shares, cin3shares, cancershares = [], [], [], [], []
longx = np.linspace(0.01, 20, 1000)
for g in range(ng):
    sigma, scale = lognorm_params(durpars[g]['dys']['par1'], durpars[g]['dys']['par2'])
    rv = lognorm(sigma, 0, scale)
<<<<<<< HEAD
    dd = logf2(longx, genotype_pars[genotype_map[g]]['prog_time'], genotype_pars[genotype_map[g]]['prog_rate'])
=======
    dd = mean_peak_fn(longx, genotype_pars[genotype_map[g]]['prog_rate'])
>>>>>>> 67e5c072

    indcin1 = sc.findinds(dd<.33)[-1]
    if (dd>.33).any():
        indcin2 = sc.findinds((dd>.33)&(dd<.67))[-1]
    else:
        indcin2 = indcin1
    if (dd>.67).any():
        indcin3 = sc.findinds((dd>.67)&(dd<cancer_thresh))[-1]
    else:
        indcin3 = indcin2
    if (dd>cancer_thresh).any():
        indcancer = sc.findinds(dd>cancer_thresh)[-1]
    else:
        indcancer = indcin3

    noneshares.append(1 - shares[g])
    cin1shares.append(((rv.cdf(longx[indcin1]) - rv.cdf(longx[0])) * shares[g])[0])
    cin2shares.append(((rv.cdf(longx[indcin2]) - rv.cdf(longx[indcin1])) * shares[g])[0])
    cin3shares.append(((rv.cdf(longx[indcin3]) - rv.cdf(longx[indcin2])) * shares[g])[0])
    cancershares.append(((rv.cdf(longx[indcancer]) - rv.cdf(longx[indcin3])) * shares[g])[0])

######## Outcomes by duration of infection and genotype
n_samples = 10e3

# create dataframes
data = {}
years = np.arange(1, 11)
cin1_shares, cin2_shares, cin3_shares, cancer_shares = [], [], [], []
all_years = []
all_genotypes = []
for g in range(ng):
    sigma, scale = lognorm_params(durpars[g]['dys']['par1'], durpars[g]['dys']['par2'])
    r = lognorm(sigma, 0, scale)

    for year in years:
<<<<<<< HEAD
        mean_peaks = logf2(year, genotype_pars[genotype_map[g]]['prog_time'], genotype_pars[genotype_map[g]]['prog_rate'])
        peaks = np.minimum(1, hpu.sample(dist='lognormal', par1=mean_peaks, par2=0.1, size=n_samples))
        cin1_shares.append(sum(peaks<0.33)/n_samples)
        cin2_shares.append(sum((peaks>0.33)&(peaks<0.67))/n_samples)
        cin3_shares.append(sum((peaks>0.67)&(peaks<cancer_thresh))/n_samples)
        cancer_shares.append(sum(peaks>cancer_thresh)/n_samples)
=======
        mean_peaks = mean_peak_fn(year, genotype_pars[genotype_map[g]]['prog_rate'])
        peaks = np.minimum(1, hpu.sample(dist='lognormal', par1=mean_peaks, par2=(1 - mean_peaks), size=n_samples))
        cin1_shares.append(sum(peaks < 0.33) / n_samples)
        cin2_shares.append(sum((peaks > 0.33) & (peaks < 0.67)) / n_samples)
        cin3_shares.append(sum((peaks > 0.67) & (peaks < cancer_thresh)) / n_samples)
        cancer_shares.append(sum(peaks > cancer_thresh) / n_samples)
>>>>>>> 67e5c072
        all_years.append(year)
        all_genotypes.append(genotype_map[g].upper())
data = {'Year': all_years, 'Genotype': all_genotypes, 'CIN1': cin1_shares, 'CIN2': cin2_shares, 'CIN3': cin3_shares,
        'Cancer': cancer_shares}
sharesdf = pd.DataFrame(data)


################################################################################
# BEGIN FIGURE 1
################################################################################
def make_fig1():
    fig, ax = plt.subplots(2, 3, figsize=(24, 12))

    ################################################################################
    # Pre-dysplasia dynamics
    ################################################################################

    ###### Distributions
    for g in range(ng):
        sigma, scale = lognorm_params(durpars[g]['none']['par1'], durpars[g]['none']['par2'])
        rv = lognorm(sigma, 0, scale)
        ax[0,0].plot(x, rv.pdf(x), color=colors[g], lw=2, label=genotype_map[g].upper())
    ax[0,0].legend()
    ax[0,0].set_xlabel("Pre-dysplasia/clearance duration")
    ax[0,0].set_ylabel("")
    ax[0,0].grid()
    ax[0,0].set_title("Distribution of infection durations\nprior to detectable dysplasia or control")


    ###### Relationship between durations and probability of detectable dysplasia
    xx = prognoses['duration_cutoffs']
    yy = prognoses['cin1_probs']
    for g in range(ng):
        ax[0,1].plot(x, logf1(x, genotype_pars[genotype_map[g]]['dysp_rate']), color=colors[g], lw=2)
    ax[0,1].plot(xx[:-1], yy[:-1], 'ko', label="Values from\nHarvard model")
    ax[0,1].set_xlabel("Pre-dysplasia/clearance duration")
    ax[0,1].set_ylabel("")
    ax[0,1].grid()
    ax[0,1].legend(fontsize=15, frameon=False)
    ax[0,1].set_title("Probability of developing\ndetectable dysplasia by duration")


    ###### Distributions post-dysplasia
    thisx = np.linspace(0.01, 10, 100)
    for g in range(ng):
        sigma, scale = lognorm_params(durpars[g]['dys']['par1'], durpars[g]['dys']['par2'])
        rv = lognorm(sigma, 0, scale)
        ax[0,2].plot(thisx, rv.pdf(thisx), color=colors[g], lw=2, label=genotype_map[g].upper())
    ax[0,2].set_xlabel("Post-dysplasia duration")
    ax[0,2].set_ylabel("")
    ax[0,2].grid()
    ax[0,2].set_title("Distribution of dysplasia durations\nprior to cancer/control")


    ################################################################################
    # Post-dysplasia dynamics
    ################################################################################

    ###### Relationship between durations peak clinical severity
    cmap = plt.cm.Oranges([0.25,0.5,0.75,1])
    n_samples = 10
    for g in range(ng):
<<<<<<< HEAD
        ax[1,0].plot(thisx, logf2(thisx, genotype_pars[genotype_map[g]]['prog_time'], genotype_pars[genotype_map[g]]['prog_rate']), color=colors[g], lw=2, label=genotype_map[g].upper())
=======
        ax[1,0].plot(thisx, mean_peak_fn(thisx, genotype_pars[genotype_map[g]]['prog_rate']), color=colors[g], lw=2, label=genotype_map[g].upper())
>>>>>>> 67e5c072

        if g<2:
            # Plot variation
            for year in range(1,11):
<<<<<<< HEAD
                mean_peaks = logf2(year, genotype_pars[genotype_map[g]]['prog_time'], genotype_pars[genotype_map[g]]['prog_rate'])
                peaks = np.minimum(1, hpu.sample(dist='lognormal', par1=mean_peaks, par2=0.1, size=n_samples))
=======
                mean_peaks = mean_peak_fn(year, genotype_pars[genotype_map[g]]['prog_rate'])
                peaks = np.minimum(1, hpu.sample(dist='lognormal', par1=mean_peaks, par2=(1 - mean_peaks), size=n_samples))
>>>>>>> 67e5c072
                ax[1,0].plot([year]*n_samples, peaks, color=colors[g], lw=0, marker='o', alpha=0.5)

    ax[1,0].set_xlabel("Post-dysplasia duration")
    ax[1,0].set_ylabel("")
    ax[1,0].grid(axis='x')
    ax[1,0].set_title("Mean peak clinical severity")
    ax[1,0].get_yaxis().set_ticks([])
    ax[1,0].axhline(y=0.33, ls=':', c='k')
    ax[1,0].axhline(y=0.67, ls=':', c='k')
    ax[1,0].axhline(y=cancer_thresh, ls=':', c='k')
    ax[1,0].axhspan(0, 0.33, color=cmap[0],alpha=.4)
    ax[1,0].axhspan(0.33, 0.67, color=cmap[1],alpha=.4)
    ax[1,0].axhspan(0.67, cancer_thresh, color=cmap[2],alpha=.4)
    ax[1,0].axhspan(cancer_thresh, 1, color=cmap[3],alpha=.4)
    ax[1,0].text(-0.3, 0.12, 'CIN1', fontsize=15, rotation=90)
    ax[1,0].text(-0.3, 0.45, 'CIN2', fontsize=15, rotation=90)
    ax[1,0].text(-0.3, 0.75, 'CIN3', fontsize=15, rotation=90)


    ###### Share of women who develop each CIN grade
    loc_array = np.array([-5,-4,-3,-2,-1,1,2,3,4,5])
    w = 0.08
    for y in years:
        la = loc_array[y - 1] * w + np.sign(loc_array[y - 1])*(-1)*w/2
        bottom = np.zeros(4)
        for gn, grade in enumerate(['CIN1', 'CIN2', 'CIN3', 'Cancer']):
            ydata = sharesdf[sharesdf['Year']==y][grade]
            ax[1,1].bar(np.arange(1,ng+1)+la, ydata, width=w, color=cmap[gn], bottom=bottom, edgecolor='k', label=grade);
            bottom = bottom + ydata

    # ax[1,1].legend()
    ax[1,1].set_title("Share of women with dysplasia\nby clinical grade and duration")
    ax[1,1].set_xlabel("")
    ax[1,1].set_xticks(np.arange(ng) + 1)
    ax[1,1].set_xticklabels(gtypes)


    ##### Final outcomes for women
    bottom = np.zeros(ng+1)
    all_shares = [noneshares+[sum([j*.25 for j in noneshares])],
                  cin1shares+[sum([j*.25 for j in cin1shares])],
                  cin2shares+[sum([j*.25 for j in cin2shares])],
                  cin3shares+[sum([j*.25 for j in cin3shares])],
                  cancershares+[sum([j*.25 for j in cancershares])],
                  ]
    for gn,grade in enumerate(['None', 'CIN1', 'CIN2', 'CIN3','Cancer']):
        ydata = np.array(all_shares[gn])
        if len(ydata.shape)>1: ydata = ydata[:,0]
        color = cmap[gn-1] if gn>0 else 'gray'
        ax[1,2].bar(np.arange(1,ng+2), ydata, color=color, bottom=bottom, label=grade)
        bottom = bottom + ydata
    ax[1,2].set_xticks(np.arange(ng+1) + 1)
    ax[1,2].set_xticklabels(gtypes+['Average'])
    ax[1,2].set_ylabel("")
    ax[1,2].set_title("Eventual outcomes for women\n")
    ax[1,2].legend(bbox_to_anchor =(0.5, 1.15),loc='upper center',fontsize=15,ncol=5,frameon=False)

    fig.tight_layout()
    plt.savefig("progressions-1.png", dpi=100)


################################################################################
# BEGIN FIGURE 2
################################################################################
def make_fig2():
    fig, ax = plt.subplots(1, 3, figsize=(24, 8))

    # To plot today -- cancers, cancers by age, cancers by type, etc



    fig.tight_layout()
    plt.savefig("progressions-2.png", dpi=100)


#%% Run as a script
if __name__ == '__main__':

    T = sc.tic()

    make_fig1()
    # make_fig2()

    sc.toc(T)
    print('Done.')<|MERGE_RESOLUTION|>--- conflicted
+++ resolved
@@ -52,20 +52,14 @@
     scale = mode * sol
     return shape, scale
 
-<<<<<<< HEAD
+
 def logf1(x, k):
-=======
-
-# Map durations pre-dysplasia to the probability of dysplasia beginning
-def mean_peak_fn(x, k):
->>>>>>> 67e5c072
     '''
     The concave part of a logistic function, with point of inflexion at 0,0
     and upper asymptote at 1. Accepts 1 parameter which determines the growth rate.
     '''
     return (2 / (1 + np.exp(-k * x))) - 1
 
-<<<<<<< HEAD
 
 def logf2(x, x_infl, k):
     '''
@@ -76,8 +70,6 @@
     return l_asymp + 1/( 1 + np.exp(-k*(x-x_infl)))
 
 
-=======
->>>>>>> 67e5c072
 # Figure settings
 font_size = 26
 font_family = 'Libertinus Sans'
@@ -106,11 +98,8 @@
 for g in range(ng):
     sigma, scale = lognorm_params(durpars[g]['dys']['par1'], durpars[g]['dys']['par2'])
     rv = lognorm(sigma, 0, scale)
-<<<<<<< HEAD
     dd = logf2(longx, genotype_pars[genotype_map[g]]['prog_time'], genotype_pars[genotype_map[g]]['prog_rate'])
-=======
-    dd = mean_peak_fn(longx, genotype_pars[genotype_map[g]]['prog_rate'])
->>>>>>> 67e5c072
+
 
     indcin1 = sc.findinds(dd<.33)[-1]
     if (dd>.33).any():
@@ -146,21 +135,13 @@
     r = lognorm(sigma, 0, scale)
 
     for year in years:
-<<<<<<< HEAD
         mean_peaks = logf2(year, genotype_pars[genotype_map[g]]['prog_time'], genotype_pars[genotype_map[g]]['prog_rate'])
         peaks = np.minimum(1, hpu.sample(dist='lognormal', par1=mean_peaks, par2=0.1, size=n_samples))
         cin1_shares.append(sum(peaks<0.33)/n_samples)
         cin2_shares.append(sum((peaks>0.33)&(peaks<0.67))/n_samples)
         cin3_shares.append(sum((peaks>0.67)&(peaks<cancer_thresh))/n_samples)
         cancer_shares.append(sum(peaks>cancer_thresh)/n_samples)
-=======
-        mean_peaks = mean_peak_fn(year, genotype_pars[genotype_map[g]]['prog_rate'])
-        peaks = np.minimum(1, hpu.sample(dist='lognormal', par1=mean_peaks, par2=(1 - mean_peaks), size=n_samples))
-        cin1_shares.append(sum(peaks < 0.33) / n_samples)
-        cin2_shares.append(sum((peaks > 0.33) & (peaks < 0.67)) / n_samples)
-        cin3_shares.append(sum((peaks > 0.67) & (peaks < cancer_thresh)) / n_samples)
-        cancer_shares.append(sum(peaks > cancer_thresh) / n_samples)
->>>>>>> 67e5c072
+
         all_years.append(year)
         all_genotypes.append(genotype_map[g].upper())
 data = {'Year': all_years, 'Genotype': all_genotypes, 'CIN1': cin1_shares, 'CIN2': cin2_shares, 'CIN3': cin3_shares,
@@ -223,22 +204,14 @@
     cmap = plt.cm.Oranges([0.25,0.5,0.75,1])
     n_samples = 10
     for g in range(ng):
-<<<<<<< HEAD
         ax[1,0].plot(thisx, logf2(thisx, genotype_pars[genotype_map[g]]['prog_time'], genotype_pars[genotype_map[g]]['prog_rate']), color=colors[g], lw=2, label=genotype_map[g].upper())
-=======
-        ax[1,0].plot(thisx, mean_peak_fn(thisx, genotype_pars[genotype_map[g]]['prog_rate']), color=colors[g], lw=2, label=genotype_map[g].upper())
->>>>>>> 67e5c072
 
         if g<2:
             # Plot variation
             for year in range(1,11):
-<<<<<<< HEAD
                 mean_peaks = logf2(year, genotype_pars[genotype_map[g]]['prog_time'], genotype_pars[genotype_map[g]]['prog_rate'])
                 peaks = np.minimum(1, hpu.sample(dist='lognormal', par1=mean_peaks, par2=0.1, size=n_samples))
-=======
-                mean_peaks = mean_peak_fn(year, genotype_pars[genotype_map[g]]['prog_rate'])
-                peaks = np.minimum(1, hpu.sample(dist='lognormal', par1=mean_peaks, par2=(1 - mean_peaks), size=n_samples))
->>>>>>> 67e5c072
+
                 ax[1,0].plot([year]*n_samples, peaks, color=colors[g], lw=0, marker='o', alpha=0.5)
 
     ax[1,0].set_xlabel("Post-dysplasia duration")
