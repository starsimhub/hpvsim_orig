"""
Testing a new algorithm for computing progression probabilities
"""

# Imports
import numpy as np
import sciris as sc
import pandas as pd
import hpvsim as hpv
import hpvsim.utils as hpu
import matplotlib.pyplot as plt
from scipy.stats import lognorm


# Create sim to get baseline prognoses parameters
hpv16 = hpv.genotype('HPV16')
hpv18 = hpv.genotype('HPV18')
hpv6 = hpv.genotype('HPV6')
hpv31 = hpv.genotype('HPV31')
sim = hpv.Sim(genotypes=[hpv16,hpv18,hpv6,hpv31])
sim.initialize()

# Get parameters
ng = sim['n_genotypes']
progs = sim['prognoses']
genotype_pars = sim['genotype_pars']
genotype_map = sim['genotype_map']
durpars = [genotype_pars[genotype_map[g]]['dur'] for g in genotype_map]
cancer_thresh = 0.95

# Prognoses from Harvard model
prognoses = dict(
        duration_cutoffs  = np.array([0,       1,          2,          3,          4,          5,          10]),      # Duration cutoffs (lower limits)
        seroconvert_probs = np.array([0.25,    0.5,        0.95,       1.0,        1.0,        1.0,        1.0]),    # Probability of seroconverting given duration of infection
        cin1_probs        = np.array([0.015,   0.3655,     0.86800,    1.0,        1.0,        1.0,        1.0]),   # Conditional probability of developing CIN1 given HPV infection
        cin2_probs        = np.array([0.020,   0.0287,     0.0305,     0.06427,    0.1659,     0.3011,     0.4483]),   # Conditional probability of developing CIN2 given CIN1, derived from Harvard model calibration
        cin3_probs        = np.array([0.007,   0.0097,     0.0102,     0.0219,     0.0586,     0.112,      0.1779]),   # Conditional probability of developing CIN3 given CIN2, derived from Harvard model calibration
        cancer_probs      = np.array([0.002,   0.003,      0.0564,     0.1569,     0.2908,     0.3111,     0.5586]),   # Conditional probability of developing cancer given CIN3, derived from Harvard model calibration
        )

#%% Helper functions
def lognorm_params(mode, stddev):
    """
    Given the mode and std. dev. of the log-normal distribution, this function
    returns the shape and scale parameters for scipy's parameterization of the
    distribution.
    """
    p = np.poly1d([1, -1, 0, 0, -(stddev/mode)**2])
    r = p.roots
    sol = r[(r.imag == 0) & (r.real > 0)].real
    shape = np.sqrt(np.log(sol))
    scale = mode * sol
    return shape, scale

# Map durations pre-dysplasia to the probability of dysplasia beginning
def mean_peak_fn(x, k):
    '''
    Define a function to link the duration of dysplasia prior to control/integration
    to the peak dysplasia prior to control/integration.
    Currently this is modeled as the concave part of a logistic function
    '''
    return (2 / (1 + np.exp(-k * x))) - 1

# Figure settings
font_size = 26
font_family = 'Libertinus Sans'
plt.rcParams['font.size'] = font_size
plt.rcParams['font.family'] = font_family
colors = sc.gridcolors(ng)
x = np.linspace(0.01, 7, 700)

#%% Preliminary calculations (all to be moved within an analyzer? or sim method?)

###### Share of women who develop of detectable dysplasia by genotype
shares = []
gtypes = []
for g in range(ng):
    sigma, scale = lognorm_params(durpars[g]['none']['par1'], durpars[g]['none']['par2'])
    rv = lognorm(sigma, 0, scale)
    aa = np.diff(rv.cdf(x))
    bb = mean_peak_fn(x, genotype_pars[genotype_map[g]]['dysp_rate'])[1:]
    shares.append(np.dot(aa, bb))
    gtypes.append(genotype_map[g].upper())


###### Distribution of eventual outcomes for women by genotype
noneshares, cin1shares, cin2shares, cin3shares, cancershares = [], [], [], [], []
longx = np.linspace(0.01, 20, 1000)
for g in range(ng):
    sigma, scale = lognorm_params(durpars[g]['dys']['par1'], durpars[g]['dys']['par2'])
    rv = lognorm(sigma, 0, scale)
    dd = mean_peak_fn(longx, genotype_pars[genotype_map[g]]['prog_rate'])

    indcin1 = sc.findinds(dd<.33)[-1]
    if (dd>.33).any():
        indcin2 = sc.findinds((dd>.33)&(dd<.67))[-1]
    else:
        indcin2 = indcin1
    if (dd>.67).any():
        indcin3 = sc.findinds((dd>.67)&(dd<cancer_thresh))[-1]
    else:
        indcin3 = indcin2
    if (dd>cancer_thresh).any():
        indcancer = sc.findinds(dd>cancer_thresh)[-1]
    else:
        indcancer = indcin3

    noneshares.append(1 - shares[g])
    cin1shares.append(((rv.cdf(longx[indcin1])-rv.cdf(longx[0]))*shares[g])[0])
    cin2shares.append(((rv.cdf(longx[indcin2])-rv.cdf(longx[indcin1]))*shares[g])[0])
    cin3shares.append(((rv.cdf(longx[indcin3])-rv.cdf(longx[indcin2]))*shares[g])[0])
    cancershares.append(((rv.cdf(longx[indcancer])-rv.cdf(longx[indcin3]))*shares[g])[0])

######## Outcomes by duration of infection and genotype
n_samples = 10e3

# create dataframes
data = {}
years = np.arange(1,11)
cin1_shares, cin2_shares, cin3_shares, cancer_shares = [], [], [], []
all_years = []
all_genotypes = []
for g in range(ng):
    sigma, scale = lognorm_params(durpars[g]['dys']['par1'], durpars[g]['dys']['par2'])
    r = lognorm(sigma, 0, scale)

    for year in years:
        mean_peaks = mean_peak_fn(year, genotype_pars[genotype_map[g]]['prog_rate'])
        peaks = np.minimum(1, hpu.sample(dist='lognormal', par1=mean_peaks, par2=(1 - mean_peaks), size=n_samples))
        cin1_shares.append(sum(peaks<0.33)/n_samples)
        cin2_shares.append(sum((peaks>0.33)&(peaks<0.67))/n_samples)
        cin3_shares.append(sum((peaks>0.67)&(peaks<cancer_thresh))/n_samples)
        cancer_shares.append(sum(peaks>cancer_thresh)/n_samples)
        all_years.append(year)
        all_genotypes.append(genotype_map[g].upper())
data = {'Year':all_years, 'Genotype':all_genotypes, 'CIN1':cin1_shares, 'CIN2':cin2_shares, 'CIN3':cin3_shares, 'Cancer': cancer_shares}
sharesdf = pd.DataFrame(data)


################################################################################
# BEGIN FIGURE 1
################################################################################
def make_fig1():
    fig, ax = plt.subplots(2, 3, figsize=(24, 12))

    ################################################################################
    # Pre-dysplasia dynamics
    ################################################################################

    ###### Distributions
    for g in range(ng):
        sigma, scale = lognorm_params(durpars[g]['none']['par1'], durpars[g]['none']['par2'])
        rv = lognorm(sigma, 0, scale)
        ax[0,0].plot(x, rv.pdf(x), color=colors[g], lw=2, label=genotype_map[g].upper())
    ax[0,0].legend()
    ax[0,0].set_xlabel("Pre-dysplasia/clearance duration")
    ax[0,0].set_ylabel("")
    ax[0,0].grid()
    ax[0,0].set_title("Distribution of infection durations\nprior to detectable dysplasia or control")


    ###### Relationship between durations and probability of detectable dysplasia
    xx = prognoses['duration_cutoffs']
    yy = prognoses['cin1_probs']
    for g in range(ng):
        ax[0,1].plot(x, mean_peak_fn(x, genotype_pars[genotype_map[g]]['dysp_rate']), color=colors[g], lw=2)
    ax[0,1].plot(xx[:-1], yy[:-1], 'ko', label="Values from\nHarvard model")
    ax[0,1].set_xlabel("Pre-dysplasia/clearance duration")
    ax[0,1].set_ylabel("")
    ax[0,1].grid()
    ax[0,1].legend(fontsize=15, frameon=False)
    ax[0,1].set_title("Probability of developing\ndetectable dysplasia by duration")


    ###### Distributions post-dysplasia
    thisx = np.linspace(0.01, 10, 100)
    for g in range(ng):
        sigma, scale = lognorm_params(durpars[g]['dys']['par1'], durpars[g]['dys']['par2'])
        rv = lognorm(sigma, 0, scale)
        ax[0,2].plot(thisx, rv.pdf(thisx), color=colors[g], lw=2, label=genotype_map[g].upper())
    ax[0,2].set_xlabel("Post-dysplasia duration")
    ax[0,2].set_ylabel("")
    ax[0,2].grid()
<<<<<<< HEAD
    ax[0,2].set_title("Distribution of dysplasia durations\nprior to cancer/control")
=======
    ax[0,2].set_title("Distribution of dysplasia durations\nprior to cancer or control")

>>>>>>> 00ec0b6d


    ################################################################################
    # Post-dysplasia dynamics
    ################################################################################

    ###### Relationship between durations peak clinical severity
    cmap = plt.cm.Oranges([0.25,0.5,0.75,1])
    n_samples = 10
    for g in range(ng):
        ax[1,0].plot(thisx, mean_peak_fn(thisx, genotype_pars[genotype_map[g]]['prog_rate']), color=colors[g], lw=2, label=genotype_map[g].upper())

        if g<2:
            # Plot variation
            for year in range(1,11):
                mean_peaks = mean_peak_fn(year, genotype_pars[genotype_map[g]]['prog_rate'])
                peaks = np.minimum(1, hpu.sample(dist='lognormal', par1=mean_peaks, par2=(1 - mean_peaks), size=n_samples))
                ax[1,0].plot([year]*n_samples, peaks, color=colors[g], lw=0, marker='o', alpha=0.5)

    ax[1,0].set_xlabel("Post-dysplasia duration")
    ax[1,0].set_ylabel("")
    ax[1,0].grid(axis='x')
    ax[1,0].set_title("Mean peak clinical severity")
    ax[1,0].get_yaxis().set_ticks([])
    ax[1,0].axhline(y=0.33, ls=':', c='k')
    ax[1,0].axhline(y=0.67, ls=':', c='k')
    ax[1,0].axhline(y=cancer_thresh, ls=':', c='k')
    ax[1,0].axhspan(0, 0.33, color=cmap[0],alpha=.4)
    ax[1,0].axhspan(0.33, 0.67, color=cmap[1],alpha=.4)
    ax[1,0].axhspan(0.67, cancer_thresh, color=cmap[2],alpha=.4)
    ax[1,0].axhspan(cancer_thresh, 1, color=cmap[3],alpha=.4)
    ax[1,0].text(-0.3, 0.12, 'CIN1', fontsize=15, rotation=90)
    ax[1,0].text(-0.3, 0.45, 'CIN2', fontsize=15, rotation=90)
    ax[1,0].text(-0.3, 0.75, 'CIN3', fontsize=15, rotation=90)

    ###### Share of women who develop each CIN grade
    loc_array = np.array([-5,-4,-3,-2,-1,1,2,3,4,5])
    w = 0.08
    for y in years:
        la = loc_array[y - 1] * w + np.sign(loc_array[y - 1])*(-1)*w/2
        bottom = np.zeros(4)
        for gn, grade in enumerate(['CIN1', 'CIN2', 'CIN3', 'Cancer']):
            ydata = sharesdf[sharesdf['Year']==y][grade]
            ax[1,1].bar(np.arange(1,ng+1)+la, ydata, width=w, color=cmap[gn], bottom=bottom, edgecolor='k', label=grade);
            bottom = bottom + ydata

    # ax[1,1].legend()
    ax[1,1].set_title("Share of women with dysplasia\nby clinical grade and duration")
    ax[1,1].set_xlabel("")
    ax[1,1].set_xticks(np.arange(ng) + 1)
    ax[1,1].set_xticklabels(gtypes)


    ##### Final outcomes for women
    bottom = np.zeros(ng+1)
    all_shares = [noneshares+[sum([j*.25 for j in noneshares])],
                  cin1shares+[sum([j*.25 for j in cin1shares])],
                  cin2shares+[sum([j*.25 for j in cin2shares])],
                  cin3shares+[sum([j*.25 for j in cin3shares])],
                  cancershares+[sum([j*.25 for j in cancershares])],
                  ]
    for gn,grade in enumerate(['None', 'CIN1', 'CIN2', 'CIN3','Cancer']):
        ydata = np.array(all_shares[gn])
        if len(ydata.shape)>1: ydata = ydata[:,0]
        color = cmap[gn-1] if gn>0 else 'gray'
        ax[1,2].bar(np.arange(1,ng+2), ydata, color=color, bottom=bottom, label=grade)
        bottom = bottom + ydata
    ax[1,2].set_xticks(np.arange(ng+1) + 1)
    ax[1,2].set_xticklabels(gtypes+['Average'])
    ax[1,2].set_ylabel("")
    ax[1,2].set_title("Eventual outcomes for women\n")
    ax[1,2].legend(bbox_to_anchor =(0.5, 1.15),loc='upper center',fontsize=15,ncol=5,frameon=False)

    fig.tight_layout()
    plt.savefig("progressions-1.png", dpi=100)


################################################################################
# BEGIN FIGURE 2
################################################################################
def make_fig2():
    fig, ax = plt.subplots(1, 3, figsize=(24, 8))

    # To plot today -- cancers, cancers by age, cancers by type, etc



    fig.tight_layout()
    plt.savefig("progressions-2.png", dpi=100)


#%% Run as a script
if __name__ == '__main__':

    T = sc.tic()

    make_fig1()
    # make_fig2()

    sc.toc(T)
    print('Done.')<|MERGE_RESOLUTION|>--- conflicted
+++ resolved
@@ -181,12 +181,8 @@
     ax[0,2].set_xlabel("Post-dysplasia duration")
     ax[0,2].set_ylabel("")
     ax[0,2].grid()
-<<<<<<< HEAD
     ax[0,2].set_title("Distribution of dysplasia durations\nprior to cancer/control")
-=======
-    ax[0,2].set_title("Distribution of dysplasia durations\nprior to cancer or control")
-
->>>>>>> 00ec0b6d
+
 
 
     ################################################################################
