{
  "time": {
<<<<<<< HEAD
    "initialize": 0.047,
    "run": 5.28
=======
    "initialize": 0.012,
    "run": 1.467
>>>>>>> c144358d
  },
  "parameters": {
    "n_agents": 20000,
    "n_genotypes": 2,
    "n_years": 40
  },
<<<<<<< HEAD
  "cpu_performance": 0.3021220372637878
=======
  "cpu_performance": 0.37084690286518396
>>>>>>> c144358d
}<|MERGE_RESOLUTION|>--- conflicted
+++ resolved
@@ -1,21 +1,12 @@
 {
   "time": {
-<<<<<<< HEAD
-    "initialize": 0.047,
-    "run": 5.28
-=======
-    "initialize": 0.012,
-    "run": 1.467
->>>>>>> c144358d
+    "initialize": 0.015,
+    "run": 5.469
   },
   "parameters": {
     "n_agents": 20000,
     "n_genotypes": 2,
     "n_years": 40
   },
-<<<<<<< HEAD
-  "cpu_performance": 0.3021220372637878
-=======
-  "cpu_performance": 0.37084690286518396
->>>>>>> c144358d
+  "cpu_performance": 0.30962690592684217
 }