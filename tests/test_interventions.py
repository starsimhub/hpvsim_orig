--- conflicted
+++ resolved
@@ -188,17 +188,8 @@
     # Start timing and optionally enable interactive plotting
     T = sc.tic()
 
-<<<<<<< HEAD
-    # sim0 = test_dynamic_pars()
-    # scens0 = test_complex_vax(do_plot=do_plot)
-    # scens1 = test_vaccinate_prob(do_plot=do_plot)
-    # scens2 = test_vaccinate_num(do_plot=do_plot)
-    scens3 = test_screening(do_plot=True)
-    # scens4 = test_screening_ltfu(do_plot=True) # CURRENTLY BROKEN
-=======
     sim = test_new_interventions(do_plot=do_plot)
 
->>>>>>> af7b65ce
 
     sc.toc(T)
     print('Done.')