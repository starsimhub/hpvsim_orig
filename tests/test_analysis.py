'''
Tests for single simulations
'''

#%% Imports and settings
import sciris as sc
import numpy as np
import hpvsim as hpv

do_plot = 1
do_save = 0


#%% Define the tests
def test_snapshot():

    sc.heading('Testing snapshot analyzer')

    pars = dict(n_years=10, dt=0.5)

    sim = hpv.Sim(pars, analyzers=hpv.snapshot(['2016', '2019']))
    sim.run()
    snapshot = sim.get_analyzer()
    people1 = snapshot.snapshots[0]         # Option 1
    people2 = snapshot.snapshots['2016.0']  # Option 2
    people3 = snapshot.snapshots['2019.0']
    people4 = snapshot.get()                # Option 3

    assert people1 == people2, 'Snapshot options should match but do not'
    assert people3 != people4, 'Snapshot options should not match but do'
    return people4


def test_age_pyramids(do_plot=True):

    sc.heading('Testing age pyramids')

    n_agents = 50e3
    pars = dict(pop_size=n_agents, start=2000, n_years=30, dt=0.5)

    # Loop over countries and their population sizes in the year 2000
    for country,total_pop in zip(['south_africa', 'australia'], [45e6,17e6]):

        age_pyr = hpv.age_pyramid(
            timepoints=['2010', '2020'],
            datafile=f'test_data/{country}_age_pyramid.xlsx',
            edges=np.linspace(0, 100, 21))

        sim = hpv.Sim(
            pars,
            location = country.replace('_',' '),
            pop_scale=total_pop/n_agents,
            analyzers=age_pyr)

        sim.run()
        a = sim.get_analyzer()

        # Check plot()
        if do_plot:
            fig = a.plot(percentages=True)

    return sim, a


def test_age_results(do_plot=True):

    sc.heading('Testing by-age results')

    n_agents = 50e3
    pars = dict(pop_size=n_agents, pop_scale=25e6/n_agents, start=1980, n_years=40, dt=0.5, location='south africa')
    hpv16 = hpv.genotype('hpv16')
    hpv18 = hpv.genotype('hpv18')

    az1 = hpv.age_results(
        result_keys=sc.objdict(
<<<<<<< HEAD
            total_detectable_hpv_prevalence=sc.objdict(
=======
            cancer_deaths=sc.objdict(
>>>>>>> 7d02c611
                timepoints=['2019'],
                edges=np.array([0.,20.,25.,30.,40.,45.,50.,55.,65.,100.]),
            ),
            detected_cancer_deaths=sc.objdict(
                timepoints=['2019'],
                edges=np.array([0., 20., 25., 30., 40., 45., 50., 55., 65., 100.]),
            ),
            cancer_incidence=sc.objdict(
                timepoints=['2019'],
                edges=np.array([0., 20., 25., 30., 40., 45., 50., 55., 65., 100.]),
            ),
            detected_cancer_incidence=sc.objdict(
                timepoints=['2019'],
                edges=np.array([0.,20.,25.,30.,40.,45.,50.,55.,65.,100.]),
            )
        )
    )

    sim = hpv.Sim(pars, genotypes=[hpv16, hpv18], analyzers=[az1])

    sim.run()
    a = sim.get_analyzer(0)

    to_plot = {
        'HPV prevalence': [
            'hpv_prevalence',
        ],
        'Cancer deaths': [
            'cancer_deaths',
        ],
        'Cervical cancer incidence': [
            'cancer_incidence',
        ],
    }

    # Check plot()
    if do_plot:
        # sim.plot(to_plot=to_plot)
        fig0 = sim.get_analyzer(0).plot()
        # fig1 = sim.get_analyzer(1).plot()

    return sim, a


def test_calibration():

    sc.heading('Testing calibration')

    pars = dict(pop_size=50e3, pop_scale=36.8e6/20e3, start=1980, end=2020, dt=0.5, location='south africa',
                init_hpv_dist=dict(
                    hpv16=0.9,
                    hpv18=0.1
                ))
    hpv16 = hpv.genotype('hpv16')
    hpv18 = hpv.genotype('hpv18')
    sim = hpv.Sim(pars, genotypes=[hpv16, hpv18])
    calib_pars = dict(
        beta=[0.05, 0.010, 0.20],
        hpv_control_prob=[.9, 0.1, 1],
    )
    genotype_pars = dict(
        hpv16=dict(
            dysp_rate=[0.2, 0.5, 1.0],
            prog_rate=[0.2, 0.5, 1.0]),
        hpv18=dict(
            dysp_rate=[0.2, 0.5, 1.0],
            prog_rate=[0.2, 0.5, 1.0]),
    )

    calib = hpv.Calibration(sim, calib_pars=calib_pars, genotype_pars=genotype_pars,
                            datafiles=['test_data/south_africa_hpv_data.xlsx',
                                       'test_data/south_africa_cancer_data_2020.csv'],
                            total_trials=8, n_workers=4)
    calib.calibrate()
    calib.plot()
    return sim, calib


#%% Run as a script
if __name__ == '__main__':

    T = sc.tic()

    # people      = test_snapshot()
    # sim0, a0    = test_age_pyramids()
    sim1, a1    = test_age_results()
    # sim2, calib = test_calibration()



    sc.toc(T)
    print('Done.')<|MERGE_RESOLUTION|>--- conflicted
+++ resolved
@@ -73,11 +73,7 @@
 
     az1 = hpv.age_results(
         result_keys=sc.objdict(
-<<<<<<< HEAD
             total_detectable_hpv_prevalence=sc.objdict(
-=======
-            cancer_deaths=sc.objdict(
->>>>>>> 7d02c611
                 timepoints=['2019'],
                 edges=np.array([0.,20.,25.,30.,40.,45.,50.,55.,65.,100.]),
             ),
