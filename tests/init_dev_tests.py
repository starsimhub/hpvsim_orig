''' Dev tests '''

import numpy as np
import sciris as sc
import pylab as pl
import sys
import os

# Add module to paths
SCRIPT_DIR = os.path.dirname(os.path.abspath(__file__))
sys.path.append(os.path.dirname(SCRIPT_DIR))

def test_random():
    ''' Make the simplest possible sim with one kind of partnership '''
    from hpvsim.sim import Sim
    from hpvsim.analysis import snapshot
    pars = {'pop_size':20_000, 'rand_seed':100, 'location':'zimbabwe'}
    sim = Sim(pars=pars, analyzers=snapshot('2015', '2020'))
    sim.run()
    return sim

def test_basic():
    ''' Make a sim with two kinds of partnership, regular and casual '''
    from hpvsim.sim import Sim
    pars = {'network':'basic'}
    sim = Sim(pars=pars)
    sim.run()
    return sim


def test_genotypes():
    ''' Make a sim with two kinds of partnership, regular and casual and 2 HPV genotypes'''
    from hpvsim.sim import Sim
    from hpvsim.immunity import genotype

    hpv16 = genotype('HPV16')
    hpv18 = genotype('HPV18')
    pars = {
        'pop_size': 50e3,
        'network': 'basic',
        'genotypes': [hpv16, hpv18],
        'dt': .1,
        'end': 2035
    }
    sim = Sim(pars=pars)
    sim.run()

    # fig, ax = pl.subplots(2, 2, figsize=(10, 10))
    # timevec = sim.results['year']
    #
    # for i, genotype in sim['genotype_map'].items():
    #     ax[0,0].plot(timevec, sim.results['genotype']['hpv_incidence_by_genotype'].values[i,:], label=genotype)
    #     ax[0,1].plot(timevec, sim.results['genotype']['hpv_prevalence_by_genotype'].values[i, :])
    #     ax[1,0].plot(timevec, sim.results['genotype']['new_precancers_by_genotype'].values[i,:])
    #     ax[1,1].plot(timevec, sim.results['genotype']['cin_prevalence_by_genotype'].values[i, :])
    #
    # ax[0,0].legend()
    # ax[0,0].set_title('HPV incidence by genotype')
    # ax[0,1].set_title('HPV prevalence by genotype')
    # ax[1,0].set_title('New CIN by genotype')
    # ax[1,1].set_title('CIN prevalence by genotype')
    # fig.show()
    return sim


<<<<<<< HEAD
=======
def test_interventions():
    ''' Template to develop tests for interventions'''
    from hpvsim.sim import Sim
    from hpvsim.immunity import genotype
    import hpvsim.interventions as hpint

    hpv16 = genotype('HPV16')
    hpv18 = genotype('HPV18')
    pars = {
        'network': 'basic',
        'genotypes': [hpv16, hpv18],
    }

    # Model an intervention to increase condom use
    condom_int = hpint.dynamic_pars(
        condoms=dict(timepoints=10, vals={'c': 0.9}))  # Increase condom use among casual partners to 90%

    # Model an intervention to increase the age of sexual debut
    debut_int = hpint.dynamic_pars(
        {'debut': {
            'timepoints': '2020',
            'vals': dict(f=dict(dist='normal', par1=20, par2=2.1), # Increase mean age of sexual debut
                         m=dict(dist='normal', par1=19.6,par2=1.8))
        }
        }
    )

    sim = Sim(pars=pars, interventions=[condom_int, debut_int])
    sim.run()
    return sim

>>>>>>> 1255afd2

if __name__ == '__main__':

    # sim0 = test_random() # NOT WORKING
    # sim1 = test_basic() # NOT WORKING
    # sim2 = test_genotypes()

    sim = test_interventions()




<|MERGE_RESOLUTION|>--- conflicted
+++ resolved
@@ -63,8 +63,6 @@
     return sim
 
 
-<<<<<<< HEAD
-=======
 def test_interventions():
     ''' Template to develop tests for interventions'''
     from hpvsim.sim import Sim
@@ -96,15 +94,13 @@
     sim.run()
     return sim
 
->>>>>>> 1255afd2
 
 if __name__ == '__main__':
 
     # sim0 = test_random() # NOT WORKING
     # sim1 = test_basic() # NOT WORKING
-    # sim2 = test_genotypes()
-
-    sim = test_interventions()
+    sim2 = test_genotypes()
+    # sim3 = test_interventions()
 
 
 
