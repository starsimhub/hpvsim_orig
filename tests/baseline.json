--- conflicted
+++ resolved
@@ -1,55 +1,14 @@
 {
   "summary": {
-<<<<<<< HEAD
-    "total_infections": 1906.2700023651123,
-    "total_cin1s": 343.4800567626953,
-    "total_cin2s": 319.40003967285156,
-    "total_cin3s": 176.18000030517578,
-    "total_cins": 839.0600891113281,
-    "total_cancers": 39.77999496459961,
-=======
     "total_infections": 1272.0,
     "total_cin1s": 297.0,
     "total_cin2s": 266.0,
     "total_cin3s": 144.0,
     "total_cins": 707.0,
     "total_cancers": 22.0,
->>>>>>> a1d2172e
     "total_detected_cancers": 0.0,
     "total_cancer_deaths": 34.70999574661255,
     "total_detected_cancer_deaths": 0.0,
-<<<<<<< HEAD
-    "total_reinfections": 997.6800410747528,
-    "total_reactivations": 0.0,
-    "total_hiv_infections": 0.0,
-    "n_total_susceptible": 49503.19921875,
-    "n_total_infectious": 3491.8798828125,
-    "n_total_inactive": 460.2499694824219,
-    "n_total_no_dysp": 24964.119140625,
-    "n_total_cin1": 451.98004150390625,
-    "n_total_cin2": 483.7200012207031,
-    "n_total_cin3": 618.3700561523438,
-    "n_total_cancerous": 460.2499694824219,
-    "n_total_infected": 3952.129638671875,
-    "n_total_cin": 1489.7003173828125,
-    "n_total_precin": 2196.650146484375,
-    "n_total_latent": 0.0,
-    "n_detected_cancer": 0.0,
-    "n_screened": 60.050010681152344,
-    "n_cin_treated": 0.0,
-    "n_cancer_treated": 0.0,
-    "n_vaccinated": 101.30000305175781,
-    "n_tx_vaccinated": 1093.880126953125,
-    "n_hiv": 0.0,
-    "total_hpv_incidence": 0.03850801629893623,
-    "total_cin1_incidence": 2853.971863890328,
-    "total_cin2_incidence": 2653.89127724977,
-    "total_cin3_incidence": 1463.8776078884434,
-    "total_cin_incidence": 6971.74068563599,
-    "total_cancer_incidence": 330.5315232700771,
-    "births": 690.0,
-    "other_deaths": 211.260009765625,
-=======
     "total_reinfections": 453.0,
     "total_reactivations": 228.0,
     "total_hiv_infections": 0.0,
@@ -80,27 +39,17 @@
     "total_cancer_incidence": 178.25311942959001,
     "births": 695.0,
     "other_deaths": 246.0,
->>>>>>> a1d2172e
     "migration": 0.0,
     "asr_cancer": 328.6583242203818,
     "new_total_vaccinated": 0.0,
     "cum_total_vaccinated": 0.0,
     "new_doses": 4.0,
-<<<<<<< HEAD
-    "cum_doses": 104.0,
-    "new_txvx_doses": 1130.5000457763672,
-    "new_tx_vaccinated": 1091.3800506591797,
-    "cum_txvx_doses": 1130.5000457763672,
-    "cum_tx_vaccinated": 1091.3800506591797,
-    "new_screens": 60.999996185302734,
-=======
     "cum_doses": 101.0,
     "new_txvx_doses": 1219.0,
     "new_tx_vaccinated": 1169.0,
     "cum_txvx_doses": 1219.0,
     "cum_tx_vaccinated": 1169.0,
     "new_screens": 60.0,
->>>>>>> a1d2172e
     "new_screened": 0.0,
     "new_cin_treatments": 0.0,
     "new_cin_treated": 0.0,
@@ -119,10 +68,6 @@
     "cbr": 0.02748083408625332,
     "hiv_incidence": 0.0,
     "hiv_prevalence": 0.0,
-<<<<<<< HEAD
-    "total_hpv_prevalence": 0.13907213291115364
-=======
     "total_hpv_prevalence": 0.12102592563228415
->>>>>>> a1d2172e
   }
 }