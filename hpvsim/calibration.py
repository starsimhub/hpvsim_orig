--- conflicted
+++ resolved
@@ -86,12 +86,8 @@
         if db_name   is None: db_name   = f'{name}.db'
         if keep_db   is None: keep_db   = False
         if storage   is None: storage   = f'sqlite:///{db_name}'
-<<<<<<< HEAD
         if run_best  is None: run_best  = 50
-        if total_trials is not None: n_trials = total_trials/n_workers
-=======
         if total_trials is not None: n_trials = int(np.ceil(total_trials/n_workers))
->>>>>>> 12058f75
         self.run_args   = sc.objdict(n_trials=int(n_trials), n_workers=int(n_workers), name=name, db_name=db_name, keep_db=keep_db, storage=storage, rand_seed=rand_seed)
 
         # Handle other inputs
@@ -271,8 +267,6 @@
             sim.fit += self.sim_results[rkey].mismatch
             sim_results[rkey] = self.sim_results[rkey].model_output
 
-<<<<<<< HEAD
-=======
         # sim_results = sc.jsonify(sim_results)
         # trial.set_user_attr('sim_results', sim_results)
         # sim.shrink() # CK: Proof of principle only!!
@@ -284,7 +278,6 @@
             filename = self.tmp_filename % trial.number
             sc.save(filename, results)
 
->>>>>>> 12058f75
         return sim.fit
 
 
@@ -371,6 +364,7 @@
         study = op.load_study(storage=self.run_args.storage, study_name=self.run_args.name)
         self.best_pars = sc.objdict(study.best_params)
         self.elapsed = sc.toc(t0, output=True)
+        self.study = study
 
         # Collect analyzer results
         # Load a single sim
@@ -378,10 +372,6 @@
         self.ng = sim['n_genotypes']
         self.glabels = [g.upper() for g in sim['genotype_map'].values()]
 
-<<<<<<< HEAD
-        self.initial_pars, self.par_bounds = self.sim_to_sample_pars()
-        self.parse_study(study)
-=======
         # Replace with something else, this is fragile
         # self.analyzer_results = []
         # self.sim_results = []
@@ -445,8 +435,8 @@
                             self.initial_pars[sampler_key] = par_highlowlist[0]
                             self.par_bounds[sampler_key] = np.array([par_highlowlist[1], par_highlowlist[2]])
 
-        self.parse_study()
->>>>>>> 12058f75
+        self.initial_pars, self.par_bounds = self.sim_to_sample_pars()
+        self.parse_study(study)
 
         # Tidy up
         self.calibrated = True
