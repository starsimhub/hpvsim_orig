--- conflicted
+++ resolved
@@ -881,13 +881,8 @@
         self._inds = None # No filtering indices
         
         return
-<<<<<<< HEAD
-
-
-=======
-
-
->>>>>>> 5a412aa5
+
+
     def initialize(self):
         ''' Initialize underlying storage and map arrays '''
         for state in self.meta.all_states:
@@ -1274,20 +1269,12 @@
     @property
     def is_active(self):
         ''' Boolean array of everyone sexually active i.e. past debut '''
-<<<<<<< HEAD
-        return (self.age>self.debut) * (self.alive) * (self.level0)
-=======
         return ((self.age>self.debut) * (self.alive) * (self.level0)).astype(bool)
->>>>>>> 5a412aa5
 
     @property
     def is_virgin(self):
         ''' Boolean array of everyone not yet sexually active i.e. pre debut '''
-<<<<<<< HEAD
-        return (self.age<self.debut) * (self.alive)
-=======
         return ((self.age<self.debut) * self.alive).astype(bool)
->>>>>>> 5a412aa5
 
     @property
     def alive_inds(self):
