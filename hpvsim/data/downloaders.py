--- conflicted
+++ resolved
@@ -76,14 +76,9 @@
 
     # Parse by location
     df = pd.concat(dfs)
-<<<<<<< HEAD
-    # dd = {l:df[df["Location"]==l] for l in df["Location"].unique()}
-    dd = {l:d for l,d in df.groupby('Location')}
-=======
     dd = sc.objdict({l:d for l,d in df.groupby('Location')})
     assert dd[0][columns[-1]].dtype != object, "Last column should be numeric type, not mixed or string type"
         
->>>>>>> 3a98da1d
     sc.save(filesdir/outfile, dd)
     T.toc(f'Done with {label}')
 
@@ -116,27 +111,14 @@
 
 def get_birth_data(start=1960, end=2020, force=None, tidy=None):
     ''' Import crude birth rates from WB '''
-    
-    if force is None: force = False
-    if tidy  is None: tidy  = True
-    
-    sc.heading('Getting World Bank birth rate data...')
+    sc.heading('Downloading World Bank birth rate data...')
+    try:
+        import wbgapi as wb
+    except Exception as E:
+        errormsg = 'Could not import wbgapi: cannot download raw data'
+        raise ModuleNotFoundError(errormsg) from E
     T = sc.timer()
-    
-    local_path = filesdir/'world_bank_birth_rates.csv'
-    if force or not os.path.exists(local_path):
-        print('Downloading World Bank birth rate data...')
-        try:
-            import wbgapi as wb
-        except Exception as E:
-            errormsg = 'Could not import wbgapi: cannot download raw data'
-            raise ModuleNotFoundError(errormsg) from E
-        birth_rates = wb.data.DataFrame('SP.DYN.CBRT.IN', time=range(start,end), labels=True, skipAggs=True).reset_index()
-        birth_rates.to_csv(local_path)
-    else:
-        print(f'Skipping {local_path}, already downloaded')
-    
-    birth_rates = pd.read_csv(local_path)
+    birth_rates = wb.data.DataFrame('SP.DYN.CBRT.IN', time=range(start,end), labels=True, skipAggs=True).reset_index()
     d = dict()
     for country in birth_rates['Country'].unique():
         d[country] = birth_rates.loc[(birth_rates['Country']==country)].values[0,3:]
