'''
Define core Sim classes
'''

# Imports
import numpy as np
import pandas as pd
import sciris as sc
from . import base as hpb
from . import misc as hpm
from . import defaults as hpd
from . import utils as hpu
from . import population as hppop
from . import parameters as hppar
from . import analysis as hpa
from .settings import options as hpo
from . import immunity as hpimm
from . import interventions as cvi


# Define the model
class Sim(hpb.BaseSim):

    def __init__(self, pars=None, label=None,
                 popfile=None, people=None, version=None, **kwargs):

        # Set attributes
        self.label         = label    # The label/name of the simulation
        self.created       = None     # The datetime the sim was created
        self.popfile       = popfile  # The population file
        self.popdict       = people   # The population dictionary
        self.people        = None     # Initialize these here so methods that check their length can see they're empty
        self.t             = None     # The current time in the simulation (during execution); outside of sim.step(), its value corresponds to next timestep to be computed
        self.results       = {}       # For storing results
        self.summary       = None     # For storing a summary of the results
        self.initialized   = False    # Whether or not initialization is complete
        self.complete      = False    # Whether a simulation has completed running
        self.results_ready = False    # Whether or not results are ready
        self._default_ver  = version  # Default version of parameters used
        self._orig_pars    = None     # Store original parameters to optionally restore at the end of the simulation

        # Make default parameters (using values from parameters.py)
        default_pars = hppar.make_pars(version=version) # Start with default pars
        super().__init__(default_pars) # Initialize and set the parameters as attributes

        # Update pars
        self.update_pars(pars, **kwargs)   # Update the parameters, if provided

        return


    def initialize(self, reset=False, init_infections=True, **kwargs):
        '''
        Perform all initializations on the sim.
        '''
        self.t = 0  # The current time index
        self.validate_pars() # Ensure parameters have valid values
        self.set_seed() # Reset the random seed before the population is created
        self.init_genotypes() # Initialize the genotypes
        self.init_immunity() # initialize information about immunity
        self.init_results() # After initializing the genotypes, create the results structure
        self.init_people(reset=reset, init_infections=init_infections, **kwargs) # Create all the people (the heaviest step)
        self.init_interventions()  # Initialize the interventions...
        self.init_analyzers()  # ...and the analyzers...
        self.set_seed() # Reset the random seed again so the random number stream is consistent
        self.initialized   = True
        self.complete      = False
        self.results_ready = False
        return self


    def validate_pars(self, validate_layers=True):
        '''
        Some parameters can take multiple types; this makes them consistent.

        Args:
            validate_layers (bool): whether to validate layer parameters as well via validate_layer_pars() -- usually yes, except during initialization
        '''

        # Handle types
        for key in ['pop_size']:
            try:
                self[key] = int(self[key])
            except Exception as E:
                errormsg = f'Could not convert {key}={self[key]} of {type(self[key])} to integer'
                raise ValueError(errormsg) from E

        # Handle start
        if self['start'] in [None, 0]: # Use default start
            self['start'] = 2015

        # Handle end and n_years
        if self['end']:
            self['n_years'] = self['end'] - self['start']
            if self['n_years'] <= 0:
                errormsg = f"Number of years must be >0, but you supplied start={str(self['start'])} and end={str(self['end'])}, which gives n_years={self['n_years']}"
                raise ValueError(errormsg)
        else:
            if self['n_years']:
                self['end'] = self['start'] + self['n_years']
            else:
                errormsg = f'You must supply one of n_years and end."'
                raise ValueError(errormsg)
        
        # Construct other things that keep track of time
        self.years          = sc.inclusiverange(self['start'],self['end'])
        self.yearvec        = sc.inclusiverange(start=self['start'], stop=self['end'], step=self['dt'])
        self.npts           = len(self.yearvec)
        self.tvec          = np.arange(self.npts)
        
        # Handle population network data
        network_choices = ['random', 'basic']
        choice = self['network']
        if choice and choice not in network_choices: # pragma: no cover
            choicestr = ', '.join(network_choices)
            errormsg = f'Population type "{choice}" not available; choices are: {choicestr}'
            raise ValueError(errormsg)

        # Handle analyzers - TODO, interventions and genotypes will also go here
        for key in ['interventions', 'analyzers']: # Ensure all of them are lists
            self[key] = sc.dcp(sc.tolist(self[key], keepnone=False)) # All of these have initialize functions that run into issues if they're reused

        # Handle verbose
        if self['verbose'] == 'brief':
            self['verbose'] = -1
        if not sc.isnumber(self['verbose']): # pragma: no cover
            errormsg = f'Verbose argument should be either "brief", -1, or a float, not {type(self["verbose"])} "{self["verbose"]}"'
            raise ValueError(errormsg)

        return

    def init_genotypes(self):
        ''' Initialize the genotypes '''
        if self._orig_pars and 'genotypes' in self._orig_pars:
            self['genotypes'] = self._orig_pars.pop('genotypes')  # Restore

        for i, genotype in enumerate(self['genotypes']):
            if isinstance(genotype, hpimm.genotype):
                if not genotype.initialized:
                    genotype.initialize(self)
            else:  # pragma: no cover
                errormsg = f'Genotype {i} ({genotype}) is not a hp.genotype object; please create using cv.genotype()'
                raise TypeError(errormsg)

        if not len(self['genotypes']):
            print('No genotypes provided, will assume only simulating HPV 16 by default')
            hpv16 = hpimm.genotype('hpv16')
            hpv16.initialize(self)
            self['genotypes'] = [hpv16]

        len_pars = len(self['genotype_pars'])
        len_map = len(self['genotype_map'])
        assert len_pars == len_map, f"genotype_pars and genotype_map must be the same length, but they're not: {len_pars} ≠ {len_map}"
        self['n_genotypes'] = len_pars  # Each genotype has an entry in genotype_pars

        return

    def init_immunity(self, create=False):
        ''' Initialize immunity matrices '''
        hpimm.init_immunity(self, create=create)
        return


    def init_results(self):
        '''
        Create the main results structure.
        We differentiate between flows, stocks, and cumulative results
        The prefix "new" is used for flow variables, i.e. counting new events (infections/deaths/recoveries) on each timestep
        The prefix "n" is used for stock variables, i.e. counting the total number in any given state (sus/inf/rec/etc) on any particular timestep
        The prefix "cum" is used for cumulative variables, i.e. counting the total number that have ever been in a given state at some point in the sim
        Note that, by definition, n_dead is the same as cum_deaths and n_recovered is the same as cum_recoveries, so we only define the cumulative versions
        '''

        def init_res(*args, **kwargs):
            ''' Initialize a single result object '''
            output = hpb.Result(*args, **kwargs, npts=self.npts)
            return output

        ng = self['n_genotypes']
        dcols = hpd.get_default_colors(ng) # Get default colors

        # Aggregate flows and cumulative flows
        for key,label in hpd.aggregate_result_flows.items():
            self.results[f'cum_{key}'] = init_res(f'Cumulative {label}', color=dcols[key])  # Cumulative variables -- e.g. "Cumulative infections"

        for key,label in hpd.aggregate_result_flows.items(): # Repeat to keep all the cumulative keys together
            self.results[f'new_{key}'] = init_res(f'Number of new {label}', color=dcols[key]) # Flow variables -- e.g. "Number of new infections"

        # Aggregate stock variables
        for key,label in hpd.aggregate_result_stocks.items():
            self.results[f'n_{key}'] = init_res(label, color=dcols[key])

        # Results by genotype
        self.results['hpv_prevalence'] = init_res('HPV prevalence', scale=False, n_genotypes=ng)
        self.results['hpv_incidence'] = init_res('HPV incidence', scale=False, n_genotypes=ng)
        self.results['cin_prevalence'] = init_res('CIN prevalence', scale=False, n_genotypes=ng)
        self.results['r_eff'] = init_res('Effective reproduction number', scale=False, n_genotypes=ng)
        self.results['doubling_time'] = init_res('Doubling time', scale=False, n_genotypes=ng)
        for key,label in hpd.result_flows.items():
            self.results[f'cum_{key}'] = init_res(f'Cumulative {label}', color=dcols[key], n_genotypes=ng)  # Cumulative variables -- e.g. "Cumulative infections"
        for key,label in hpd.result_flows.items(): # Repeat to keep all the cumulative keys together
            self.results[f'new_{key}'] = init_res(f'Number of new {label}', color=dcols[key], n_genotypes=ng) # Flow variables -- e.g. "Number of new infections"
        for key,label in hpd.result_stocks.items():
            self.results[f'n_{key}'] = init_res(label, color=dcols[key], n_genotypes=ng)

        # Populate the rest of the results
        # Other variables
        self.results['n_alive'] = init_res('Number alive', scale=True)
        self.results['year'] = self.yearvec
        self.results['t']    = self.tvec
        self.results_ready   = False

        return


    def init_people(self, popdict=None, init_infections=False, reset=False, verbose=None, **kwargs):
        '''
        Create the people and the network.

        Use ``init_infections=False`` for creating a fresh People object for use
        in future simulations

        Args:
            popdict         (any):  pre-generated people of various formats.
            init_infections (bool): whether to initialize infections (default false when called directly)
            reset           (bool): whether to regenerate the people even if they already exist
            verbose         (int):  detail to print
            kwargs          (dict): passed to hp.make_people()
        '''

        # Handle inputs
        if verbose is None:
            verbose = self['verbose']
        if popdict is not None:
            self.popdict = popdict
        if verbose > 0:
            resetstr= ''
            if self.people:
                resetstr = ' (resetting people)' if reset else ' (warning: not resetting sim.people)'
            print(f'Initializing sim{resetstr} with {self["pop_size"]:0n} people')
        if self.popfile and self.popdict is None: # If there's a popdict, we initialize it
            self.load_population(init_people=False)

        # Actually make the people
        microstructure = self['network']
        self.people = hppop.make_people(self, reset=reset, verbose=verbose, microstructure=microstructure, **kwargs)
        self.people.initialize(sim_pars=self.pars) # Fully initialize the people
        self.reset_layer_pars(force=False) # Ensure that layer keys match the loaded population
        if init_infections:
            self.init_infections()

        return self


    def init_interventions(self):
        ''' Initialize and validate the interventions '''

        # Initialization
        if self._orig_pars and 'interventions' in self._orig_pars:
            self['interventions'] = self._orig_pars.pop('interventions') # Restore

        for i,intervention in enumerate(self['interventions']):
            if isinstance(intervention, cvi.Intervention):
                intervention.initialize(self)
        return


    def finalize_interventions(self):
        for intervention in self['interventions']:
            if isinstance(intervention, hpi.Intervention):
                intervention.finalize(self)


    def init_analyzers(self):
        ''' Initialize the analyzers '''
        if self._orig_pars and 'analyzers' in self._orig_pars:
            self['analyzers'] = self._orig_pars.pop('analyzers') # Restore

        for analyzer in self['analyzers']:
            if isinstance(analyzer, hpa.Analyzer):
                analyzer.initialize(self)
        return


    def finalize_analyzers(self):
        for analyzer in self['analyzers']:
            if isinstance(analyzer, hpa.Analyzer):
                analyzer.finalize(self)


    def reset_layer_pars(self, layer_keys=None, force=False):
        '''
        Reset the parameters to match the population.

        Args:
            layer_keys (list): override the default layer keys (use stored keys by default)
            force (bool): reset the parameters even if they already exist
        '''
        if layer_keys is None:
            if self.people is not None: # If people exist
                layer_keys = self.people.contacts.keys()
            elif self.popdict is not None:
                layer_keys = self.popdict['layer_keys']
        hppar.reset_layer_pars(self.pars, layer_keys=layer_keys, force=force)
        return


    def init_infections(self):
        '''
        Initialize prior immunity and seed infections. TODO: think of a better initialization strategy
        '''

        age_inds = np.digitize(self.people.age, self.pars['init_hpv_prevalence']['f'][:, 0]) - 1
        hpv_probs = np.full(len(self.people), np.nan, dtype=hpd.default_float)
        hpv_probs[self.people.f_inds] = self.pars['init_hpv_prevalence']['f'][age_inds[self.people.f_inds], 2]
        hpv_probs[self.people.m_inds] = self.pars['init_hpv_prevalence']['m'][age_inds[self.people.m_inds], 2]

        # Get indices of people who have HPV (for now, split evenly between genotypes)
        ng = self['n_genotypes']
<<<<<<< HEAD
        pop_inf = self['pop_infected']
        if sc.isnumber(pop_inf): # assume equal init infections for all circulating genotypes
            inds = hpu.choose(self['pop_size'], pop_inf)
            genotypes = np.random.randint(0, ng, pop_inf)
            self.people.infect(inds=inds, genotypes=genotypes, layer='seed_infection')  # Not counted by results since flows are re-initialized during the step
            # for genotype_ind in range(ng):
            #     inds = hpu.choose(self['pop_size'], self['pop_infected']/ng)
            #     self.people.infect(inds=inds, layer='seed_infection', genotype=genotype_ind)  # Not counted by results since flows are re-initialized during the step
            #     self.results['cum_infections'][genotype_ind,:] += len(inds)
            #     self.results['cum_total_infections'][:] += len(inds)

        elif isinstance(self['pop_infected'], dict):
            genotypes = list(self['genotype_map'].values())
            for genotype, pop_infected in self['pop_infected'].items():
                genotype_ind = genotypes.index(genotype)
                inds = hpu.choose(self['pop_size'], self['pop_infected'])
                self.people.infect(inds=inds, layer='seed_infection', genotype=genotype_ind) # Not counted by results since flows are re-initialized during the step
                self.results['cum_infections'][genotype_ind,:] += len(inds)
                self.results['cum_total_infections'][:] += len(inds)
=======

        for genotype_ind in range(ng):
            hpv_inds = hpu.true(hpu.binomial_arr(hpv_probs/ng))
            self.people.infect(inds=hpv_inds, layer='seed_infection',
                               genotype=genotype_ind)  # Not counted by results since flows are re-initialized during the step
            self.results['cum_infections'][genotype_ind, :] += len(hpv_inds)
            self.results['cum_total_infections'][:] += len(hpv_inds)
>>>>>>> e2f43b7d

        return


    def step(self):
        ''' Step through time and update values '''

        # Set the time and if we have reached the end of the simulation, then do nothing
        if self.complete:
            raise AlreadyRunError('Simulation already complete (call sim.initialize() to re-run)')

        # Shorten key variables
        dt = self['dt'] # Timestep
        t = self.t
        ng = self['n_genotypes']
        condoms = self['condoms']
        eff_condoms = self['eff_condoms']
        beta = self['beta']
        gen_pars = self['genotype_pars']

        # Update states and partnerships
        new_people = self.people.update_states_pre(t=t) # NB this also ages people, applies deaths, and generates new births
        self.people.addtoself(new_people) # New births are added to the population
        people = self.people # Shorten
        n_dissolved = people.dissolve_partnerships(t=t) # Dissolve partnerships
        people.create_partnerships(t=t, n_new=n_dissolved) # Create new partnerships (maintaining the same overall partnerhip rate)
        n_people = len(people)

        # Apply interventions
        for i,intervention in enumerate(self['interventions']):
            intervention(self) # If it's a function, call it directly

        contacts = people.contacts # Shorten

        # Assign sus_imm values, i.e. the protection against infection based on prior immune history
        hpimm.check_immunity(people)

        # Precalculate aspects of transmission that don't depend on genotype: acts
        fs, ms, frac_acts, whole_acts, effective_condoms = [], [], [], [], []
        for lkey, layer in contacts.items():
            fs.append(layer['f'])
            ms.append(layer['m'])

            # Get the number of acts per timestep for this partnership type
            fa, wa = np.modf(layer['acts'] * dt)
            frac_acts.append(fa)
            whole_acts.append(wa.astype(hpd.default_int))
            effective_condoms.append(hpd.default_float(condoms[lkey] * eff_condoms))

        gen_betas = np.array([g['rel_beta']*beta for g in gen_pars.values()], dtype=hpd.default_float)
        inf = people.infectious
        sus = people.susceptible
        sus_imm = people.sus_imm
        f_inf_inds, m_inf_inds, f_sus_inds, m_sus_inds = hpu.get_sources_targets(inf, sus, people.sex.astype(bool))  # Males and females infected with this genotype

        # Loop over layers
        ln = 0 # Layer number
        for lkey, layer in contacts.items():
            f = fs[ln]
            m = ms[ln]

            # Compute transmissibility for each partnership
            foi_frac  = 1 - frac_acts[ln] * gen_betas[:,None] * (1 - effective_condoms[ln])
            foi_whole = (1 - gen_betas[:,None] * (1 - effective_condoms[ln]))**whole_acts[ln]
            foi = (1 - (foi_whole*foi_frac)).astype(hpd.default_float)

            # Compute transmissions
            source_inds, target_inds, genotype_inds = hpu.compute_infections(foi, f_inf_inds, m_inf_inds, f_sus_inds, m_sus_inds, f, m, sus_imm, n_people)  # Calculate transmission
            people.infect(inds=target_inds, genotypes=genotype_inds, source=source_inds, layer=lkey)  # Actually infect people
            ln += 1

        # Update counts for this time step: stocks
        # for key in hpd.aggregate_result_stocks.keys():
        #     self.results[f'n_{key}'][t] = people.count(key)
        for key in hpd.result_stocks.keys():
            for genotype in range(ng):
                self.results[f'n_{key}'][genotype, t] = people.count_by_genotype(key, genotype)

        # Update counts for this time step: flows
        for key,count in people.aggregate_flows.items():
            self.results[key][t] += count
        for key,count in people.flows.items():
            for genotype in range(ng):
                self.results[key][genotype][t] += count[genotype]

        # Apply analyzers
        for i,analyzer in enumerate(self['analyzers']):
            analyzer(self)

        has_imm = hpu.true(people.peak_imm.sum(axis=0))
        if len(has_imm):
            hpimm.update_immunity(people, inds=has_imm)

        # Tidy up
        self.t += 1
        if self.t == self.npts:
            self.complete = True

        return


    def run(self, do_plot=False, until=None, restore_pars=True, reset_seed=True, verbose=None):
        ''' Run the model once '''
        # Initialization steps -- start the timer, initialize the sim and the seed, and check that the sim hasn't been run
        T = sc.timer()

        if not self.initialized:
            self.initialize()
            self._orig_pars = sc.dcp(self.pars) # Create a copy of the parameters, to restore after the run, in case they are dynamically modified

        if verbose is None:
            verbose = self['verbose']

        if reset_seed:
            # Reset the RNG. If the simulation is newly created, then the RNG will be reset by sim.initialize() so the use case
            # for resetting the seed here is if the simulation has been partially run, and changing the seed is required
            self.set_seed()

        # Check for AlreadyRun errors
        errormsg = None
        until = self.npts if until is None else self.day(until)
        if until > self.npts:
            errormsg = f'Requested to run until t={until} but the simulation end is t={self.npts}'
        if self.t >= until: # NB. At the start, self.t is None so this check must occur after initialization
            errormsg = f'Simulation is currently at t={self.t}, requested to run until t={until} which has already been reached'
        if self.complete:
            errormsg = 'Simulation is already complete (call sim.initialize() to re-run)'
        if self.people.t not in [self.t, self.t-1]: # Depending on how the sim stopped, either of these states are possible
            errormsg = f'The simulation has been run independently from the people (t={self.t}, people.t={self.people.t}): if this is intentional, manually set sim.people.t = sim.t. Remember to save the people object before running the sim.'
        if errormsg:
            raise AlreadyRunError(errormsg)

        # Main simulation loop
        while self.t < until:

            # Check if we were asked to stop
            elapsed = T.toc(output=True)
            if self['timelimit'] and elapsed > self['timelimit']:
                sc.printv(f"Time limit ({self['timelimit']} s) exceeded; call sim.finalize() to compute results if desired", 1, verbose)
                return
            elif self['stopping_func'] and self['stopping_func'](self):
                sc.printv("Stopping function terminated the simulation; call sim.finalize() to compute results if desired", 1, verbose)
                return

            # Print progress
            if verbose:
                simlabel = f'"{self.label}": ' if self.label else ''
                string = f'  Running {simlabel}{self.yearvec[self.t]} ({self.t:2.0f}/{self.npts}) ({elapsed:0.2f} s) '
                if verbose >= 2:
                    sc.heading(string)
                elif verbose>0:
                    if not (self.t % int(1.0/verbose)):
                        sc.progressbar(self.t+1, self.npts, label=string, length=20, newline=True)

            # Do the heavy lifting -- actually run the model!
            self.step()

        # If simulation reached the end, finalize the results
        if self.complete:
            self.finalize(verbose=verbose, restore_pars=restore_pars)
            sc.printv(f'Run finished after {elapsed:0.2f} s.\n', 1, verbose)
        return self


    def finalize(self, verbose=None, restore_pars=True):
        ''' Compute final results '''

        if self.results_ready:
            # Because the results are rescaled in-place, finalizing the sim cannot be run more than once or
            # otherwise the scale factor will be applied multiple times
            raise AlreadyRunError('Simulation has already been finalized')

        # Calculate cumulative results
        for key in hpd.aggregate_result_flows.keys():
            self.results[f'cum_{key}'][:] += np.cumsum(self.results[f'new_{key}'][:], axis=0)
        for key in hpd.result_flows.keys():
            self.results[f'cum_{key}'][:] += np.cumsum(self.results[f'new_{key}'][:], axis=1)

        # Finalize analyzers and interventions
        self.finalize_analyzers()
        # self.finalize_interventions()

        # Final settings
        self.results_ready = True # Set this first so self.summary() knows to print the results
        self.t -= 1 # During the run, this keeps track of the next step; restore this be the final day of the sim

        # Perform calculations on results
        self.compute_results(verbose=verbose) # Calculate the rest of the results
        self.results = sc.objdict(self.results) # Convert results to a odicts/objdict to allow e.g. sim.results.diagnoses

        # Optionally print summary output
        if verbose: # Verbose is any non-zero value
            if verbose>0: # Verbose is any positive number
                self.summarize() # Print medium-length summary of the sim
            else:
                self.brief() # Print brief summary of the sim

        return


    def compute_results(self, verbose=None):
        ''' Perform final calculations on the results '''
        self.compute_states()
        return


    def compute_states(self):
        '''
        Compute prevalence, incidence, and other states.
        '''
        res = self.results
        self.results['n_alive'][:]         = self['pop_size'] + res['cum_births'][:] - res['cum_other_deaths'][:] # Number of people still alive.
        self.results['hpv_incidence'][:] = np.einsum('ji,ji->ji', res['new_infections'][:],1 / res['n_susceptible'][:])  # Calculate the incidence
        self.results['hpv_prevalence'][:] = np.einsum('ji,i->ji', res['n_infectious'][:], 1 / res['n_alive'][:])
        self.results['cin_prevalence'][:] = np.einsum('ji,i->ji', res['n_precancerous'][:], 1 / res['n_alive'][:])
        return


    def compute_summary(self, t=None, update=True, output=False, require_run=False):
        '''
        Compute the summary dict and string for the sim. Used internally; see
        sim.summarize() for the user version.

        Args:
            t (int/str): day or date to compute summary for (by default, the last point)
            update (bool): whether to update the stored sim.summary
            output (bool): whether to return the summary
            require_run (bool): whether to raise an exception if simulations have not been run yet
        '''
        if t is None:
            t = -1

        # Compute the summary
        if require_run and not self.results_ready:
            errormsg = 'Simulation not yet run'
            raise RuntimeError(errormsg)

        summary = sc.objdict()
        for key in self.result_keys():
            summary[key] = self.results[key][t]

        # Update the stored state
        if update:
            self.summary = summary

        # Optionally return
        if output:
            return summary
        else:
            return


    def summarize(self, full=False, t=None, sep=None, output=False):
        '''
        Print a medium-length summary of the simulation, drawing from the last time
        point in the simulation by default. Called by default at the end of a sim run.
        See also sim.disp() (detailed output) and sim.brief() (short output).

        Args:
            full   (bool):    whether or not to print all results (by default, only cumulative)
            t      (int/str): day or date to compute summary for (by default, the last point)
            sep    (str):     thousands separator (default ',')
            output (bool):    whether to return the summary instead of printing it

        **Examples**::

            sim = cv.Sim(label='Example sim', verbose=0) # Set to run silently
            sim.run() # Run the sim
            sim.summarize() # Print medium-length summary of the sim
            sim.summarize(t=24, full=True) # Print a "slice" of all sim results on day 24
        '''
        # Compute the summary
        summary = self.compute_summary(t=t, update=False, output=True)

        # Construct the output string
        if sep is None: sep = hpo.sep # Default separator
        labelstr = f' "{self.label}"' if self.label else ''
        string = f'Simulation{labelstr} summary:\n'
        for key in self.result_keys():
            if full or key.startswith('cum_total'):
                val = np.round(summary[key])
                string += f'   {val:10,.0f} {self.results[key].name.lower()}\n'.replace(',', sep) # Use replace since it's more flexible

        # Print or return string
        if not output:
            print(string)
        else:
            return string


    def plot(self, toplot=None):
        ''' Plot the outputs of the model '''
        pass



class AlreadyRunError(RuntimeError):
    '''
    This error is raised if a simulation is run in such a way that no timesteps
    will be taken. This error is a distinct type so that it can be safely caught
    and ignored if required, but it is anticipated that most of the time, calling
    sim.run() and not taking any timesteps, would be an inadvertent error.
    '''
    pass<|MERGE_RESOLUTION|>--- conflicted
+++ resolved
@@ -307,7 +307,7 @@
 
     def init_infections(self):
         '''
-        Initialize prior immunity and seed infections. TODO: think of a better initialization strategy
+        Initialize prior immunity and seed infections
         '''
 
         age_inds = np.digitize(self.people.age, self.pars['init_hpv_prevalence']['f'][:, 0]) - 1
@@ -317,35 +317,11 @@
 
         # Get indices of people who have HPV (for now, split evenly between genotypes)
         ng = self['n_genotypes']
-<<<<<<< HEAD
-        pop_inf = self['pop_infected']
-        if sc.isnumber(pop_inf): # assume equal init infections for all circulating genotypes
-            inds = hpu.choose(self['pop_size'], pop_inf)
-            genotypes = np.random.randint(0, ng, pop_inf)
-            self.people.infect(inds=inds, genotypes=genotypes, layer='seed_infection')  # Not counted by results since flows are re-initialized during the step
-            # for genotype_ind in range(ng):
-            #     inds = hpu.choose(self['pop_size'], self['pop_infected']/ng)
-            #     self.people.infect(inds=inds, layer='seed_infection', genotype=genotype_ind)  # Not counted by results since flows are re-initialized during the step
-            #     self.results['cum_infections'][genotype_ind,:] += len(inds)
-            #     self.results['cum_total_infections'][:] += len(inds)
-
-        elif isinstance(self['pop_infected'], dict):
-            genotypes = list(self['genotype_map'].values())
-            for genotype, pop_infected in self['pop_infected'].items():
-                genotype_ind = genotypes.index(genotype)
-                inds = hpu.choose(self['pop_size'], self['pop_infected'])
-                self.people.infect(inds=inds, layer='seed_infection', genotype=genotype_ind) # Not counted by results since flows are re-initialized during the step
-                self.results['cum_infections'][genotype_ind,:] += len(inds)
-                self.results['cum_total_infections'][:] += len(inds)
-=======
-
-        for genotype_ind in range(ng):
-            hpv_inds = hpu.true(hpu.binomial_arr(hpv_probs/ng))
-            self.people.infect(inds=hpv_inds, layer='seed_infection',
-                               genotype=genotype_ind)  # Not counted by results since flows are re-initialized during the step
-            self.results['cum_infections'][genotype_ind, :] += len(hpv_inds)
-            self.results['cum_total_infections'][:] += len(hpv_inds)
->>>>>>> e2f43b7d
+        hpv_inds = hpu.true(hpu.binomial_arr(hpv_probs))
+        genotypes = np.random.randint(0, ng, len(hpv_inds))
+        new_infections = self.people.infect(inds=hpv_inds, genotypes=genotypes, layer='seed_infection')
+        self.results['cum_infections'].values = new_infections[:,None]
+        self.results['cum_total_infections'][:] += sum(new_infections)
 
         return
 
@@ -418,8 +394,8 @@
             ln += 1
 
         # Update counts for this time step: stocks
-        # for key in hpd.aggregate_result_stocks.keys():
-        #     self.results[f'n_{key}'][t] = people.count(key)
+        for key in hpd.aggregate_result_stocks.keys():
+            self.results[f'n_{key}'][t] = people.count(key)
         for key in hpd.result_stocks.keys():
             for genotype in range(ng):
                 self.results[f'n_{key}'][genotype, t] = people.count_by_genotype(key, genotype)
