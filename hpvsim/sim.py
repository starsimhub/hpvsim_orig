'''
Define core Sim classes
'''

# Imports
import numpy as np
import pandas as pd
import sciris as sc
from . import base as hpb
from . import misc as hpm
from . import defaults as hpd
from . import utils as hpu
from . import population as hppop
from . import parameters as hppar
from . import analysis as hpa
from .settings import options as hpo
from . import immunity as hpimm
from . import interventions as cvi


# Define the model
class Sim(hpb.BaseSim):

    def __init__(self, pars=None, label=None,
                 popfile=None, people=None, version=None, **kwargs):

        # Set attributes
        self.label         = label    # The label/name of the simulation
        self.created       = None     # The datetime the sim was created
        self.popfile       = popfile  # The population file
        self.popdict       = people   # The population dictionary
        self.people        = None     # Initialize these here so methods that check their length can see they're empty
        self.t             = None     # The current time in the simulation (during execution); outside of sim.step(), its value corresponds to next timestep to be computed
        self.results       = {}       # For storing results
        self.summary       = None     # For storing a summary of the results
        self.initialized   = False    # Whether or not initialization is complete
        self.complete      = False    # Whether a simulation has completed running
        self.results_ready = False    # Whether or not results are ready
        self._default_ver  = version  # Default version of parameters used
        self._orig_pars    = None     # Store original parameters to optionally restore at the end of the simulation

        # Make default parameters (using values from parameters.py)
        default_pars = hppar.make_pars(version=version) # Start with default pars
        super().__init__(default_pars) # Initialize and set the parameters as attributes

        # Update pars
        self.update_pars(pars, **kwargs)   # Update the parameters, if provided

        return


    def initialize(self, reset=False, init_infections=True, **kwargs):
        '''
        Perform all initializations on the sim.
        '''
        self.t = 0  # The current time index
        self.validate_pars() # Ensure parameters have valid values
        self.set_seed() # Reset the random seed before the population is created
        self.init_genotypes() # Initialize the genotypes
        self.init_immunity() # initialize information about immunity
        self.init_results() # After initializing the genotypes, create the results structure
        self.init_people(reset=reset, init_infections=init_infections, **kwargs) # Create all the people (the heaviest step)
        self.init_interventions()  # Initialize the interventions...
        self.init_analyzers()  # ...and the analyzers...
        self.set_seed() # Reset the random seed again so the random number stream is consistent
        self.initialized   = True
        self.complete      = False
        self.results_ready = False
        return self


    def validate_pars(self, validate_layers=True):
        '''
        Some parameters can take multiple types; this makes them consistent.

        Args:
            validate_layers (bool): whether to validate layer parameters as well via validate_layer_pars() -- usually yes, except during initialization
        '''

        # Handle types
        for key in ['pop_size']:
            try:
                self[key] = int(self[key])
            except Exception as E:
                errormsg = f'Could not convert {key}={self[key]} of {type(self[key])} to integer'
                raise ValueError(errormsg) from E

        # Handle start
        if self['start'] in [None, 0]: # Use default start
            self['start'] = 2015

        # Handle end and n_years
        if self['end']:
            self['n_years'] = self['end'] - self['start']
            if self['n_years'] <= 0:
                errormsg = f"Number of years must be >0, but you supplied start={str(self['start'])} and end={str(self['end'])}, which gives n_years={self['n_years']}"
                raise ValueError(errormsg)
        else:
            if self['n_years']:
                self['end'] = self['start'] + self['n_years']
            else:
                errormsg = f'You must supply one of n_years and end."'
                raise ValueError(errormsg)
        
        # Construct other things that keep track of time
        self.years          = sc.inclusiverange(self['start'],self['end'])
        self.yearvec        = sc.inclusiverange(start=self['start'], stop=self['end'], step=self['dt'])
        self.npts           = len(self.yearvec)
        self.tvec          = np.arange(self.npts)
        
        # Handle population network data
        network_choices = ['random', 'basic']
        choice = self['network']
        if choice and choice not in network_choices: # pragma: no cover
            choicestr = ', '.join(network_choices)
            errormsg = f'Population type "{choice}" not available; choices are: {choicestr}'
            raise ValueError(errormsg)

        # Handle analyzers - TODO, interventions and genotypes will also go here
        for key in ['interventions', 'analyzers']: # Ensure all of them are lists
            self[key] = sc.dcp(sc.tolist(self[key], keepnone=False)) # All of these have initialize functions that run into issues if they're reused

        # Handle verbose
        if self['verbose'] == 'brief':
            self['verbose'] = -1
        if not sc.isnumber(self['verbose']): # pragma: no cover
            errormsg = f'Verbose argument should be either "brief", -1, or a float, not {type(self["verbose"])} "{self["verbose"]}"'
            raise ValueError(errormsg)

        return

    def init_genotypes(self):
        ''' Initialize the genotypes '''
        if self._orig_pars and 'genotypes' in self._orig_pars:
            self['genotypes'] = self._orig_pars.pop('genotypes')  # Restore

        for i, genotype in enumerate(self['genotypes']):
            if isinstance(genotype, hpimm.genotype):
                if not genotype.initialized:
                    genotype.initialize(self)
            else:  # pragma: no cover
                errormsg = f'Genotype {i} ({genotype}) is not a hp.genotype object; please create using cv.genotype()'
                raise TypeError(errormsg)

        if not len(self['genotypes']):
            print('No genotypes provided, will assume only simulating HPV 16 by default')
            hpv16 = hpimm.genotype('hpv16')
            hpv16.initialize(self)
            self['genotypes'] = [hpv16]

        len_pars = len(self['genotype_pars'])
        len_map = len(self['genotype_map'])
        assert len_pars == len_map, f"genotype_pars and genotype_map must be the same length, but they're not: {len_pars} ≠ {len_map}"
        self['n_genotypes'] = len_pars  # Each genotype has an entry in genotype_pars

        return

    def init_immunity(self, create=False):
        ''' Initialize immunity matrices '''
        hpimm.init_immunity(self, create=create)
        return


    def init_results(self):
        '''
        Create the main results structure.
        We differentiate between flows, stocks, and cumulative results
        The prefix "new" is used for flow variables, i.e. counting new events (infections/deaths/recoveries) on each timestep
        The prefix "n" is used for stock variables, i.e. counting the total number in any given state (sus/inf/rec/etc) on any particular timestep
        The prefix "cum" is used for cumulative variables, i.e. counting the total number that have ever been in a given state at some point in the sim
        Note that, by definition, n_dead is the same as cum_deaths and n_recovered is the same as cum_recoveries, so we only define the cumulative versions
        '''

        def init_res(*args, **kwargs):
            ''' Initialize a single result object '''
            output = hpb.Result(*args, **kwargs, npts=self.npts)
            return output

        ng = self['n_genotypes']
        dcols = hpd.get_default_colors(ng) # Get default colors

        # Aggregate flows and cumulative flows
        for key,label in hpd.aggregate_result_flows.items():
            self.results[f'cum_{key}'] = init_res(f'Cumulative {label}', color=dcols[key])  # Cumulative variables -- e.g. "Cumulative infections"

        for key,label in hpd.aggregate_result_flows.items(): # Repeat to keep all the cumulative keys together
            self.results[f'new_{key}'] = init_res(f'Number of new {label}', color=dcols[key]) # Flow variables -- e.g. "Number of new infections"

        # Aggregate stock variables
        for key,label in hpd.aggregate_result_stocks.items():
            self.results[f'n_{key}'] = init_res(label, color=dcols[key])

        # Results by genotype
        self.results['hpv_prevalence'] = init_res('HPV prevalence', scale=False, n_genotypes=ng)
        self.results['hpv_incidence'] = init_res('HPV incidence', scale=False, n_genotypes=ng)
        self.results['cin_prevalence'] = init_res('CIN prevalence', scale=False, n_genotypes=ng)
        self.results['r_eff'] = init_res('Effective reproduction number', scale=False, n_genotypes=ng)
        self.results['doubling_time'] = init_res('Doubling time', scale=False, n_genotypes=ng)
        for key,label in hpd.result_flows.items():
            self.results[f'cum_{key}'] = init_res(f'Cumulative {label}', color=dcols[key], n_genotypes=ng)  # Cumulative variables -- e.g. "Cumulative infections"
        for key,label in hpd.result_flows.items(): # Repeat to keep all the cumulative keys together
            self.results[f'new_{key}'] = init_res(f'Number of new {label}', color=dcols[key], n_genotypes=ng) # Flow variables -- e.g. "Number of new infections"
        for key,label in hpd.result_stocks.items():
            self.results[f'n_{key}'] = init_res(label, color=dcols[key], n_genotypes=ng)

        # Populate the rest of the results
        # Other variables
        self.results['n_alive'] = init_res('Number alive', scale=True)
        self.results['year'] = self.yearvec
        self.results['t']    = self.tvec
        self.results_ready   = False

        return


    def init_people(self, popdict=None, init_infections=False, reset=False, verbose=None, **kwargs):
        '''
        Create the people and the network.

        Use ``init_infections=False`` for creating a fresh People object for use
        in future simulations

        Args:
            popdict         (any):  pre-generated people of various formats.
            init_infections (bool): whether to initialize infections (default false when called directly)
            reset           (bool): whether to regenerate the people even if they already exist
            verbose         (int):  detail to print
            kwargs          (dict): passed to hp.make_people()
        '''

        # Handle inputs
        if verbose is None:
            verbose = self['verbose']
        if popdict is not None:
            self.popdict = popdict
        if verbose > 0:
            resetstr= ''
            if self.people:
                resetstr = ' (resetting people)' if reset else ' (warning: not resetting sim.people)'
            print(f'Initializing sim{resetstr} with {self["pop_size"]:0n} people')
        if self.popfile and self.popdict is None: # If there's a popdict, we initialize it
            self.load_population(init_people=False)

        # Actually make the people
        microstructure = self['network']
        self.people = hppop.make_people(self, reset=reset, verbose=verbose, microstructure=microstructure, **kwargs)
        self.people.initialize(sim_pars=self.pars) # Fully initialize the people
        self.reset_layer_pars(force=False) # Ensure that layer keys match the loaded population
        if init_infections:
            self.init_infections()

        return self


    def init_interventions(self):
        ''' Initialize and validate the interventions '''

        # Initialization
        if self._orig_pars and 'interventions' in self._orig_pars:
            self['interventions'] = self._orig_pars.pop('interventions') # Restore

        for i,intervention in enumerate(self['interventions']):
            if isinstance(intervention, cvi.Intervention):
                intervention.initialize(self)
        return


    def finalize_interventions(self):
        for intervention in self['interventions']:
            if isinstance(intervention, hpi.Intervention):
                intervention.finalize(self)


    def init_analyzers(self):
        ''' Initialize the analyzers '''
        if self._orig_pars and 'analyzers' in self._orig_pars:
            self['analyzers'] = self._orig_pars.pop('analyzers') # Restore

        for analyzer in self['analyzers']:
            if isinstance(analyzer, hpa.Analyzer):
                analyzer.initialize(self)
        return


    def finalize_analyzers(self):
        for analyzer in self['analyzers']:
            if isinstance(analyzer, hpa.Analyzer):
                analyzer.finalize(self)


    def reset_layer_pars(self, layer_keys=None, force=False):
        '''
        Reset the parameters to match the population.

        Args:
            layer_keys (list): override the default layer keys (use stored keys by default)
            force (bool): reset the parameters even if they already exist
        '''
        if layer_keys is None:
            if self.people is not None: # If people exist
                layer_keys = self.people.contacts.keys()
            elif self.popdict is not None:
                layer_keys = self.popdict['layer_keys']
        hppar.reset_layer_pars(self.pars, layer_keys=layer_keys, force=force)
        return


    def init_infections(self):
        '''
        Initialize prior immunity and seed infections
        '''

        age_inds = np.digitize(self.people.age, self.pars['init_hpv_prevalence']['f'][:, 0]) - 1
        hpv_probs = np.full(len(self.people), np.nan, dtype=hpd.default_float)
        hpv_probs[self.people.f_inds] = self.pars['init_hpv_prevalence']['f'][age_inds[self.people.f_inds], 2]
        hpv_probs[self.people.m_inds] = self.pars['init_hpv_prevalence']['m'][age_inds[self.people.m_inds], 2]

        # Get indices of people who have HPV (for now, split evenly between genotypes)
        ng = self['n_genotypes']
        hpv_inds = hpu.true(hpu.binomial_arr(hpv_probs))
        genotypes = np.random.randint(0, ng, len(hpv_inds))
        new_infections = self.people.infect(inds=hpv_inds, genotypes=genotypes, layer='seed_infection')
        self.results['cum_infections'].values += new_infections[:,None]
        self.results['cum_total_infections'][:] += sum(new_infections)

        return


    def step(self):
        ''' Step through time and update values '''

        # Set the time and if we have reached the end of the simulation, then do nothing
        if self.complete:
            raise AlreadyRunError('Simulation already complete (call sim.initialize() to re-run)')

        # Shorten key variables
        dt = self['dt'] # Timestep
        t = self.t
        ng = self['n_genotypes']
        condoms = self['condoms']
        eff_condoms = self['eff_condoms']
<<<<<<< HEAD
        beta = self['beta']
        gen_pars = self['genotype_pars']
=======
        rel_beta = self['rel_beta']
        imm_kin_pars = self['imm_kin']
>>>>>>> 45ea579a

        # Update states and partnerships
        new_people = self.people.update_states_pre(t=t) # NB this also ages people, applies deaths, and generates new births
        self.people.addtoself(new_people) # New births are added to the population
        people = self.people # Shorten
        n_dissolved = people.dissolve_partnerships(t=t) # Dissolve partnerships
        people.create_partnerships(t=t, n_new=n_dissolved) # Create new partnerships (maintaining the same overall partnerhip rate)
        n_people = len(people)

        # Apply interventions
        for i,intervention in enumerate(self['interventions']):
            intervention(self) # If it's a function, call it directly

        contacts = people.contacts # Shorten

        # Assign sus_imm values, i.e. the protection against infection based on prior immune history
        hpimm.check_immunity(people)

        # Precalculate aspects of transmission that don't depend on genotype (acts, condoms)
        fs, ms, frac_acts, whole_acts, effective_condoms = [], [], [], [], []
        for lkey, layer in contacts.items():
            fs.append(layer['f'])
            ms.append(layer['m'])

            # Get the number of acts per timestep for this partnership type
            fa, wa = np.modf(layer['acts'] * dt)
            frac_acts.append(fa)
            whole_acts.append(wa.astype(hpd.default_int))
            effective_condoms.append(hpd.default_float(condoms[lkey] * eff_condoms))

        gen_betas = np.array([g['rel_beta']*beta for g in gen_pars.values()], dtype=hpd.default_float)
        inf = people.infectious
        sus = people.susceptible
        sus_imm = people.sus_imm
        f_inf_inds, m_inf_inds, f_sus_inds, m_sus_inds = hpu.get_sources_targets(inf, sus, people.sex.astype(bool))  # Males and females infected with this genotype

        # Loop over layers
        ln = 0 # Layer number
        for lkey, layer in contacts.items():
            f = fs[ln]
            m = ms[ln]

            # Compute transmissibility for each partnership
            foi_frac  = 1 - frac_acts[ln] * gen_betas[:,None] * (1 - effective_condoms[ln])
            foi_whole = (1 - gen_betas[:,None] * (1 - effective_condoms[ln]))**whole_acts[ln]
            foi = (1 - (foi_whole*foi_frac)).astype(hpd.default_float)

            # Compute transmissions
            f_source_inds, f_genotypes, m_source_inds, m_genotypes = hpu.get_discordant_pairs(f_inf_inds, m_inf_inds, f_sus_inds, m_sus_inds, f, m, n_people)  # Calculate transmission
            discordant_pairs = [[f_source_inds.astype(hpd.default_int), f[f_source_inds], m[f_source_inds], f_genotypes],
                                [m_source_inds.astype(hpd.default_int), m[m_source_inds], f[m_source_inds], m_genotypes]]
            for pship_inds, sources, targets, genotypes in discordant_pairs:
                betas = foi[genotypes, pship_inds] * (1. - sus_imm[genotypes, targets])  # Pull out the transmissibility associated with this partnership
                source_inds, target_inds, genotype_inds = hpu.compute_infections(betas, sources, targets, genotypes)  # Calculate transmission
            people.infect(inds=target_inds, genotypes=genotype_inds, source=source_inds, layer=lkey)  # Actually infect people
            ln += 1

        # Update counts for this time step: stocks
        # for key in hpd.aggregate_result_stocks.keys():
        #     self.results[f'n_{key}'][t] = people.count(key)
        for key in hpd.result_stocks.keys():
            for genotype in range(ng):
                self.results[f'n_{key}'][genotype, t] = people.count_by_genotype(key, genotype)

        # Update counts for this time step: flows
        for key,count in people.aggregate_flows.items():
            self.results[key][t] += count
        for key,count in people.flows.items():
            for genotype in range(ng):
                self.results[key][genotype][t] += count[genotype]

        # Apply analyzers
        for i,analyzer in enumerate(self['analyzers']):
            analyzer(self)

        has_imm = hpu.true(people.peak_imm.sum(axis=0)).astype(hpd.default_int)
        if len(has_imm):
            hpu.update_immunity(people.imm, t, people.t_imm_event, has_imm, imm_kin_pars, people.peak_imm)

        # Tidy up
        self.t += 1
        if self.t == self.npts:
            self.complete = True

        return


    def run(self, do_plot=False, until=None, restore_pars=True, reset_seed=True, verbose=None):
        ''' Run the model once '''
        # Initialization steps -- start the timer, initialize the sim and the seed, and check that the sim hasn't been run
        T = sc.timer()

        if not self.initialized:
            self.initialize()
            self._orig_pars = sc.dcp(self.pars) # Create a copy of the parameters, to restore after the run, in case they are dynamically modified

        if verbose is None:
            verbose = self['verbose']

        if reset_seed:
            # Reset the RNG. If the simulation is newly created, then the RNG will be reset by sim.initialize() so the use case
            # for resetting the seed here is if the simulation has been partially run, and changing the seed is required
            self.set_seed()

        # Check for AlreadyRun errors
        errormsg = None
        until = self.npts if until is None else self.day(until)
        if until > self.npts:
            errormsg = f'Requested to run until t={until} but the simulation end is t={self.npts}'
        if self.t >= until: # NB. At the start, self.t is None so this check must occur after initialization
            errormsg = f'Simulation is currently at t={self.t}, requested to run until t={until} which has already been reached'
        if self.complete:
            errormsg = 'Simulation is already complete (call sim.initialize() to re-run)'
        if self.people.t not in [self.t, self.t-1]: # Depending on how the sim stopped, either of these states are possible
            errormsg = f'The simulation has been run independently from the people (t={self.t}, people.t={self.people.t}): if this is intentional, manually set sim.people.t = sim.t. Remember to save the people object before running the sim.'
        if errormsg:
            raise AlreadyRunError(errormsg)

        # Main simulation loop
        while self.t < until:

            # Check if we were asked to stop
            elapsed = T.toc(output=True)
            if self['timelimit'] and elapsed > self['timelimit']:
                sc.printv(f"Time limit ({self['timelimit']} s) exceeded; call sim.finalize() to compute results if desired", 1, verbose)
                return
            elif self['stopping_func'] and self['stopping_func'](self):
                sc.printv("Stopping function terminated the simulation; call sim.finalize() to compute results if desired", 1, verbose)
                return

            # Print progress
            if verbose:
                simlabel = f'"{self.label}": ' if self.label else ''
                string = f'  Running {simlabel}{self.yearvec[self.t]} ({self.t:2.0f}/{self.npts}) ({elapsed:0.2f} s) '
                if verbose >= 2:
                    sc.heading(string)
                elif verbose>0:
                    if not (self.t % int(1.0/verbose)):
                        sc.progressbar(self.t+1, self.npts, label=string, length=20, newline=True)

            # Do the heavy lifting -- actually run the model!
            self.step()

        # If simulation reached the end, finalize the results
        if self.complete:
            self.finalize(verbose=verbose, restore_pars=restore_pars)
            sc.printv(f'Run finished after {elapsed:0.2f} s.\n', 1, verbose)
        return self


    def finalize(self, verbose=None, restore_pars=True):
        ''' Compute final results '''

        if self.results_ready:
            # Because the results are rescaled in-place, finalizing the sim cannot be run more than once or
            # otherwise the scale factor will be applied multiple times
            raise AlreadyRunError('Simulation has already been finalized')

        # Calculate cumulative results
        for key in hpd.aggregate_result_flows.keys():
            self.results[f'cum_{key}'][:] += np.cumsum(self.results[f'new_{key}'][:], axis=0)
        for key in hpd.result_flows.keys():
            self.results[f'cum_{key}'][:] += np.cumsum(self.results[f'new_{key}'][:], axis=1)

        # Finalize analyzers and interventions
        self.finalize_analyzers()
        # self.finalize_interventions()

        # Final settings
        self.results_ready = True # Set this first so self.summary() knows to print the results
        self.t -= 1 # During the run, this keeps track of the next step; restore this be the final day of the sim

        # Perform calculations on results
        self.compute_results(verbose=verbose) # Calculate the rest of the results
        self.results = sc.objdict(self.results) # Convert results to a odicts/objdict to allow e.g. sim.results.diagnoses

        # Optionally print summary output
        if verbose: # Verbose is any non-zero value
            if verbose>0: # Verbose is any positive number
                self.summarize() # Print medium-length summary of the sim
            else:
                self.brief() # Print brief summary of the sim

        return


    def compute_results(self, verbose=None):
        ''' Perform final calculations on the results '''
        self.compute_states()
        return


    def compute_states(self):
        '''
        Compute prevalence, incidence, and other states.
        '''
        res = self.results
        self.results['n_alive'][:]         = self['pop_size'] + res['cum_births'][:] - res['cum_other_deaths'][:] # Number of people still alive.
        self.results['hpv_incidence'][:] = np.einsum('ji,ji->ji', res['new_infections'][:],1 / res['n_susceptible'][:])  # Calculate the incidence
        self.results['hpv_prevalence'][:] = np.einsum('ji,i->ji', res['n_infectious'][:], 1 / res['n_alive'][:])
        self.results['cin_prevalence'][:] = np.einsum('ji,i->ji', res['n_precancerous'][:], 1 / res['n_alive'][:])
        return


    def compute_summary(self, t=None, update=True, output=False, require_run=False):
        '''
        Compute the summary dict and string for the sim. Used internally; see
        sim.summarize() for the user version.

        Args:
            t (int/str): day or date to compute summary for (by default, the last point)
            update (bool): whether to update the stored sim.summary
            output (bool): whether to return the summary
            require_run (bool): whether to raise an exception if simulations have not been run yet
        '''
        if t is None:
            t = -1

        # Compute the summary
        if require_run and not self.results_ready:
            errormsg = 'Simulation not yet run'
            raise RuntimeError(errormsg)

        summary = sc.objdict()
        for key in self.result_keys():
            summary[key] = self.results[key][t]

        # Update the stored state
        if update:
            self.summary = summary

        # Optionally return
        if output:
            return summary
        else:
            return


    def summarize(self, full=False, t=None, sep=None, output=False):
        '''
        Print a medium-length summary of the simulation, drawing from the last time
        point in the simulation by default. Called by default at the end of a sim run.
        See also sim.disp() (detailed output) and sim.brief() (short output).

        Args:
            full   (bool):    whether or not to print all results (by default, only cumulative)
            t      (int/str): day or date to compute summary for (by default, the last point)
            sep    (str):     thousands separator (default ',')
            output (bool):    whether to return the summary instead of printing it

        **Examples**::

            sim = cv.Sim(label='Example sim', verbose=0) # Set to run silently
            sim.run() # Run the sim
            sim.summarize() # Print medium-length summary of the sim
            sim.summarize(t=24, full=True) # Print a "slice" of all sim results on day 24
        '''
        # Compute the summary
        summary = self.compute_summary(t=t, update=False, output=True)

        # Construct the output string
        if sep is None: sep = hpo.sep # Default separator
        labelstr = f' "{self.label}"' if self.label else ''
        string = f'Simulation{labelstr} summary:\n'
        for key in self.result_keys():
            if full or key.startswith('cum_total'):
                val = np.round(summary[key])
                string += f'   {val:10,.0f} {self.results[key].name.lower()}\n'.replace(',', sep) # Use replace since it's more flexible

        # Print or return string
        if not output:
            print(string)
        else:
            return string


    def plot(self, toplot=None):
        ''' Plot the outputs of the model '''
        pass



class AlreadyRunError(RuntimeError):
    '''
    This error is raised if a simulation is run in such a way that no timesteps
    will be taken. This error is a distinct type so that it can be safely caught
    and ignored if required, but it is anticipated that most of the time, calling
    sim.run() and not taking any timesteps, would be an inadvertent error.
    '''
    pass<|MERGE_RESOLUTION|>--- conflicted
+++ resolved
@@ -339,13 +339,9 @@
         ng = self['n_genotypes']
         condoms = self['condoms']
         eff_condoms = self['eff_condoms']
-<<<<<<< HEAD
         beta = self['beta']
         gen_pars = self['genotype_pars']
-=======
-        rel_beta = self['rel_beta']
         imm_kin_pars = self['imm_kin']
->>>>>>> 45ea579a
 
         # Update states and partnerships
         new_people = self.people.update_states_pre(t=t) # NB this also ages people, applies deaths, and generates new births
