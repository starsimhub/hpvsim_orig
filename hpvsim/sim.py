'''
Define core Sim classes
'''

# Imports
import numpy as np
import pandas as pd
import sciris as sc
from . import base as hpb
from . import misc as hpm
from . import defaults as hpd
from . import utils as hpu
from . import population as hppop
from . import parameters as hppar
from . import analysis as hpa
from . import plotting as hpplt
from .settings import options as hpo
from . import immunity as hpimm
from . import interventions as hpi


# Define the model
class Sim(hpb.BaseSim):

    def __init__(self, pars=None, datafile=None, label=None,
                 popfile=None, people=None, version=None, **kwargs):

        # Set attributes
        self.label         = label    # The label/name of the simulation
        self.created       = None     # The datetime the sim was created
        self.datafile      = datafile # The name of the data file
        self.popfile       = popfile  # The population file
        self.data          = None     # The data
        self.popdict       = people   # The population dictionary
        self.people        = None     # Initialize these here so methods that check their length can see they're empty
        self.t             = None     # The current time in the simulation (during execution); outside of sim.step(), its value corresponds to next timestep to be computed
        self.results       = {}       # For storing results
        self.summary       = None     # For storing a summary of the results
        self.initialized   = False    # Whether or not initialization is complete
        self.complete      = False    # Whether a simulation has completed running
        self.results_ready = False    # Whether or not results are ready
        self._default_ver  = version  # Default version of parameters used
        self._orig_pars    = None     # Store original parameters to optionally restore at the end of the simulation

        # Make default parameters (using values from parameters.py)
        default_pars = hppar.make_pars(version=version) # Start with default pars
        super().__init__(default_pars) # Initialize and set the parameters as attributes

        # Update pars and load data
        self.update_pars(pars, **kwargs)   # Update the parameters, if provided
        self.load_data(datafile) # Load the data, if provided

        return


    def load_data(self, datafile=None, **kwargs):
        ''' Load the data to calibrate against, if provided '''
        if datafile is not None: # If a data file is provided, load it
            self.data = hpm.load_data(datafile=datafile, **kwargs)
        return


    def initialize(self, reset=False, init_states=True, **kwargs):
        '''
        Perform all initializations on the sim.
        '''
        self.t = 0  # The current time index
        self.validate_pars() # Ensure parameters have valid values
        self.set_seed() # Reset the random seed before the population is created
        self.init_genotypes() # Initialize the genotypes
        self.init_immunity() # initialize information about immunity
        self.init_people(reset=reset, init_states=init_states, **kwargs) # Create all the people (the heaviest step)
        self.init_results() # After initializing the genotypes, create the results structure
        self.init_interventions()  # Initialize the interventions...
        self.init_analyzers()  # ...and the analyzers...
        self.validate_imm_pars()  # Once the population and interventions are initialized, validate the immunity parameters
        self.set_seed() # Reset the random seed again so the random number stream is consistent
        self.initialized   = True
        self.complete      = False
        self.results_ready = False
        return self


    def layer_keys(self):
        '''
        Attempt to retrieve the current layer keys.
        '''
        try:
            keys = list(self['acts'].keys()) # Get keys from acts
        except: # pragma: no cover
            keys = []
        return keys


    def reset_layer_pars(self, layer_keys=None, force=False):
        '''
        Reset the parameters to match the population.

        Args:
            layer_keys (list): override the default layer keys (use stored keys by default)
            force (bool): reset the parameters even if they already exist
        '''
        if layer_keys is None:
            if self.people is not None: # If people exist
                layer_keys = self.people.contacts.keys()
            elif self.popdict is not None:
                layer_keys = self.popdict['layer_keys']
        hppar.reset_layer_pars(self.pars, layer_keys=layer_keys, force=force)
        return


    def validate_layer_pars(self):
        '''
        Handle layer parameters, since they need to be validated after the population
        creation, rather than before.
        '''

        # First, try to figure out what the layer keys should be and perform basic type checking
        layer_keys = self.layer_keys()
        layer_pars = hppar.layer_pars # The names of the parameters that are specified by layer
        for lp in layer_pars:
            val = self[lp]
            if sc.isnumber(val): # It's a scalar instead of a dict, assume it's all contacts
                self[lp] = {k:val for k in layer_keys}

        # Handle key mismatches
        for lp in layer_pars:
            lp_keys = set(self.pars[lp].keys())
            if lp != 'layer_probs':
                if not lp_keys == set(layer_keys):
                    errormsg = 'At least one layer parameter is inconsistent with the layer keys; all parameters must have the same keys:'
                    errormsg += f'\nsim.layer_keys() = {layer_keys}'
                    for lp2 in layer_pars: # Fail on first error, but re-loop to list all of them
                        errormsg += f'\n{lp2} = ' + ', '.join(self.pars[lp2].keys())
                    raise sc.KeyNotFoundError(errormsg)

            # TODO: add validation here for layer_probs

        # Handle mismatches with the population
        if self.people is not None:
            pop_keys = set(self.people.contacts.keys())
            if pop_keys != set(layer_keys): # pragma: no cover
                if not len(pop_keys):
                    errormsg = f'Your population does not have any layer keys, but your simulation does {layer_keys}. If you called cv.People() directly, you probably need cv.make_people() instead.'
                    raise sc.KeyNotFoundError(errormsg)
                else:
                    errormsg = f'Please update your parameter keys {layer_keys} to match population keys {pop_keys}. You may find sim.reset_layer_pars() helpful.'
                    raise sc.KeyNotFoundError(errormsg)

        return

    def validate_imm_pars(self):
        '''
        Handle immunity parameters, since they need to be validated after the population and intervention
        creation, rather than before.
        '''

        # Handle sources, as we need to init the people and interventions first
        self.pars['n_imm_sources'] = self.pars['n_genotypes'] + len(self.pars['vaccine_map'])
        for key in self.people.meta.imm_states:
            if key == 't_imm_event':
                self.people[key] = np.zeros((self.pars['n_imm_sources'], self.pars['pop_size']), dtype=hpd.default_int)
            else:
                self.people[key] = np.zeros((self.pars['n_imm_sources'], self.pars['pop_size']), dtype=hpd.default_float)

        return


    def validate_pars(self, validate_layers=True):
        '''
        Some parameters can take multiple types; this makes them consistent.
        Args:
            validate_layers (bool): whether to validate layer parameters as well via validate_layer_pars() -- usually yes, except during initialization
        '''

        # Handle types
        for key in ['pop_size']:
            try:
                self[key] = int(self[key])
            except Exception as E:
                errormsg = f'Could not convert {key}={self[key]} of {type(self[key])} to integer'
                raise ValueError(errormsg) from E

        # Handle start
        if self['start'] in [None, 0]: # Use default start
            self['start'] = 2015

        # Handle end and n_years
        if self['end']:
            self['n_years'] = int(self['end'] - self['start'])
            if self['n_years'] <= 0:
                errormsg = f"Number of years must be >0, but you supplied start={str(self['start'])} and end={str(self['end'])}, which gives n_years={self['n_years']}"
                raise ValueError(errormsg)
        else:
            if self['n_years']:
                self['end'] = self['start'] + self['n_years']
            else:
                errormsg = f'You must supply one of n_years and end."'
                raise ValueError(errormsg)
        
        # Construct other things that keep track of time
        self.years          = sc.inclusiverange(self['start'],self['end'])
        self.yearvec        = sc.inclusiverange(start=self['start'], stop=self['end'], step=self['dt'])
        self.npts           = len(self.yearvec)
        self.tvec          = np.arange(self.npts)
        
        # Handle population network data
        network_choices = ['random', 'default']
        choice = self['network']
        if choice and choice not in network_choices: # pragma: no cover
            choicestr = ', '.join(network_choices)
            errormsg = f'Population type "{choice}" not available; choices are: {choicestr}'
            raise ValueError(errormsg)

        # Handle analyzers and interventions - TODO, genotypes will also go here
        for key in ['interventions', 'analyzers']: # Ensure all of them are lists
            self[key] = sc.dcp(sc.tolist(self[key], keepnone=False)) # All of these have initialize functions that run into issues if they're reused
        for i,interv in enumerate(self['interventions']):
            if isinstance(interv, dict): # It's a dictionary representation of an intervention
                self['interventions'][i] = hpi.InterventionDict(**interv)

        # Optionally handle layer parameters
        if validate_layers:
            self.validate_layer_pars()

        # Handle verbose
        if self['verbose'] == 'brief':
            self['verbose'] = -1
        if not sc.isnumber(self['verbose']): # pragma: no cover
            errormsg = f'Verbose argument should be either "brief", -1, or a float, not {type(self["verbose"])} "{self["verbose"]}"'
            raise ValueError(errormsg)

        return


    def validate_init_conditions(self, init_hpv_prev):
        '''
        Initial prevalence values can be supplied with different amounts of detail.
        Here we flesh out any missing details so that the initial prev values are
        by age and genotype. We also check the prevalence values are ok.
        '''

        def validate_arrays(vals, n_age_brackets=None):
            ''' Little helper function to check prevalence values '''
            if n_age_brackets is not None:
                if len(vals) != n_age_brackets:
                    errormsg = f'The initial prevalence values must either be the same length as the age brackets: {len(vals)} vs {n_age_brackets}.'
                    raise ValueError(errormsg)
            else:
                if len(vals) != 1:
                    errormsg = f'No age brackets were supplied, but more than one prevalence value was supplied ({len(vals)}). An array of prevalence values can only be supplied along with an array of corresponding age brackets.'
                    raise ValueError(errormsg)
            if vals.any() < 0 or vals.any() > 1:
                errormsg = f'The initial prevalence values must either between 0 and 1, not {vals}.'
                raise ValueError(errormsg)

            return

        # If values have been provided, validate them
        sex_keys = {'m', 'f'}
        tot_keys = ['all', 'total', 'tot', 'average', 'avg']
        n_age_brackets = None

        if init_hpv_prev is not None:
            if sc.checktype(init_hpv_prev, dict):
                # Get age brackets if supplied
                if 'age_brackets' in init_hpv_prev.keys():
                    age_brackets = init_hpv_prev.pop('age_brackets')
                    n_age_brackets = len(age_brackets)
                else:
                    age_brackets = np.array([150])

                # Handle the rest of the keys
                var_keys = list(init_hpv_prev.keys())
                if (len(var_keys)==1 and var_keys[0] not in tot_keys) or (len(var_keys)>1 and set(var_keys) != sex_keys):
                    errormsg = f'Could not understand the initial prevalence provided: {init_hpv_prev}. If supplying a dictionary, please use "m" and "f" keys or "tot". '
                    raise ValueError(errormsg)
                if len(var_keys) == 1:
                    k = var_keys[0]
                    init_hpv_prev = {sk: sc.promotetoarray(init_hpv_prev[k]) for sk in sex_keys}

                # Now set the values
                for k, vals in init_hpv_prev.items():
                    init_hpv_prev[k] = sc.promotetoarray(vals)

            elif sc.checktype(init_hpv_prev, 'arraylike') or sc.isnumber(init_hpv_prev):
                # If it's an array, assume these values apply to males and females
                init_hpv_prev = {sk: sc.promotetoarray(init_hpv_prev) for sk in sex_keys}
                age_brackets = np.array([150])

            else:
                errormsg = f'Initial prevalence values of type {type(init_hpv_prev)} not recognized, must be a dict, an array, or a float.'
                raise ValueError(errormsg)

            # Now validate the arrays
            for sk, vals in init_hpv_prev.items():
                validate_arrays(vals, n_age_brackets)

        # If values haven't been supplied, assume zero
        else:
            init_hpv_prev = {'f': np.array([0]), 'm': np.array([0])}
            age_brackets = np.array([150])

        return init_hpv_prev, age_brackets


    def init_genotypes(self):
        ''' Initialize the genotypes '''
        if self._orig_pars and 'genotypes' in self._orig_pars:
            self['genotypes'] = self._orig_pars.pop('genotypes')  # Restore

        for i, genotype in enumerate(self['genotypes']):
            if isinstance(genotype, hpimm.genotype):
                if not genotype.initialized:
                    genotype.initialize(self)
            else:  # pragma: no cover
                errormsg = f'Genotype {i} ({genotype}) is not a hp.genotype object; please create using cv.genotype()'
                raise TypeError(errormsg)

        if not len(self['genotypes']):
            print('No genotypes provided, will assume only simulating HPV 16 by default')
            hpv16 = hpimm.genotype('hpv16')
            hpv16.initialize(self)
            self['genotypes'] = [hpv16]

        len_pars = len(self['genotype_pars'])
        len_map = len(self['genotype_map'])
        assert len_pars == len_map, f"genotype_pars and genotype_map must be the same length, but they're not: {len_pars} ≠ {len_map}"
        self['n_genotypes'] = len_pars  # Each genotype has an entry in genotype_pars
        self['n_imm_sources'] = len_pars

        return

    def init_immunity(self, create=False):
        ''' Initialize immunity matrices '''
        hpimm.init_immunity(self, create=create)
        return


    def init_results(self, frequency='annual', add_data=True):
        '''
        Create the main results structure.
        The prefix "new" is used for flow variables, i.e. counting new events (infections/deaths) on each timestep
        The prefix "n" is used for stock variables, i.e. counting the total number in any given state (sus/inf/etc) on any particular timestep
        The prefix "cum" is used for cumulative variables, i.e. counting the total number that have ever been in a given state at some point in the sim

        Arguments:
            sim         (hp.Sim)        : a sim
            frequency   (str or float)  : the frequency with which to save results: accepts 'annual', 'dt', or a float which is interpreted as a fraction of a year, e.g. 0.2 will save results every 0.2 years
            add_data    (bool)          : whether or not to add data to the result structures
        '''

        # Handle frequency
        if type(frequency) == str:
            if frequency == 'annual':
                resfreq = int(1 / self['dt'])
            elif frequency == 'dt':
                resfreq = 1
            else:
                errormsg = f'Result frequency not understood: must be "annual", "dt" or a float, but you provided {frequency}.'
                raise ValueError(errormsg)
        elif type(frequency) == float:
            if frequency < self['dt']:
                errormsg = f'You requested results with frequency {frequency}, but this is smaller than the simulation timestep {self["dt"]}.'
                raise ValueError(errormsg)
            else:
                resfreq = int(frequency / self['dt'])
        self.resfreq = resfreq

        # Construct the tvec that will be used with the results
        points_to_use = np.arange(0, self.npts, self.resfreq)
        self.res_yearvec = self.yearvec[points_to_use]
        self.res_npts = len(self.res_yearvec)
        self.res_tvec = np.arange(self.res_npts)

        # Function to create results
        def init_res(*args, **kwargs):
            ''' Initialize a single result object '''
            output = hpb.Result(*args, **kwargs, npts=self.res_npts)
            return output

        ng = self['n_genotypes']
        results = dict()

        # Create new flows
        for lkey,llab,cstride,g in zip(['total_',''], ['Total ',''], [0.95,np.linspace(0.2,0.8,ng)], [0,ng]):  # key, label, and color stride by level (total vs genotype-specific)
            for flow,name,cmap in zip(hpd.flow_keys, hpd.flow_names, hpd.flow_colors):
                results[f'{lkey+flow}'] = init_res(f'{llab} {name}', color=cmap(cstride), n_rows=g)

        # Create stocks
        for lkey,llabel,cstride,g in zip(['total_',''], ['Total number','Number'], [0.95,np.linspace(0.2,0.8,ng)], [0,ng]):
            for stock, name, cmap in zip(hpd.stock_keys, hpd.stock_names, hpd.stock_colors):
                results[f'n_{lkey+stock}'] = init_res(f'{llabel} {name}', color=cmap(cstride), n_rows=g)

        # Create incidence and prevalence results
        for lkey,llab,cstride,g in zip(['total_',''], ['Total ',''], [0.95,np.linspace(0.2,0.8,ng)], [0,ng]):  # key, label, and color stride by level (total vs genotype-specific)
            for var,name,cmap in zip(hpd.inci_keys, hpd.inci_names, hpd.inci_colors):
                for which in ['incidence', 'prevalence']:
                    results[f'{lkey+var}_{which}'] = init_res(llab+name+' '+which, color=cmap(cstride), n_rows=g)

        # Create demographic flows
        for var, name, color in zip(hpd.dem_keys, hpd.dem_names, hpd.dem_colors):
            results[f'{var}'] = init_res(f'{name}', color=color)

        # Create results by sex
        for var, name, color in zip(hpd.by_sex_keys, hpd.by_sex_colors, hpd.by_sex_colors):
            results[f'{var}'] = init_res(f'{name}', color=color, n_rows=2)

        # Create intv results
        for var, name, color in zip(hpd.intv_flow_keys, hpd.intv_flow_names, hpd.intv_flow_colors):
            results[f'{var}'] = init_res(f'{name}', color=color)

<<<<<<< HEAD
        # Create cancer results
        for var, name, cmap in zip(hpd.cancer_flow_keys, hpd.cancer_flow_names, hpd.cancer_flow_colors):
            results[f'{var}'] = init_res(f'{name}', color=cmap(0.95))

=======
>>>>>>> 7d02c611
        # Vaccination results
        results['new_vaccinated'] = init_res('Newly vaccinated by genotype', n_rows=ng)
        results['new_total_vaccinated'] = init_res('Newly vaccinated')
        results['cum_vaccinated'] = init_res('Cumulative number vaccinated by genotype', n_rows=ng)
        results['cum_total_vaccinated'] = init_res('Cumulative number vaccinated')
        results['new_doses'] = init_res('New doses')
        results['cum_doses'] = init_res('Cumulative doses')

        # Detectable HPV
        results['n_detectable_hpv'] = init_res('Number with detectable HPV', n_rows=ng)
        results['n_total_detectable_hpv'] = init_res('Number with detectable HPV')
        results['detectable_hpv_prevalence'] = init_res('Detectable HPV prevalence', n_rows=ng, color=hpd.stock_colors[0](np.linspace(0.9,0.5,ng)))
        results['total_detectable_hpv_prevalence'] = init_res('Total detectable HPV prevalence', color=hpd.stock_colors[0](0.95))

        # Cancer flows and stocks
        results['n_cancerous'] = init_res('Number with cancer', color=hpd.cancer_flow_colors[0](0.95))
        results['cancer_incidence'] = init_res('Cancer incidence', color=hpd.cancer_flow_colors[0](0.95))
        results['detected_cancer_incidence'] = init_res('Detected cancer incidence', color=hpd.cancer_flow_colors[0](0.95))
        results['cancer_mortality'] = init_res('Cancer mortality', color=hpd.cancer_flow_colors[0](0.95))

        # Cancer flows and stocks
        results['n_cancerous'] = init_res('Number with cancer')
        results['cancers'] = init_res('Cancers')
        results['detected_cancers'] = init_res('Detected cancers')
        results['cancer_deaths'] = init_res('Cancer deaths')
        results['detected_cancer_deaths'] = init_res('Cancer deaths')
        results['cancer_incidence'] = init_res('Cancer incidence')
        results['detected_cancer_incidence'] = init_res('Detected cancer incidence')
        results['cancer_mortality'] = init_res('Cancer mortality')

        # Other results
        results['r_eff'] = init_res('Effective reproduction number', scale=False, n_rows=ng)
        results['doubling_time'] = init_res('Doubling time', scale=False, n_rows=ng)
        results['n_alive'] = init_res('Number alive')
        results['n_alive_by_sex'] = init_res('Number alive by sex', n_rows=2)
        results['cdr'] = init_res('Crude death rate', scale=False)
        results['cbr'] = init_res('Crude birth rate', scale=False, color='#fcba03')

        # Time vector
        results['year'] = self.res_yearvec
        results['t'] = self.res_tvec

        # Final items
        self.rescale_vec   = self['pop_scale']*np.ones(self.res_npts) # Not included in the results, but used to scale them
        self.results = results
        self.results_ready = False

        return


    def init_people(self, popdict=None, init_states=False, reset=False, verbose=None, **kwargs):
        '''
        Create the people and the network.

        Use ``init_states=False`` for creating a fresh People object for use
        in future simulations

        Args:
            popdict         (any):  pre-generated people of various formats.
            init_states     (bool): whether to initialize states (default false when called directly)
            reset           (bool): whether to regenerate the people even if they already exist
            verbose         (int):  detail to print
            kwargs          (dict): passed to hp.make_people()
        '''

        # Handle inputs
        if verbose is None:
            verbose = self['verbose']
        if popdict is not None:
            self.popdict = popdict
        if verbose > 0:
            resetstr= ''
            if self.people:
                resetstr = ' (resetting people)' if reset else ' (warning: not resetting sim.people)'
            print(f'Initializing sim{resetstr} with {self["pop_size"]:0n} people')
        if self.popfile and self.popdict is None: # If there's a popdict, we initialize it
            self.load_population(init_people=False)

        # Actually make the people
        microstructure = self['network']
        self.people, total_pop = hppop.make_people(self, reset=reset, verbose=verbose, microstructure=microstructure, **kwargs)
        self.people.initialize(sim_pars=self.pars) # Fully initialize the people
        self.reset_layer_pars(force=False) # Ensure that layer keys match the loaded population
        if init_states:
            init_hpv_prev = sc.dcp(self['init_hpv_prev'])
            init_hpv_prev, age_brackets = self.validate_init_conditions(init_hpv_prev)
            self.init_states(age_brackets=age_brackets, init_hpv_prev=init_hpv_prev)

        # If no pop_scale has been provided, try to get it from the location
        if self['pop_scale'] is None:
            if self['location'] is None or total_pop is None:
                self['pop_scale'] = 1
            else:
                self['pop_scale'] = total_pop/self['pop_size']

        return self


    def init_interventions(self):
        ''' Initialize and validate the interventions '''

        # Initialization
        if self._orig_pars and 'interventions' in self._orig_pars:
            self['interventions'] = self._orig_pars.pop('interventions') # Restore

        for i,intervention in enumerate(self['interventions']):
            if isinstance(intervention, hpi.Intervention):
                intervention.initialize(self)
        return


    def finalize_interventions(self):
        for intervention in self['interventions']:
            if isinstance(intervention, hpimm.Intervention):
                intervention.finalize(self)


    def init_analyzers(self):
        ''' Initialize the analyzers '''
        if self._orig_pars and 'analyzers' in self._orig_pars:
            self['analyzers'] = self._orig_pars.pop('analyzers') # Restore

        for analyzer in self['analyzers']:
            if isinstance(analyzer, hpa.Analyzer):
                analyzer.initialize(self)
        return


    def finalize_analyzers(self):
        for analyzer in self['analyzers']:
            if isinstance(analyzer, hpa.Analyzer):
                analyzer.finalize(self)


    def reset_layer_pars(self, layer_keys=None, force=False):
        '''
        Reset the parameters to match the population.

        Args:
            layer_keys (list): override the default layer keys (use stored keys by default)
            force (bool): reset the parameters even if they already exist
        '''
        if layer_keys is None:
            if self.people is not None: # If people exist
                layer_keys = self.people.contacts.keys()
            elif self.popdict is not None:
                layer_keys = self.popdict['layer_keys']
        hppar.reset_layer_pars(self.pars, layer_keys=layer_keys, force=force)
        return


    def init_states(self, age_brackets=None, init_hpv_prev=None, init_cin_prev=None, init_cancer_prev=None):
        '''
        Initialize prior immunity and seed infections
        '''

        # Shorten key variables
        ng = self['n_genotypes']

        # Assign people to age buckets
        age_inds = np.digitize(self.people.age, age_brackets)

        # Assign probabilities of having HPV to each age/sex group
        hpv_probs = np.full(len(self.people), np.nan, dtype=hpd.default_float)
        hpv_probs[self.people.f_inds] = init_hpv_prev['f'][age_inds[self.people.f_inds]]
        hpv_probs[self.people.m_inds] = init_hpv_prev['m'][age_inds[self.people.m_inds]]
        hpv_probs[~self.people.is_active] = 0 # Blank out people who are not yet sexually active

        # Get indices of people who have HPV
        hpv_inds = hpu.true(hpu.binomial_arr(hpv_probs))

        # Determine which genotype people are infected with
        if self['init_hpv_dist'] is None: # No type distribution provided, assume even split
            genotypes = np.random.randint(0, ng, len(hpv_inds))
        else:
            # Error checking
            if not sc.checktype(self['init_hpv_dist'], dict):
                errormsg = f'Please provide initial HPV type distribution as a dictionary keyed by genotype, not {self["init_hpv_dist"]}'
                raise ValueError(errormsg)
            if set(self['init_hpv_dist'].keys())!=set(self['genotype_map'].values()):
                errormsg = f'The HPV types provided in the initial HPV type distribution are not the same as the HPV types being simulated: {self["init_hpv_dist"].keys()} vs {self["genotype_map"].values()}.'
                raise ValueError(errormsg)

            type_dist = np.array(list(self['init_hpv_dist'].values()))
            genotypes = hpu.choose_w(type_dist, len(hpv_inds), unique=False)

        # Figure of duration of infection and infect people
        genotype_pars = self.pars['genotype_pars']
        genotype_map = self.pars['genotype_map']

        for g in range(ng):
            durpars = genotype_pars[genotype_map[g]]['dur']
            dur_hpv = hpu.sample(**durpars['none'], size=len(hpv_inds))
            t_imm_event = np.floor(np.random.uniform(-dur_hpv, 0) / self['dt'])
            _ = self.people.infect(inds=hpv_inds[genotypes==g], g=g, offset=t_imm_event[genotypes==g], dur=dur_hpv[genotypes==g], layer='seed_infection')

        # Check for CINs
        cin1_filters = (self.people.date_cin1<0) * (self.people.date_cin2 > 0)
        self.people.cin1[cin1_filters.nonzero()] = True
        cin2_filters = (self.people.date_cin2<0) * (self.people.date_cin3 > 0)
        self.people.cin2[cin2_filters.nonzero()] = True
        cin3_filters = (self.people.date_cin3<0) * (self.people.date_cancerous > 0)
        self.people.cin3[cin3_filters.nonzero()] = True

        return


    def step(self):
        ''' Step through time and update values '''

        # Set the time and if we have reached the end of the simulation, then do nothing
        if self.complete:
            raise AlreadyRunError('Simulation already complete (call sim.initialize() to re-run)')

        # Shorten key variables
        dt = self['dt'] # Timestep
        t = self.t
        ng = self['n_genotypes']
        condoms = self['condoms']
        eff_condoms = self['eff_condoms']
        beta = self['beta']
        gen_pars = self['genotype_pars']
        imm_kin_pars = self['imm_kin']
        trans = np.array([self['transf2m'],self['transm2f']]) # F2M first since that's the order things are done later

        # Update demographics and partnerships
        old_pop_size = len(self.people)
        self.people.update_states_pre(t=t, year=self.yearvec[t], resfreq=self.resfreq) # NB this also ages people, applies deaths, and generates new births

        people = self.people # Shorten
        n_dissolved = people.dissolve_partnerships(t=t) # Dissolve partnerships
        new_pop_size = len(people)
        people.create_partnerships(t=t, n_new=n_dissolved, scale_factor=new_pop_size/old_pop_size) # Create new partnerships (maintaining the same overall partnerhip rate)
        n_people = len(people)

        # Apply interventions
        for i,intervention in enumerate(self['interventions']):
            intervention(self) # If it's a function, call it directly

        contacts = people.contacts # Shorten

        # Assign sus_imm values, i.e. the protection against infection based on prior immune history
        if self['use_waning']:
            has_imm = hpu.true(people.peak_imm.sum(axis=0)).astype(hpd.default_int)
            if len(has_imm):
                hpu.update_immunity(people.imm, t, people.t_imm_event, has_imm, imm_kin_pars, people.peak_imm)
            hpimm.check_immunity(people)
        else:
            people.imm = people.peak_imm

        # Precalculate aspects of transmission that don't depend on genotype (acts, condoms)
        fs, ms, frac_acts, whole_acts, effective_condoms = [], [], [], [], []
        for lkey, layer in contacts.items():
            fs.append(layer['f'])
            ms.append(layer['m'])

            # Get the number of acts per timestep for this partnership type
            acts = layer['acts'] * dt
            fa, wa = np.modf(layer['acts'] * dt)
            frac_acts.append(fa)
            whole_acts.append(wa.astype(hpd.default_int))
            effective_condoms.append(hpd.default_float(condoms[lkey] * eff_condoms))

        # Shorten more variables
        inf = people.infectious
        sus = people.susceptible
        sus_imm = people.sus_imm

        # Get indices of infected/susceptible people by genotype
        f_inf_genotypes, f_inf_inds, f_sus_genotypes, f_sus_inds = hpu.get_sources_targets(inf, sus, ~people.sex.astype(bool))  # Males and females infected with this genotype
        m_inf_genotypes, m_inf_inds, m_sus_genotypes, m_sus_inds = hpu.get_sources_targets(inf, sus,  people.sex.astype(bool))  # Males and females infected with this genotype

        # Calculate relative transmissibility by stage of infection
        rel_trans_pars = self['rel_trans']
        rel_trans = people.infectious[:].astype(hpd.default_float)
        rel_trans[people.cin1] *= rel_trans_pars['cin1']
        rel_trans[people.cin2] *= rel_trans_pars['cin2']
        rel_trans[people.cin3] *= rel_trans_pars['cin3']
        rel_trans[:, people.cancerous] *= rel_trans_pars['cancerous']

        # Loop over layers
        ln = 0 # Layer number
        for lkey, layer in contacts.items():
            f = fs[ln]
            m = ms[ln]

            # Compute transmissions
            for g in range(ng):
                f_source_inds = hpu.get_discordant_pairs2(f_inf_inds[f_inf_genotypes==g], m_sus_inds[m_sus_genotypes==g], f, m, n_people)
                m_source_inds = hpu.get_discordant_pairs2(m_inf_inds[m_inf_genotypes==g], f_sus_inds[f_sus_genotypes==g], m, f, n_people)

                foi_frac = 1 - frac_acts[ln] * beta * trans[:, None] * (1 - effective_condoms[ln])  # Probability of not getting infected from any fractional acts
                foi_whole = (1 - beta * trans[:, None] * (1 - effective_condoms[ln])) ** whole_acts[ln]  # Probability of not getting infected from whole acts
                foi = (1 - (foi_whole * foi_frac)).astype(hpd.default_float)

                discordant_pairs = [[f_source_inds, f[f_source_inds], m[f_source_inds], f_inf_genotypes[f_inf_genotypes==g], foi[0,:]],
                                    [m_source_inds, m[m_source_inds], f[m_source_inds], m_inf_genotypes[m_inf_genotypes==g], foi[1,:]]]

                # Compute transmissibility for each partnership
                for pship_inds, sources, targets, genotypes, this_foi in discordant_pairs:
                    betas = this_foi[pship_inds] * (1. - sus_imm[g,targets]) * rel_trans[g,sources] # Pull out the transmissibility associated with this partnership
                    target_inds = hpu.compute_infections(betas, targets)  # Calculate transmission
                    target_inds, unique_inds = np.unique(target_inds, return_index=True)  # Due to multiple partnerships, some people will be counted twice; remove them
                    people.infect(inds=target_inds, g=g, layer=lkey)  # Actually infect people

            ln += 1

        # Determine if there are any reactivated infections on this timestep
        for g in range(ng):
            latent_inds = hpu.true(people.latent[g,:])
            if len(latent_inds):
                age_inds = np.digitize(people.age[latent_inds], self['hpv_reactivation']['age_cutoffs'])-1 # convert ages to indices
                reactivation_probs = self['hpv_reactivation']['hpv_reactivation_probs'][age_inds]
                is_reactivated = hpu.binomial_arr(reactivation_probs)
                reactivated_inds = latent_inds[is_reactivated]
                people.infect(inds=reactivated_inds, g=g, layer='reactivation')


        # Index for results
        idx = int(t / self.resfreq)

        # Store whether people have any grade of CIN
        people.cin = people.cin1 + people.cin2 + people.cin3

        # Update counts for this time step: flows
        for key,count in people.total_flows.items():
            self.results[key][idx] += count
        for key,count in people.cancer_flows.items():
            self.results[key][idx] += count
        for key,count in people.demographic_flows.items():
            self.results[key][idx] += count
        for key,count in people.flows.items():
            for genotype in range(ng):
                self.results[key][genotype][idx] += count[genotype]
        for key,count in people.flows_by_sex.items():
            for sex in range(2):
                self.results[key][sex][idx] += count[sex]

        # Make stock updates every nth step, where n is the frequency of result output
        if t % self.resfreq == 0:

            # Create total stocks
            for key in hpd.stock_keys:
                if key not in ['alive', 'vaccinated']:  # These are all special cases
                    for g in range(ng):
                        self.results[f'n_{key}'][g, idx] = people.count_by_genotype(key, g)
                if key not in ['susceptible']:
                    # For n_infectious, n_cin1, etc, we get the total number where this state is true for at least one genotype
                    self.results[f'n_total_{key}'][idx] = np.count_nonzero(people[key].sum(axis=0))
                elif key == 'susceptible':
                    # For n_total_susceptible, we get the total number of infections that could theoretically happen in the population, which can be greater than the population size
                    self.results[f'n_total_{key}'][idx] = people.count(key)

            self.results['n_cancerous'][idx] = people.count('cancerous')

            # Compute detectable hpv prevalence
            hpv_test_pars = hppar.get_screen_pars('hpv')
            for state in ['hpv', 'cin1', 'cin2', 'cin3']:
                hpv_pos_probs = np.zeros(len(people))
                for g in range(ng):
                    tp_inds = hpu.true(people[state][g,:])
                    hpv_pos_probs[tp_inds] = hpv_test_pars['test_positivity'][state][self['genotype_map'][g]]
                    hpv_pos_inds = hpu.true(hpu.binomial_arr(hpv_pos_probs))
                    self.results['n_detectable_hpv'][g, idx] = len(hpv_pos_inds)
                    self.results['n_total_detectable_hpv'][idx] += len(hpv_pos_inds)

            # Save number alive
            self.results['n_alive'][idx] = len(people.alive.nonzero()[0])
            self.results['n_alive_by_sex'][0,idx] = len((people.alive*people.is_female).nonzero()[0])
            self.results['n_alive_by_sex'][1,idx] = len((people.alive*people.is_male).nonzero()[0])

        # Apply analyzers
        for i,analyzer in enumerate(self['analyzers']):
            analyzer(self)

        # Tidy up
        self.t += 1
        if self.t == self.npts:
            self.complete = True

        return


    def run(self, do_plot=False, until=None, restore_pars=True, reset_seed=True, verbose=None):
        ''' Run the model once '''
        # Initialization steps -- start the timer, initialize the sim and the seed, and check that the sim hasn't been run
        T = sc.timer()

        if not self.initialized:
            self.initialize()
            self._orig_pars = sc.dcp(self.pars) # Create a copy of the parameters, to restore after the run, in case they are dynamically modified

        if verbose is None:
            verbose = self['verbose']

        if reset_seed:
            # Reset the RNG. If the simulation is newly created, then the RNG will be reset by sim.initialize() so the use case
            # for resetting the seed here is if the simulation has been partially run, and changing the seed is required
            self.set_seed()

        # Check for AlreadyRun errors
        errormsg = None
        until = self.npts if until is None else self.get_t(until)
        if until > self.npts:
            errormsg = f'Requested to run until t={until} but the simulation end is t={self.npts}'
        if self.t >= until: # NB. At the start, self.t is None so this check must occur after initialization
            errormsg = f'Simulation is currently at t={self.t}, requested to run until t={until} which has already been reached'
        if self.complete:
            errormsg = 'Simulation is already complete (call sim.initialize() to re-run)'
        if self.people.t not in [self.t, self.t-1]: # Depending on how the sim stopped, either of these states are possible
            errormsg = f'The simulation has been run independently from the people (t={self.t}, people.t={self.people.t}): if this is intentional, manually set sim.people.t = sim.t. Remember to save the people object before running the sim.'
        if errormsg:
            raise AlreadyRunError(errormsg)

        # Main simulation loop
        while self.t < until:

            # Check if we were asked to stop
            elapsed = T.toc(output=True)
            if self['timelimit'] and elapsed > self['timelimit']:
                sc.printv(f"Time limit ({self['timelimit']} s) exceeded; call sim.finalize() to compute results if desired", 1, verbose)
                return
            elif self['stopping_func'] and self['stopping_func'](self):
                sc.printv("Stopping function terminated the simulation; call sim.finalize() to compute results if desired", 1, verbose)
                return

            # Print progress
            if verbose:
                simlabel = f'"{self.label}": ' if self.label else ''
                string = f'  Running {simlabel}{self.yearvec[self.t]} ({self.t:2.0f}/{self.npts}) ({elapsed:0.2f} s) '
                if verbose >= 2:
                    sc.heading(string)
                elif verbose>0:
                    if not (self.t % int(1.0/verbose)):
                        sc.progressbar(self.t+1, self.npts, label=string, length=20, newline=True)

            # Do the heavy lifting -- actually run the model!
            self.step()

        # If simulation reached the end, finalize the results
        if self.complete:
            self.finalize(verbose=verbose, restore_pars=restore_pars)
            sc.printv(f'Run finished after {elapsed:0.2f} s.\n', 1, verbose)

        return self


    def finalize(self, verbose=None, restore_pars=True):
        ''' Compute final results '''

        if self.results_ready:
            # Because the results are rescaled in-place, finalizing the sim cannot be run more than once or
            # otherwise the scale factor will be applied multiple times
            raise AlreadyRunError('Simulation has already been finalized')

        # Fix the last timepoint
        if self.resfreq>1:
            for reskey in hpd.flow_keys:
                self.results[reskey][:,-1] *= self.resfreq/(self.t % self.resfreq) # Scale
                self.results[f'total_{reskey}'][-1] *= self.resfreq/(self.t % self.resfreq) # Scale
            self.results['births'][-1] *= self.resfreq/(self.t % self.resfreq) # Scale
            self.results['other_deaths'][-1] *= self.resfreq/(self.t % self.resfreq) # Scale
        # Scale the results
        for reskey in self.result_keys():
            if self.results[reskey].scale:
                self.results[reskey].values *= self.rescale_vec

        # Finalize analyzers and interventions
        self.finalize_analyzers()
        # self.finalize_interventions()

        # Final settings
        self.results_ready = True # Set this first so self.summary() knows to print the results
        self.t -= 1 # During the run, this keeps track of the next step; restore this be the final day of the sim

        # Perform calculations on results
        self.compute_results(verbose=verbose) # Calculate the rest of the results
        self.results = sc.objdict(self.results) # Convert results to a odicts/objdict to allow e.g. sim.results.diagnoses

        # Optionally print summary output
        if verbose: # Verbose is any non-zero value
            if verbose>0: # Verbose is any positive number
                self.summarize() # Print medium-length summary of the sim
            else:
                self.brief() # Print brief summary of the sim

        return


    def compute_results(self, verbose=None):
        ''' Perform final calculations on the results '''
        self.compute_states()
        self.compute_summary()
        return


    def compute_states(self):
        '''
        Compute prevalence, incidence, and other states.
        '''
        res = self.results

        # Compute HPV incidence and prevalence
        self.results['total_hpv_incidence'][:]  = res['total_infections'][:]/ res['n_total_susceptible'][:]
        self.results['hpv_incidence'][:]        = res['infections'][:]/ res['n_susceptible'][:]
        self.results['total_hpv_prevalence'][:] = res['n_total_infectious'][:] / res['n_alive'][:]
        self.results['hpv_prevalence'][:]       = res['n_infectious'][:] / res['n_alive'][:]
        self.results['detectable_hpv_prevalence'][:] = res['n_detectable_hpv'][:] / res['n_alive'][:]
        self.results['total_detectable_hpv_prevalence'][:] = res['n_total_detectable_hpv'][:] / res['n_alive'][:]

        # Compute CIN and cancer prevalence
        alive_females = res['n_alive_by_sex'][0,:]
        self.results['total_cin1_prevalence'][:]    = res['n_total_cin1'][:] / alive_females
        self.results['total_cin2_prevalence'][:]    = res['n_total_cin2'][:] / alive_females
        self.results['total_cin3_prevalence'][:]    = res['n_total_cin3'][:] / alive_females
        self.results['total_cin_prevalence'][:]     = res['n_total_cin'][:] / alive_females
        self.results['cin1_prevalence'][:]          = res['n_cin1'][:] / alive_females
        self.results['cin2_prevalence'][:]          = res['n_cin2'][:] / alive_females
        self.results['cin3_prevalence'][:]          = res['n_cin3'][:] / alive_females
        self.results['cin_prevalence'][:]           = res['n_cin'][:] / alive_females

        # Compute CIN and cancer incidence. Technically the denominator should be number susceptible
        # to CIN/cancer, not number alive, but should be small enough that it won't matter (?)
        at_risk_females = alive_females - res['n_cancerous'].values.sum(axis=0)
        scale_factor = 1e5  # Cancer and CIN incidence are displayed as rates per 100k women
        demoninator = at_risk_females / scale_factor
        self.results['total_cin1_incidence'][:]    = res['total_cin1s'][:] / demoninator
        self.results['total_cin2_incidence'][:]    = res['total_cin2s'][:] / demoninator
        self.results['total_cin3_incidence'][:]    = res['total_cin3s'][:] / demoninator
        self.results['total_cin_incidence'][:]     = res['total_cins'][:] / demoninator
        self.results['cin1_incidence'][:]          = res['cin1s'][:] / demoninator
        self.results['cin2_incidence'][:]          = res['cin2s'][:] / demoninator
        self.results['cin3_incidence'][:]          = res['cin3s'][:] / demoninator
        self.results['cin_incidence'][:]           = res['cins'][:] / demoninator
        self.results['cancer_incidence'][:]        = res['cancers'][:] / demoninator
        self.results['detected_cancer_incidence'][:]      = res['detected_cancers'][:] / demoninator

        # Demographic results
        self.results['cdr'][:]  = self.results['other_deaths'][:] / (self.results['n_alive'][:])
        self.results['cbr'][:]  = self.results['births'][:] / (self.results['n_alive'][:])

        # Vaccination results
        self.results['cum_vaccinated'][:] = np.cumsum(self.results['new_vaccinated'][:], axis=0)
        self.results['cum_total_vaccinated'][:] = np.cumsum(self.results['new_total_vaccinated'][:])
        self.results['cum_doses'][:] = np.cumsum(self.results['new_doses'][:])

        return


    def compute_summary(self, t=None, update=True, output=False, require_run=False):
        '''
        Compute the summary dict and string for the sim. Used internally; see
        sim.summarize() for the user version.

        Args:
            t (int/str): day or date to compute summary for (by default, the last point)
            update (bool): whether to update the stored sim.summary
            output (bool): whether to return the summary
            require_run (bool): whether to raise an exception if simulations have not been run yet
        '''
        if t is None:
            t = -1

        # Compute the summary
        if require_run and not self.results_ready:
            errormsg = 'Simulation not yet run'
            raise RuntimeError(errormsg)

        summary = sc.objdict()
        for key in self.result_keys('total'):
            summary[key] = self.results[key][t]

        # Update the stored state
        if update:
            self.summary = summary

        # Optionally return
        if output:
            return summary
        else:
            return


    def summarize(self, full=False, t=None, sep=None, output=False):
        '''
        Print a medium-length summary of the simulation, drawing from the last time
        point in the simulation by default. Called by default at the end of a sim run.
        point in the simulation by default. Called by default at the end of a sim run.
        See also sim.disp() (detailed output) and sim.brief() (short output).

        Args:
            full   (bool):    whether or not to print all results (by default, only cumulative)
            t      (int/str): day or date to compute summary for (by default, the last point)
            sep    (str):     thousands separator (default ',')
            output (bool):    whether to return the summary instead of printing it

        **Examples**::

            sim = cv.Sim(label='Example sim', verbose=0) # Set to run silently
            sim.run() # Run the sim
            sim.summarize() # Print medium-length summary of the sim
            sim.summarize(t=24, full=True) # Print a "slice" of all sim results on day 24
        '''
        # Compute the summary
        summary = self.compute_summary(t=t, update=False, output=True)

        # Construct the output string
        if sep is None: sep = hpo.sep # Default separator
        labelstr = f' "{self.label}"' if self.label else ''
        string = f'Simulation{labelstr} summary:\n'
        for key in self.result_keys():
            if full or key.startswith('total') and 'by_sex' not in key:
                val = np.round(summary[key])
                string += f'   {val:10,.0f} {self.results[key].name.lower()}\n'.replace(',', sep) # Use replace since it's more flexible

        # Print or return string
        if not output:
            print(string)
        else:
            return string


    def plot(self, *args, **kwargs):
        ''' Plot the outputs of the model '''
        fig = hpplt.plot_sim(sim=self, *args, **kwargs)
        return fig


    def compute_fit(self):
        '''
        Compute fit between model and data.
        '''
        return self.fit


class AlreadyRunError(RuntimeError):
    '''
    This error is raised if a simulation is run in such a way that no timesteps
    will be taken. This error is a distinct type so that it can be safely caught
    and ignored if required, but it is anticipated that most of the time, calling
    sim.run() and not taking any timesteps, would be an inadvertent error.
    '''
    pass<|MERGE_RESOLUTION|>--- conflicted
+++ resolved
@@ -410,13 +410,10 @@
         for var, name, color in zip(hpd.intv_flow_keys, hpd.intv_flow_names, hpd.intv_flow_colors):
             results[f'{var}'] = init_res(f'{name}', color=color)
 
-<<<<<<< HEAD
         # Create cancer results
         for var, name, cmap in zip(hpd.cancer_flow_keys, hpd.cancer_flow_names, hpd.cancer_flow_colors):
             results[f'{var}'] = init_res(f'{name}', color=cmap(0.95))
 
-=======
->>>>>>> 7d02c611
         # Vaccination results
         results['new_vaccinated'] = init_res('Newly vaccinated by genotype', n_rows=ng)
         results['new_total_vaccinated'] = init_res('Newly vaccinated')
