'''
Version and license information.
'''

__all__ = ['__version__', '__versiondate__', '__license__']

<<<<<<< HEAD
__version__ = '1.2.2'
__versiondate__ = '2023-07-12'
=======
__version__ = '1.2.7'
__versiondate__ = '2023-10-12'
>>>>>>> 3a98da1d
__license__ = f'HPVsim {__version__} ({__versiondate__}) — © 2023 by IDM'<|MERGE_RESOLUTION|>--- conflicted
+++ resolved
@@ -4,11 +4,6 @@
 
 __all__ = ['__version__', '__versiondate__', '__license__']
 
-<<<<<<< HEAD
-__version__ = '1.2.2'
-__versiondate__ = '2023-07-12'
-=======
 __version__ = '1.2.7'
 __versiondate__ = '2023-10-12'
->>>>>>> 3a98da1d
 __license__ = f'HPVsim {__version__} ({__versiondate__}) — © 2023 by IDM'