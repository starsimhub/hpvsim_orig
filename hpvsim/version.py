--- conflicted
+++ resolved
@@ -5,9 +5,5 @@
 __all__ = ['__version__', '__versiondate__', '__license__']
 
 __version__ = '1.2.8'
-<<<<<<< HEAD
-__versiondate__ = '2023-10-13'
-=======
 __versiondate__ = '2023-10-31'
->>>>>>> edebb72b
 __license__ = f'HPVsim {__version__} ({__versiondate__}) — © 2023 by IDM'