--- conflicted
+++ resolved
@@ -4,10 +4,6 @@
 
 __all__ = ['__version__', '__versiondate__', '__license__']
 
-__version__ = '2.2.4'
-<<<<<<< HEAD
+__version__ = '2.2.5'
 __versiondate__ = '2025-10-27'
-=======
-__versiondate__ = '2025-08-20'
->>>>>>> 9bef44eb
 __license__ = f'HPVsim {__version__} ({__versiondate__}) — © 2023-2025 by IDM'