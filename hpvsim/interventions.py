'''
Specify the core interventions. Other interventions can be
defined by the user by inheriting from these classes.
'''

import numpy as np
import sciris as sc
import pylab as pl
import inspect
from . import defaults as hpd
from . import parameters as hppar
from . import utils as hpu
from . import immunity as hpi
from collections import defaultdict


#%% Helper functions

def find_day(arr, t=None, interv=None, sim=None, which='first'):
    '''
    Helper function to find if the current simulation time matches any day in the
    intervention. Although usually never more than one index is returned, it is
    returned as a list for the sake of easy iteration.

    Args:
        arr (list/function): list of timepoints in the intervention, or a boolean array; or a function that returns these
        t (int): current simulation time (can be None if a boolean array is used)
        which (str): what to return: 'first', 'last', or 'all' indices
        interv (intervention): the intervention object (usually self); only used if arr is callable
        sim (sim): the simulation object; only used if arr is callable

    Returns:
        inds (list): list of matching timepoints; length zero or one unless which is 'all'

    New in version 2.1.2: arr can be a function with arguments interv and sim.
    '''
    if callable(arr):
        arr = arr(interv, sim)
        arr = sc.promotetoarray(arr)
    all_inds = sc.findinds(arr=arr, val=t)
    if len(all_inds) == 0 or which == 'all':
        inds = all_inds
    elif which == 'first':
        inds = [all_inds[0]]
    elif which == 'last':
        inds = [all_inds[-1]]
    else: # pragma: no cover
        errormsg = f'Argument "which" must be "first", "last", or "all", not "{which}"'
        raise ValueError(errormsg)
    return inds


def get_subtargets(subtarget, sim):
    '''
    A small helper function to see if subtargeting is a list of indices to use,
    or a function that needs to be called. If a function, it must take a single
    argument, a sim object, and return a list of indices. Also validates the values.
    Currently designed for use with testing interventions, but could be generalized
    to other interventions. Not typically called directly by the user.

    Args:
        subtarget (dict): dict with keys 'inds' and 'vals'; see test_num() for examples of a valid subtarget dictionary
        sim (Sim): the simulation object
    '''

    # Validation
    if callable(subtarget):
        subtarget = subtarget(sim)

    if 'inds' not in subtarget: # pragma: no cover
        errormsg = f'The subtarget dict must have keys "inds" and "vals", but you supplied {subtarget}'
        raise ValueError(errormsg)

    # Handle the two options of type
    if callable(subtarget['inds']): # A function has been provided
        subtarget_inds = subtarget['inds'](sim) # Call the function to get the indices
    else:
        subtarget_inds = subtarget['inds'] # The indices are supplied directly

    # Validate the values
    if callable(subtarget['vals']): # A function has been provided
        subtarget_vals = subtarget['vals'](sim) # Call the function to get the indices
    else:
        subtarget_vals = subtarget['vals'] # The indices are supplied directly
    if sc.isiterable(subtarget_vals):
        if len(subtarget_vals) != len(subtarget_inds): # pragma: no cover
            errormsg = f'Length of subtargeting indices ({len(subtarget_inds)}) does not match length of values ({len(subtarget_vals)})'
            raise ValueError(errormsg)

    return subtarget_inds, subtarget_vals

#%% Generic intervention classes

__all__ = ['Intervention']

class Intervention:
    '''
    Base class for interventions.

    Args:
        label       (str): a label for the intervention (used for plotting, and for ease of identification)
        show_label (bool): whether or not to include the label in the legend
        do_plot    (bool): whether or not to plot the intervention
        line_args  (dict): arguments passed to pl.axvline() when plotting
    '''
    def __init__(self, label=None, show_label=False, do_plot=None, line_args=None, **kwargs):
        super().__init__(**kwargs)
        self._store_args() # Store the input arguments so the intervention can be recreated
        if label is None: label = self.__class__.__name__ # Use the class name if no label is supplied
        self.label = label # e.g. "Screen"
        self.show_label = show_label # Do not show the label by default
        self.do_plot = do_plot if do_plot is not None else True # Plot the intervention, including if None
        self.line_args = sc.mergedicts(dict(linestyle='--', c='#aaa', lw=1.0), line_args) # Do not set alpha by default due to the issue of overlapping interventions
        self.timepoints = [] # The start and end timepoints of the intervention
        self.initialized = False # Whether or not it has been initialized
        self.finalized = False # Whether or not it has been initialized
        return


    def __repr__(self, jsonify=False):
        ''' Return a JSON-friendly output if possible, else revert to short repr '''

        if self.__class__.__name__ in __all__ or jsonify:
            try:
                json = self.to_json()
                which = json['which']
                pars = json['pars']
                parstr = ', '.join([f'{k}={v}' for k,v in pars.items()])
                output = f"cv.{which}({parstr})"
            except Exception as E:
                output = f'{type(self)} (error: {str(E)})' # If that fails, print why
            return output
        else:
            return f'{self.__module__}.{self.__class__.__name__}()'


    def __call__(self, *args, **kwargs):
        # Makes Intervention(sim) equivalent to Intervention.apply(sim)
        if not self.initialized:  # pragma: no cover
            errormsg = f'Intervention (label={self.label}, {type(self)}) has not been initialized'
            raise RuntimeError(errormsg)
        return self.apply(*args, **kwargs)


    def disp(self):
        ''' Print a detailed representation of the intervention '''
        return sc.pr(self)


    def _store_args(self):
        ''' Store the user-supplied arguments for later use in to_json '''
        f0 = inspect.currentframe() # This "frame", i.e. Intervention.__init__()
        f1 = inspect.getouterframes(f0) # The list of outer frames
        parent = f1[2].frame # The parent frame, e.g. change_beta.__init__()
        _,_,_,values = inspect.getargvalues(parent) # Get the values of the arguments
        if values:
            self.input_args = {}
            for key,value in values.items():
                if key == 'kwargs': # Store additional kwargs directly
                    for k2,v2 in value.items(): # pragma: no cover
                        self.input_args[k2] = v2 # These are already a dict
                elif key not in ['self', '__class__']: # Everything else, but skip these
                    self.input_args[key] = value
        return


    def initialize(self, sim=None):
        '''
        Initialize intervention -- this is used to make modifications to the intervention
        that can't be done until after the sim is created.
        '''
        self.initialized = True
        self.finalized = False
        return


    def finalize(self, sim=None):
        '''
        Finalize intervention

        This method is run once as part of `sim.finalize()` enabling the intervention to perform any
        final operations after the simulation is complete (e.g. rescaling)
        '''
        if self.finalized: # pragma: no cover
            raise RuntimeError('Intervention already finalized')  # Raise an error because finalizing multiple times has a high probability of producing incorrect results e.g. applying rescale factors twice
        self.finalized = True
        return


    def apply(self, sim):
        '''
        Apply the intervention. This is the core method which each derived intervention
        class must implement. This method gets called at each timestep and can make
        arbitrary changes to the Sim object, as well as storing or modifying the
        state of the intervention.

        Args:
            sim: the Sim instance

        Returns:
            None
        '''
        raise NotImplementedError


    def shrink(self, in_place=False):
        '''
        Remove any excess stored data from the intervention; for use with sim.shrink().

        Args:
            in_place (bool): whether to shrink the intervention (else shrink a copy)
        '''
        if in_place: # pragma: no cover
            return self
        else:
            return sc.dcp(self)


    def plot_intervention(self, sim, ax=None, **kwargs):
        '''
        Plot the intervention

        This can be used to do things like add vertical lines at timepoints when
        interventions take place. Can be disabled by setting self.do_plot=False.

        Note 1: you can modify the plotting style via the ``line_args`` argument when
        creating the intervention.

        Note 2: By default, the intervention is plotted at the timepoints stored in self.timepoints.
        However, if there is a self.plot_timepoints attribute, this will be used instead.

        Args:
            sim: the Sim instance
            ax: the axis instance
            kwargs: passed to ax.axvline()

        Returns:
            None
        '''
        line_args = sc.mergedicts(self.line_args, kwargs)
        if self.do_plot or self.do_plot is None:
            if ax is None:
                ax = pl.gca()
            if hasattr(self, 'plot_timepoints'):
                timepoints = self.plot_timepoints
            else:
                timepoints = self.timepoints
            if sc.isiterable(timepoints):
                label_shown = False # Don't show the label more than once
                for timepoint in timepoints:
                    if sc.isnumber(timepoint):
                        if self.show_label and not label_shown: # Choose whether to include the label in the legend
                            label = self.label
                            label_shown = True
                        else:
                            label = None
                        date = sim.yearvec[timepoint]
                        ax.axvline(date, label=label, **line_args)
        return


    def to_json(self):
        '''
        Return JSON-compatible representation

        Custom classes can't be directly represented in JSON. This method is a
        one-way export to produce a JSON-compatible representation of the
        intervention. In the first instance, the object dict will be returned.
        However, if an intervention itself contains non-standard variables as
        attributes, then its `to_json` method will need to handle those.

        Note that simply printing an intervention will usually return a representation
        that can be used to recreate it.

        Returns:
            JSON-serializable representation (typically a dict, but could be anything else)
        '''
        which = self.__class__.__name__
        pars = sc.jsonify(self.input_args)
        output = dict(which=which, pars=pars)
        return output



#%% Behavior change interventions
__all__ += ['dynamic_pars', 'EventSchedule', 'set_intervention_attributes']

class dynamic_pars(Intervention):
    '''
    A generic intervention that modifies a set of parameters at specified points
    in time.

    The intervention takes a single argument, pars, which is a dictionary of which
    parameters to change, with following structure: keys are the parameters to change,
    then subkeys 'days' and 'vals' are either a scalar or list of when the change(s)
    should take effect and what the new value should be, respectively.

    You can also pass parameters to change directly as keyword arguments.

    Args:
        pars (dict): described above
        kwargs (dict): passed to Intervention()

    **Examples**::

        interv = hp.dynamic_pars(condoms=dict(timepoints=10, vals={'c':0.9})) # Increase condom use amount casual partners to 90%
        interv = hp.dynamic_pars({'beta':{'timepoints':[10, 15], 'vals':[0.005, 0.015]}, # At timepoint 10, reduce beta, then increase it again
                                  'debut':{'timepoints':10, 'vals':dict(f=dict(dist='normal', par1=20, par2=2.1), m=dict(dist='normal', par1=19.6, par2=1.8))}}) # Increase mean age of sexual debut
    '''

    def __init__(self, pars=None, **kwargs):

        # Find valid sim parameters and move matching keyword arguments to the pars dict
        pars = sc.mergedicts(pars) # Ensure it's a dictionary
        sim_par_keys = list(hppar.make_pars().keys()) # Get valid sim parameters
        kwarg_keys = [k for k in kwargs.keys() if k in sim_par_keys]
        for kkey in kwarg_keys:
            pars[kkey] = kwargs.pop(kkey)

        # Do standard initialization
        super().__init__(**kwargs) # Initialize the Intervention object

        # Handle the rest of the initialization
        subkeys = ['timepoints', 'vals']
        for parkey in pars.keys():
            for subkey in subkeys:
                if subkey not in pars[parkey].keys(): # pragma: no cover
                    errormsg = f'Parameter {parkey} is missing subkey {subkey}'
                    raise sc.KeyNotFoundError(errormsg)
                if sc.isnumber(pars[parkey][subkey]):
                    pars[parkey][subkey] = sc.promotetoarray(pars[parkey][subkey])
                else:
                    pars[parkey][subkey] = sc.promotetolist(pars[parkey][subkey])
            # timepoints = pars[parkey]['timepoints']
            # vals = pars[parkey]['vals']
            # if sc.isiterable(timepoints):
            #     len_timepoints = len(timepoints)
            #     len_vals = len(vals)
            #     if len_timepoints != len_vals:
            #         raise ValueError(f'Length of timepoints ({len_timepoints}) does not match length of values ({len_vals}) for parameter {parkey}')
        self.pars = pars

        return

    def initialize(self, sim):
        ''' Initialize with a sim '''
        for parkey in self.pars.keys():
            try: # First try to interpret the timepoints as dates
                tps = sim.get_t(self.pars[parkey]['timepoints'])  # Translate input to timepoints
            except:
                tps = []
                # See if it's in the time vector
                for tp in self.pars[parkey]['timepoints']:
                    if tp in sim.tvec:
                        tps.append(tp)
                    else: # Give up
                        errormsg = f'Could not parse timepoints provided for {parkey}.'
                        raise ValueError(errormsg)
            self.pars[parkey]['processed_timepoints'] = sc.promotetoarray(tps)
        self.initialized = True
        return


    def apply(self, sim):
        ''' Loop over the parameters, and then loop over the timepoints, applying them if any are found '''
        t = sim.t
        for parkey,parval in self.pars.items():
            if t in parval['processed_timepoints']: # TODO: make this more robust
                self.timepoints.append(t)
                ind = sc.findinds(parval['processed_timepoints'], t)[0]
                val = parval['vals'][ind]
                if isinstance(val, dict):
                    sim[parkey].update(val) # Set the parameter if a nested dict
                else:
                    sim[parkey] = val # Set the parameter if not a dict
        return


class EventSchedule(Intervention):
    """
    Run functions on different days

    This intervention is a a kind of generalization of `dynamic_pars` to allow more
    flexibility in triggering multiple, arbitrary operations and to more easily assemble
    multiple changes at different times. This intervention can be used to implement scale-up
    or other changes to interventions without needing to implement time-dependency in the
    intervention itself.

    To use the intervention, simply index the intervention by `t` or by date, and then
    Example:

    >>> iv = EventSchedule()
    >>> iv[1] = lambda sim: print(sim.t)
    >>> iv['2020-04-02'] = lambda sim: print('foo')

    """

    def __init__(self):
        super().__init__()
        self.schedule = defaultdict(list)

    def __getitem__(self, day):
        return self.schedule[day]

    def __setitem__(self, day, fcn):
        if day in self.schedule:
            raise Exception("Use a list instead to assign multiple functions - or to really overwrite, delete the function for this day first i.e. `del schedule[day]` before performing `schedule[day]=...`")
        self.schedule[day] = fcn

    def __delitem__(self, key):
        del self.schedule[key]

    def initialize(self, sim):
        super().initialize(sim)

        # First convert all values into lists (i.e., wrap any standalone functions into lists)
        for k, v in list(self.schedule.items()):
            self.schedule[k] = [v] if not isinstance(self.schedule[k], list) else v

        # Then convert any dates into time indices
        for k, v in list(self.schedule.items()):
            t = sim.get_t(k)[0]
            if t != k:
                self.schedule[t] += v
                del self.schedule[k]

    def apply(self, sim):
        if sim.t in self.schedule:
            for fcn in self.schedule[sim.t]:
                fcn(sim)


def set_intervention_attributes(sim, intervention_name, **kwargs):
    # This is a helper method that can be used to set arbitrary intervention attributes
    # It's a separately defined function so that it can be pickled properly
    iv = sim.get_intervention(intervention_name)
    for attr, value in kwargs.items():
        assert hasattr(iv, attr), "set_intervention_attributes() should only be used to change existing attributes"  # avoid silent errors if the attr is misspelled
        setattr(iv, attr, value)


#%% Vaccination
__all__ += ['BaseVaccination', 'vaccinate_prob', 'vaccinate_routine', 'vaccinate_num']

class BaseVaccination(Intervention):
    '''
    Apply a vaccine to a subset of the population.

    This base class implements the mechanism of vaccinating people to modify their immunity.
    It does not implement allocation of the vaccines, which is implemented by derived classes
    such as `hpv.vaccinate_num`.

    Some quantities are tracked during execution for reporting after running the simulation.
    These are:

        - ``doses``:             the number of vaccine doses per person

    Args:
        vaccine (dict/str) : which vaccine to use; see below for dict parameters
        label   (str)      : if vaccine is supplied as a dict, the name of the vaccine
        kwargs  (dict)     : passed to Intervention()

    If ``vaccine`` is supplied as a dictionary, it must have the following parameters:

        - ``imm_init``:  the initial immunity level (higher = more protection)

    See :py:mod:`parameters` for additional examples of these parameters.

    '''

    def __init__(self, vaccine, label=None, **kwargs):
        super().__init__(**kwargs) # Initialize the Intervention object
        self.index = None # Index of the vaccine in the sim; set later
        self.label = label # Vaccine label (used as a dict key)
        self.p     = None # Vaccine parameters
        self.immunity = None # Record the immunity conferred by this vaccine to each of the genotypes in the sim
        self.immunity_inds = None # Record the indices of genotypes that are targeted by this vaccine
        self._parse_vaccine_pars(vaccine=vaccine) # Populate
        return


    def _parse_vaccine_pars(self, vaccine=None):
        ''' Unpack vaccine information, which may be given as a string or dict '''

        # Option 1: vaccines can be chosen from a list of pre-defined vaccines
        if isinstance(vaccine, str):

            choices, mapping = hppar.get_vaccine_choices()
            genotype_pars = hppar.get_vaccine_genotype_pars()
            dose_pars = hppar.get_vaccine_dose_pars()

            label = vaccine.lower()
            for txt in ['.', ' ', '&', '-', 'vaccine']:
                label = label.replace(txt, '')

            if label in mapping:
                label = mapping[label]
                vaccine_pars = sc.mergedicts(genotype_pars[label], dose_pars[label])

            else: # pragma: no cover
                errormsg = f'The selected vaccine "{vaccine}" is not implemented; choices are:\n{sc.pp(choices, doprint=False)}'
                raise NotImplementedError(errormsg)

            if self.label is None:
                self.label = label

        # Option 2: vaccines can be specified as a dict of pars
        elif isinstance(vaccine, dict):

            # Parse label
            vaccine_pars = vaccine
            label = vaccine_pars.pop('label', None) # Allow including the label in the parameters
            if self.label is None: # pragma: no cover
                if label is None:
                    self.label = 'custom'
                else:
                    self.label = label

        else: # pragma: no cover
            errormsg = f'Could not understand {type(vaccine)}, please specify as a string indexing a predefined vaccine or a dict.'
            raise ValueError(errormsg)

        # Set label and parameters
        self.p = sc.objdict(vaccine_pars)

        return


    def initialize(self, sim):
        super().initialize()

        # Populate any missing keys -- must be here, after genotypes are initialized
        default_genotype_pars   = hppar.get_vaccine_genotype_pars(default=True)
        default_dose_pars       = hppar.get_vaccine_dose_pars(default=True)
        genotype_labels         = list(sim['genotype_pars'].keys())
        dose_keys               = list(default_dose_pars.keys())

        # Handle dose keys
        for key in dose_keys:
            if key not in self.p:
                self.p[key] = default_dose_pars[key]

        # Set immunity to each genotype in the sim
        self.immunity = np.array([self.p[k] for k in genotype_labels])
        self.immunity_inds = hpu.true(self.immunity)

        for key in genotype_labels:
            if key not in self.p:
                if key in default_genotype_pars:
                    val = default_genotype_pars[key]
                else: # pragma: no cover
                    val = 1.0
                    if sim['verbose']: print(f'Note: No cross-immunity specified for vaccine {self.label} and genotype {key}, setting to 1.0')
                self.p[key] = val

        sim['vaccine_pars'][self.label] = self.p # Store the parameters
        self.index = list(sim['vaccine_pars'].keys()).index(self.label) # Find where we are in the list
        sim['vaccine_map'][self.index]  = self.label # Use that to populate the reverse mapping

        # Prepare to update sim['immunity']
        n_vax = self.index+1
        n_imm_sources = n_vax + len(sim['genotype_map'])
        immunity = sim['immunity']

        # add this vaccine to the immunity map
        sim['immunity_map'][n_imm_sources-1] = 'vaccine'
        if n_imm_sources > len(immunity): # need to add this vaccine, otherwise it's a duplicate
            vacc_mapping = [self.p[label] for label in sim['genotype_map'].values()]
            for _ in range(n_vax):
                vacc_mapping.append(1)
            vacc_mapping = np.reshape(vacc_mapping, (n_imm_sources, 1)).astype(hpd.default_float)
            immunity = np.hstack((immunity, vacc_mapping[0:len(immunity),]))
            immunity = np.vstack((immunity, np.transpose(vacc_mapping)))
            sim['immunity'] = immunity
            sc.promotetolist(sim['imm_boost']).append(sc.promotetolist(self.p['imm_boost'])) # This line happens in-place
            # sim.people.set_pars(sim.pars)

        return


    def finalize(self, sim):
        ''' Ensure variables with large memory footprints get erased '''
        super().finalize()
        self.subtarget = None # Reset to save memory
        return


    def select_people(self, sim):
        """
        Return an array of indices of people to vaccinate
        Derived classes must implement this function to determine who to vaccinate at each timestep
        Args:
            sim: A cv.Sim instance
        Returns: Array of person indices
        """
        raise NotImplementedError


    def vaccinate(self, sim, vacc_inds):
        '''
        Vaccinate people

        This method applies the vaccine to the requested people indices. The indices of people vaccinated
        is returned. These may be different to the requested indices, because anyone that is dead will be
        skipped, as well as anyone already fully vaccinated (if booster=False). This could
        occur if a derived class does not filter out such people in its `select_people` method.

        Args:
            sim: A cv.Sim instance
            vacc_inds: An array of person indices to vaccinate

        Returns: An array of person indices of people vaccinated
        '''


        # Perform checks
        vacc_inds = vacc_inds[sim.people.alive[vacc_inds]] # Skip anyone that is dead
        # Skip anyone that has already had all the doses of *this* vaccine (not counting boosters).
        # Otherwise, they will receive the 2nd dose boost cumulatively for every subsequent dose.
        # Note, this does not preclude someone from getting additional doses of another vaccine (e.g. a booster)
        vacc_inds = vacc_inds[sim.people.doses[vacc_inds] < self.p['doses']]
        first_vacc_inds = vacc_inds[~sim.people.vaccinated[vacc_inds]]

        if len(vacc_inds):
            sim.people.vaccinated[first_vacc_inds] = True #
            sim.people.vaccine_source[first_vacc_inds] = self.index
            sim.people.doses[vacc_inds] += 1
            sim.people.date_vaccinated[vacc_inds] = sim.t
            imm_source = len(sim['genotype_map']) + self.index
            hpi.update_peak_immunity(sim.people, vacc_inds, self.p, imm_source, infection=False)

            idx = int(sim.t / sim.resfreq)
            sim.results['new_vaccinated'][self.immunity_inds, idx] += len(first_vacc_inds)
            sim.results['new_total_vaccinated'][idx] += len(first_vacc_inds)
            sim.results['new_doses'][idx] += len(vacc_inds)

        return vacc_inds


    def apply(self, sim):
        ''' Perform vaccination each timestep '''
        inds = self.select_people(sim)
        if len(inds):
            inds = self.vaccinate(sim, inds)
        return inds


    def shrink(self, in_place=True):
        ''' Shrink vaccination intervention '''
        obj = super().shrink(in_place=in_place)
        obj.vaccinated = None
        obj.doses = None
        if hasattr(obj, 'second_dose_days'):
            obj.second_dose_days = None
        return obj


def check_doses(doses, interval, imm_boost):
    ''' Check that doses, intervals, and boost factors are supplied in correct formats '''

    # First check types
    if interval is not None:
        if sc.checktype(interval, 'num'):
            interval = sc.promotetolist(interval)
        if sc.checktype(imm_boost, 'num'):
            imm_boost = sc.promotetolist(imm_boost)

    if not sc.checktype(doses, int):
        raise ValueError(f'Doses must be an integer or array/list of integers, not {doses}.')

    # Now check that they're compatible
    if doses == 1 and ((interval is not None) or (imm_boost is not None)):
        raise ValueError("Can't use dosing intervals or boosting factors for vaccines with only one dose.")
    elif doses > 1:
        if interval is None or imm_boost is None:
            raise ValueError('Must specify a dosing interval and boosting factor if using a vaccine with more than one dose.')
        elif (len(interval) != doses-1) or (len(interval) != len(imm_boost)):
            raise ValueError(f'Dosing interval and imm_boost must both be length {doses-1}, not {len(interval)} and {len(imm_boost)}.')

    return doses, interval, imm_boost


class vaccinate_prob(BaseVaccination):
    '''
    Probability-based vaccination

    This vaccine intervention allocates vaccines parametrized by the daily probability
    of being vaccinated.

    Args:
        vaccine (dict/str): which vaccine to use; see below for dict parameters
        label        (str): if vaccine is supplied as a dict, the name of the vaccine
        timepoints   (int/arr): the year or array of timepoints to apply the interventions
        prob       (float): probability of being vaccinated (i.e., fraction of the population)
        subtarget   (dict): subtarget intervention to people with particular indices
        kwargs      (dict): passed to Intervention()

    **Example**::

        bivalent = hpv.vaccinate_prob(vaccine='bivalent', timepoints='2020', prob=0.7)
        hpv.Sim(interventions=bivalent).run().plot()
    '''
    def __init__(self, vaccine, timepoints, label=None, prob=None, subtarget=None, **kwargs) -> object:
        super().__init__(vaccine,label=label,**kwargs) # Initialize the Intervention object
        if prob is None: # Populate default value of probability: 1 if no subtargeting, 0 if subtargeting
            prob = 1.0 if subtarget is None else 0.0
        self.prob      = prob
        self.subtarget = subtarget
        self.timepoints = timepoints
        self.dates = None  # Representations in terms of years, e.g. 2020.4, set during initialization
        self.second_dose_days = None  # Track scheduled second doses
        return


    def initialize(self, sim):
        super().initialize(sim)
        self.timepoints, self.dates = sim.get_t(self.timepoints, return_date_format='str') # Ensure timepoints and dates are in the right format
        self.second_dose_timepoints = [None]*sim.npts # People who get second dose (if relevant)
        self.third_dose_timepoints  = [None]*sim.npts # People who get second dose (if relevant)
        self.p['doses'], self.p['interval'], self.p['imm_boost'] = check_doses(self.p['doses'], self.p['interval'], self.p['imm_boost'])
        return


    def select_people(self, sim):

        vacc_inds = np.array([], dtype=int)  # Initialize in case no one gets their first dose

        if sim.t >= np.min(self.timepoints):

            # Vaccinate people with their first dose
            for _ in find_day(self.timepoints, sim.t, interv=self, sim=sim):

                vacc_probs = np.zeros(len(sim.people))

                # Find eligible people
                vacc_probs[hpu.true(~sim.people.alive)] *= 0.0  # Do not vaccinate dead people
                eligible_inds = sc.findinds(~sim.people.vaccinated)
                vacc_probs[eligible_inds] = self.prob  # Assign equal vaccination probability to everyone

                # Apply any subtargeting
                if self.subtarget is not None:
                    subtarget_inds, subtarget_vals = get_subtargets(self.subtarget, sim)
                    vacc_probs[subtarget_inds] = subtarget_vals  # People being explicitly subtargeted

                vacc_inds = hpu.true(hpu.binomial_arr(vacc_probs))  # Calculate who actually gets vaccinated

                if len(vacc_inds):
                    if self.p.interval is not None:
                        # Schedule the doses
                        second_dose_timepoints = sim.t + int(self.p.interval[0]/sim['dt'])
                        if second_dose_timepoints < sim.npts:
                            self.second_dose_timepoints[second_dose_timepoints] = vacc_inds
                        if self.p.doses==3:
                            third_dose_timepoints = sim.t + int(self.p.interval[1] / sim['dt'])
                            if third_dose_timepoints < sim.npts:
                                self.third_dose_timepoints[third_dose_timepoints] = vacc_inds

            # Also, if appropriate, vaccinate people with their second and third doses
            vacc_inds_dose2 = self.second_dose_timepoints[sim.t]
            vacc_inds_dose3 = self.third_dose_timepoints[sim.t]
            if vacc_inds_dose2 is not None:
                vacc_inds = np.concatenate((vacc_inds, vacc_inds_dose2), axis=None)
            if vacc_inds_dose3 is not None:
                vacc_inds = np.concatenate((vacc_inds, vacc_inds_dose3), axis=None)

        return vacc_inds


class vaccinate_routine(vaccinate_prob):

    def __init__(self, *args, age_range, coverage, sex=0, **kwargs):
        super().__init__(*args, **kwargs, subtarget=self.subtarget_function)
        self.age_range = age_range
        self.coverage = sc.promotetoarray(coverage)
        if len(self.coverage) == 1:
            self.coverage = self.coverage * np.ones_like(self.timepoints)

        # Deal with sex
        if sc.checktype(sex,'listlike'):
            if sc.checktype(sex[0],'str'): # If provided as 'f'/'m', convert to 0/1
                self.sex = np.array([0,1])
        else:
            self.sex = sc.promotetoarray(sex)


    def subtarget_function(self, sim):
        conditions = (sim.people.age >= self.age_range[0]) & (sim.people.age <self.age_range[1])
        if len(self.sex)==1: conditions = conditions & (sim.people.sex == self.sex[0])
        inds = sc.findinds(conditions)
        coverage = self.coverage[self.timepoints==sim.t][0]
        return {'vals': coverage*np.ones_like(inds), 'inds': inds}


class vaccinate_num(BaseVaccination):
    '''
    This vaccine intervention allocates vaccines in a pre-computed order of
    distribution, at a specified rate of doses per day.

    Args:
        vaccine (dict/str): which vaccine to use; see below for dict parameters
        label        (str): if vaccine is supplied as a dict, the name of the vaccine
        subtarget  (dict): subtarget intervention to people with particular indices
        num_doses: Specify the number of doses per timepoint. This can take three forms

            - A scalar number of doses per timepoint
            - A dict keyed by year/date with the number of doses e.g. ``{2010:10000, '2021-05-01':20000}``.
              Any dates are converted to simulation days in `initialize()` which will also copy the
              dictionary passed in.
            - A callable that takes in a ``hpv.Sim`` and returns a scalar number of doses. For example,
              ``def doses(sim): return 100 if sim.t > 10 else 0`` would be suitable

        **kwargs: Additional arguments passed to ``hpv.BaseVaccination``

    **Example**::

        bivalent = hpv.vaccinate_num(vaccine='bivalent', num_doses=1e6, timepoints=2020)
        hpv.Sim(interventions=bivalent).run().plot()
    '''

    def __init__(self, vaccine, num_doses, timepoints=None, dates=None, subtarget=None, spread_doses=False, **kwargs):
        super().__init__(vaccine, **kwargs)  # Initialize the Intervention object
        self.num_doses = num_doses
        self.timepoints = timepoints
        self.dates = dates
        self.subtarget = subtarget
        self.spread_doses = spread_doses
        self._scheduled_second_doses = defaultdict(set)
        self._scheduled_third_doses = defaultdict(set)
        return


    def initialize(self, sim):

        super().initialize(sim)

        # Firstly, translate the timepoints and dates to consistent formats
        if self.timepoints is None:
            if self.dates is not None: # Try to get timepoints from dates, if supplied
                self.timepoints, self.dates = sim.get_t(self.dates, return_date_format='str')
            else: # Otherwise, use all timepoints in the sim
                self.timepoints = sim.tvec
                self.dates = np.array([str(date) for date in sim.yearvec])
        else: # If timepoints have been supplied, use them
            self.timepoints, self.dates = sim.get_t(self.timepoints, return_date_format='str') # Ensure timepoints and dates are in the right format

        # Spread doses over the year
        if self.spread_doses:
            # Calculate these, but don't set them yet
            full_timepoints = [tp + dt for tp in self.timepoints for dt in range(int(1 / sim['dt']))]
            full_dates = [str(date) for date in sim.yearvec[full_timepoints]]
        else:
            full_timepoints = self.timepoints
            full_dates = self.dates

        # Check consistency of doses and timepoints
        if sc.checktype(self.num_doses, 'num'):
            if not sc.checktype(self.timepoints, int) and len(self.timepoints)>1:
                # If doses is a single entry, assume it applies to all timepoints
                if self.spread_doses:   num_doses = self.num_doses*sim['dt']
                else:                   num_doses = self.num_doses
                new_num_doses = {float(date):num_doses for date in full_dates}
                self.num_doses = new_num_doses

        elif sc.checktype(self.num_doses, 'listlike'):
            if not sc.checktype(self.timepoints, int) and len(self.timepoints)>1:
                if len(self.timepoints) != len(self.num_doses): # Check consistency
                    raise ValueError(f'Inconsistent lengths of num_doses and timepoints: {len(self.num_doses)} vs. {len(self.timepoints)}.')
                else:
                    if self.spread_doses:
                        num_doses = self.num_doses * sim['dt']
                        new_num_doses = {float(date): num_doses for date in full_dates}
                        self.num_doses = new_num_doses

        self.timepoints = np.array(full_timepoints)
        self.dates = np.array(full_dates)

        # Perform checks and process inputs
        if isinstance(self.num_doses, dict):  # Convert any dates to simulation days
            self.num_doses = {sim.get_t(k)[0]: v for k, v in self.num_doses.items()}
        self.p['doses'], self.p['interval'], self.p['imm_boost'] = check_doses(self.p['doses'], self.p['interval'], self.p['imm_boost'])

        return


    def select_people(self, sim):

        # Work out how many people to vaccinate today
        if sim.t in self.num_doses: num_people = self.num_doses[sim.t]
        else:                       num_people = 0

        if num_people == 0:
            self._scheduled_third_doses[sim.t + 1].update(self._scheduled_third_doses[sim.t])  # Defer any extras til the next timestep
            self._scheduled_second_doses[sim.t + 1].update(self._scheduled_second_doses[sim.t])  # Defer any extras til the next timestep
            return np.array([])

        num_agents = sc.randround(num_people / sim['pop_scale'])

        # First, see how many scheduled second/third doses we are going to deliver
        if self._scheduled_third_doses[sim.t]:
            scheduled_third = np.fromiter(self._scheduled_third_doses[sim.t], dtype=hpd.default_int)  # Everyone scheduled today
            still_alive = ~sim.people.dead_other[scheduled_third] & ~sim.people.dead_cancer[:, scheduled_third].sum(axis=0).astype(bool)
            scheduled_third = scheduled_third[(sim.people.doses[scheduled_third] == 2) & still_alive]  # Remove anyone who's already had all doses of this vaccine, also dead people

            # If there are more people due for a second/third dose than there are doses, vaccinate as many
            # as possible, and add the remainder to the next time step's doses.
            if len(scheduled_third) > num_agents:
                np.random.shuffle(scheduled_third)  # Randomly pick who to defer
                self._scheduled_third_doses[sim.t + 1].update(scheduled_third[num_agents:])  # Defer any extras
                return scheduled_third[:num_agents]
        else:
            scheduled_third = np.array([], dtype=hpd.default_int)

        if self._scheduled_second_doses[sim.t]:
            scheduled_second = np.fromiter(self._scheduled_second_doses[sim.t], dtype=hpd.default_int)  # Everyone scheduled today
            still_alive = ~sim.people.dead_other[scheduled_second] & ~sim.people.dead_cancer[scheduled_second].sum(axis=0).astype(bool)
            scheduled_second = scheduled_second[(sim.people.doses[scheduled_second] == 1) & still_alive]  # Remove anyone who's already had all doses of this vaccine, also dead people

            # If there are more people due for a second/third dose than there are doses, vaccinate as many
            # as possible, and add the remainder to the next time step's doses.
            if (len(scheduled_second)+len(scheduled_third)) > num_agents:
                scheduled_second = scheduled_second[:(num_agents - len(scheduled_third))]
                self._scheduled_second_doses[sim.t + 1].update(scheduled_second[(num_agents - len(scheduled_third)):])  # Defer any extras
                scheduled = np.concatenate([scheduled_third, scheduled_second[:(num_agents - len(scheduled_third))]])
                return scheduled
            else:
                scheduled = np.concatenate([scheduled_third, scheduled_second])
        else:
            scheduled = np.array([], dtype=hpd.default_int)

        # Next, work out who is eligible for their first dose
        vacc_probs = np.ones(sim.n)  # Begin by assigning equal weight (converted to a probability) to everyone
        vacc_probs[~sim.people.alive] = 0.0  # Dead people are not eligible

        # Apply any subtargeting for this vaccination
        if self.subtarget is not None:
            subtarget_inds, subtarget_vals = get_subtargets(self.subtarget, sim)
            vacc_probs[subtarget_inds] = vacc_probs[subtarget_inds] * subtarget_vals

        # Exclude vaccinated people
        vacc_probs[sim.people.vaccinated] = 0.0  # Anyone who's received at least one dose is counted as vaccinated

        # All remaining people can be vaccinated, although anyone who has received half of a multi-dose
        # vaccine would have had subsequent doses scheduled and therefore should not be selected here
        first_dose_eligible = hpu.binomial_arr(vacc_probs)
        first_dose_eligible_inds = hpu.true(first_dose_eligible)

        if len(first_dose_eligible_inds) == 0:
            return scheduled  # Just return anyone that is scheduled

        elif len(first_dose_eligible_inds) > num_agents:
            # Truncate it to the number of agents for performance when checking whether anyone scheduled overlaps with first doses to allocate
            first_dose_eligible_inds = first_dose_eligible_inds[:num_agents]  # This is the maximum number of people we could vaccinate this timestep, if there are no second doses allocated

        # It's *possible* that someone has been *scheduled* for a first dose by some other mechanism externally
        # Therefore, we need to check and remove them from the first dose list, otherwise they could be vaccinated
        # twice here (which would amount to wasting a dose)
        first_dose_eligible_inds = first_dose_eligible_inds[~np.in1d(first_dose_eligible_inds, scheduled)]

        if (len(first_dose_eligible_inds) + len(scheduled)) > num_agents:
            first_dose_inds = first_dose_eligible_inds[:(num_agents - len(scheduled))]
        else:
            first_dose_inds = first_dose_eligible_inds

        # Schedule subsequent doses
        if self.p['doses'] > 1:
            self._scheduled_second_doses[int(sim.t + np.ceil(self.p.interval[0]/sim['dt']))].update(first_dose_inds)
        if self.p['doses'] > 2:
            self._scheduled_third_doses[int(sim.t + np.ceil(self.p.interval[1]/sim['dt']))].update(first_dose_inds)

        vacc_inds = np.concatenate([scheduled, first_dose_inds])

        return vacc_inds


#%% Screening
__all__ += ['Screening']

class Screening(Intervention):
    '''
    Screen/triage a subset of the population.

    This base class implements the mechanism of screening people to identify pre-cancerous lesions.
    Screening involves a series of standard operations to modify the trajectories of `hpv.People`. Screening algorithms
    can vary in complexity along the dimensions of primary screening modalities, triage modalities,
    interval between screens and follow-up protocol, loss-to-follow-up, test characteristics, and efficacies.

    Args:
         primary_screen_test (dict/str)  : the screening test to use as a primary filtering method
         triage_screen_test  (dict/str)  : the screening test to use as a triage (or None)
         treatment_pathway   (Product)   : optionally specify a treatment pathway to administer treatment
         screen_start_age    (int)       : age to start screening
         screen_interval     (int)       : interval between screens
         screen_stop_age     (int)       : age to stop screening
         screen_start_year   (str)       : the year to start screening intervention
         screen_end_year     (str)       : the year to end screening intervention (if None, assume continues until end of simulation)
         screen_compliance   (list of floats)     : probability of being screened (per screen) over time
         triage_compliance   (list of floats)     : probability of coming back for triage over time
         label               (str)       : the name of screening strategy
         kwargs (dict)      : passed to Intervention()

    If ``primary_screen_test`` and/or ``triage_screen_test`` is supplied as a dictionary, it must have the following parameters:

        - ``test_positivity``   : dictionary of probability of testing positive given each stage (i.e., NONE, CIN1, CIN2)

    '''

    def __init__(self, primary_screen_test, screen_start_age, screen_interval, screen_stop_age,
                 screen_start_year, screen_end_year=None, screen_compliance=None, triage_compliance=None,
                 triage_screen_test=None, screen_fu_neg_triage=None, treatment_pathway=None,
                 label=None, screen_states=None, verbose=False, **kwargs):
        super().__init__(**kwargs) # Initialize the Intervention object
        self.label = label  # Screening label (used as a dict key)
        self.verbose = verbose
        self.p = None  # Screening parameters
        self.treatment = treatment_pathway
        self.screen_start_year = screen_start_year
        self.screen_end_year = screen_end_year
        if screen_compliance is None: # Populate default value of probability: 1
            screen_compliance = 1
        self.screen_compliance = sc.promotetolist(screen_compliance)
        if triage_compliance is None: # Populate default value of compliance: 1
            triage_compliance = 1
        self.triage_compliance = sc.promotetolist(triage_compliance)
        if screen_fu_neg_triage is None: # Populate default value of follow up after -ve triage: 1 year
            screen_fu_neg_triage = 1
        self.screen_fu_neg_triage = sc.promotetolist(screen_fu_neg_triage)
        self.screen_start_age = screen_start_age
        self.screen_interval = screen_interval
        self.screen_stop_age = screen_stop_age

        # States that will return a positive screen results
        if screen_states is None:
            screen_states = ['precin', 'cin1', 'cin2', 'cin3', 'cancerous']
        self.screen_states = screen_states

        # Parse the screening parameters, which can be provided in different formats
        self._parse_screening_pars(screen=primary_screen_test)  # Populate
        self._parse_screening_pars(screen=triage_screen_test, triage=True)  # Populate

        return


    def _parse_screening_pars(self, screen, triage=False):
        ''' Unpack screening information, which may be given as a string or dict '''

        # Option 1: screening can be chosen from a list of pre-defined screening strategies
        if isinstance(screen, str):

            choices, mapping = hppar.get_screen_choices()
            screen_pars = hppar.get_screen_pars()

            label = screen.lower()
            for txt in ['.', ' ', '&', '-', 'screen']:
                label = label.replace(txt, '')

            if label in mapping:
                label = mapping[label]
                screen_pars = screen_pars[label]
            else: # pragma: no cover
                errormsg = f'The selected screening method "{screen}" is not implemented; choices are:\n{sc.pp(choices, doprint=False)}'
                raise NotImplementedError(errormsg)

            if self.label is None:
                self.label = label

        # Option 2: screening can be specified as a dict of pars
        elif isinstance(screen, dict):

            # Parse label
            screen_pars = screen
            label = screen_pars.pop('label', None) # Allow including the label in the parameters
            if self.label is None: # pragma: no cover
                if label is None:
                    self.label = 'custom'
                else:
                    self.label = label

        # Option 3: we are in triage and no triage is defined
        elif screen is None:
            screen_pars = None

        else: # pragma: no cover
            errormsg = f'Could not understand {type(screen)}, please specify as a string indexing a predefined vaccine or a dict.'
            raise ValueError(errormsg)

        if triage:
            if screen is None:
                self.p = sc.mergedicts(self.p, {'triage': None})
            else:
                self.p = sc.mergedicts(self.p, {'triage': sc.objdict(screen_pars)})
        else:
            # Set label and parameters
            self.p = {'primary': sc.objdict(screen_pars)}

        return


    def initialize(self, sim):
        super().initialize()

        if self.screen_end_year is None:
            self.screen_end_year = str(sim['end'])

        start_day, start_date = sim.get_t(self.screen_start_year, return_date_format='str')
        end_day, end_date = sim.get_t(self.screen_end_year, return_date_format='str')
        self.timepoints = np.arange(start_day, end_day)

        n_timepoints = len(self.timepoints)

        for compliance in ['screen_compliance', 'triage_compliance', 'screen_fu_neg_triage']:
            if len(getattr(self, compliance)) != n_timepoints:
                print(f'{n_timepoints} timepoints provided but only {len(getattr(self, compliance))} values for {compliance}. Assuming constant over time.')
                setattr(self, compliance, getattr(self, compliance)*n_timepoints)

        sim['screen_pars'][self.label] = self.p  # Store the parameters
        if self.treatment.cancer_product is not None:
            sim['treat_pars']['cancer_treatment'] = {'dur':self.treatment.cancer_product.dur}
        return


    def apply(self, sim):
        '''
        This method performs the entire screen-and-treat algorithm, using the following steps:

            1. Select people to screen and screen them using a defined primary screening algorithm
            2. Optionally triage anyone who screens positive to find those eligible for treatment
            3. Select those who will be treated, accounting for compliance
            4. Treat those who agree to treatment with defined treatment types

        Args:
            sim: hpv.Sim instance

        Returns:
            TBC
        '''

        # parameters that will be used below
        primary_screen_pars = self.p['primary']
        triage_screen_pars = self.p['triage']

        # 1. Select people to screen and screen them
        to_screen_inds = self.select_people_screen(sim)
        if len(to_screen_inds): # Screen people
            screen_pos_inds = self.screen(to_screen_inds, primary_screen_pars, sim, self.screen_states) # Determine who is eligible for triage

            # 2. Optionally triage anyone who has screened positive
            if len(screen_pos_inds):
                if triage_screen_pars is not None:
                    triage_probs = np.full(len(screen_pos_inds), self.triage_compliance[self.where_in_timepoints], dtype=hpd.default_float)
                    to_triage = hpu.binomial_arr(triage_probs)
                    triage_inds = screen_pos_inds[to_triage]  # Indices of those who get treated
                    treat_eligible_inds = self.screen(triage_inds, triage_screen_pars, sim, self.screen_states, triage=True) # Determine who is eligible for treatment

                else:
                    treat_eligible_inds = screen_pos_inds

                if self.treatment is not None:
                    self.treatment.administer(sim.people, treat_eligible_inds)

        return


    def select_people_screen(self, sim):
        """
        Return an array of indices of people to screen
        Args:
            sim: A hpv.Sim instance
        Returns: Array of person indices
        """

        screen_inds = np.array([], dtype=int)  # Initialize in case no one gets screened

        for i in find_day(self.timepoints, sim.t, interv=self, sim=sim):
            self.where_in_timepoints = i
            screen_probs = np.zeros(len(sim.people), dtype=hpd.default_float)

            # Find people eligible for screening based on age
            eligible_ages = (sim.people.age >= self.screen_start_age) &\
                            (sim.people.age <= self.screen_stop_age)

            # Assign screening probabilities
            screen_probs[eligible_ages & (sim.people.screens == 0)] = self.screen_compliance[self.where_in_timepoints] # First screen
            screen_probs[eligible_ages & (sim.t == sim.people.date_next_screen)] = self.screen_compliance[self.where_in_timepoints] # Due for next screen

            # Remove males and dead people
            screen_probs[~sim.people.alive]     *= 0.0  # Do not screen dead people
            screen_probs[ sim.people.is_male]   *= 0.0  # Do not screen men
            screen_probs[~sim.people.is_active] *= 0.0  # Corner case, avoid screening anyone not yet sexually active

            # Calculate who actually gets screened
            screen_inds = hpu.true(hpu.binomial_arr(screen_probs))

            # Set screening states and dates
            sim.people.intv_flows['screens'] += len(screen_inds)
<<<<<<< HEAD
            # sim.people.intv_flows['screened'] += len(hpu.true(sim.people[screen_inds].screens == 0))
=======
>>>>>>> 265af8e5
            sim.people.screened[screen_inds] = True
            sim.people.screens[screen_inds] += 1
            sim.people.date_screened[screen_inds] = sim.t
            sim.people.date_next_screen[screen_inds] = sim.t + self.screen_interval/sim['dt']

        return screen_inds


    def screen(self, screen_inds, pars, sim, states, triage=False):
        ''' Screen or triage people '''
        screen_pos = []
        for state in states:
            screen_probs = np.zeros(len(screen_inds))
            if pars['by_genotype']:
                for g in range(sim['n_genotypes']):
                    tp_inds = hpu.true(sim.people[state][g, screen_inds])
                    screen_probs[tp_inds] = pars['test_positivity'][state][sim['genotype_map'][g]]
                    screen_pos_inds = hpu.true(hpu.binomial_arr(screen_probs))
                    screen_pos += list(screen_pos_inds)
                screen_pos = list(set(screen_pos)) # If anyone has screened positive for >1 genotype, only include them once

            else:
                tp_inds = hpu.true(sim.people[state][:, screen_inds].any(axis=0))
                screen_probs[tp_inds] = pars['test_positivity'][state]
                screen_pos_inds = hpu.true(hpu.binomial_arr(screen_probs))
                screen_pos += list(screen_pos_inds)

        screen_pos = np.array(screen_pos)
        if len(screen_pos)>0:
            screen_pos = screen_inds[screen_pos]

        if triage:
            screen_neg = np.setdiff1d(screen_inds, screen_pos)
            sim.people.date_next_screen[screen_neg] = sim.t + self.screen_fu_neg_triage[self.where_in_timepoints] / sim['dt'] # primary +ve/ triage -ve follow up sooner
        return screen_pos


    def shrink(self, in_place=True):
        ''' Shrink vaccination intervention '''
        obj = super().shrink(in_place=in_place)
        return obj


#%% Treatment
__all__ += ['StandardTreatmentPathway', 'RadiationTherapy', 'PrecancerTreatment', 'ExcisionTreatment', 'AblativeTreatment']

class Product():
    """
    Generic product implementation
    """

    # Could potentially track other product related things like costs there too?!

    def administer(self, people, inds):
        """
        Change something about the People based on them recieving this product
        """
        raise NotImplementedError


class PrecancerTreatment(Product):
    def __init__(self):
        self.efficacy=dict(
            precin=0,
            cin1=0.936,
            cin2=0.936,
            cin3=0.936,
        )
        self.treat_states = ['precin', 'cin1', 'cin2', 'cin3']

    def administer(self, people, inds):
        # Loop over treatment states to determine those who (a) are successfully treated and (b) clear infection

        # nb. this will record treated=True reflecting delivery of the treatment, even if the treatment fails?
        people.treated[inds] = True
        people.date_treated[inds] = people.t

        successfully_treated = []
        for state in self.treat_states:
            people_in_state = people[state].any(axis=0)
            treat_state_inds = inds[people_in_state[inds]]

            # Determine whether treatment is successful
            eff_probs = np.full(len(treat_state_inds), self.efficacy[state],
                                dtype=hpd.default_float)  # Assign probabilities of treatment success
            to_eff_treat = hpu.binomial_arr(eff_probs)  # Determine who will have effective treatment
            eff_treat_inds = treat_state_inds[to_eff_treat]
            successfully_treated += list(eff_treat_inds)
            people[state][:, eff_treat_inds] = False  # People who get treated have their CINs removed
            people[f'date_{state}'][:, eff_treat_inds] = np.nan

            # Clear infection for women who clear
            for g in range(people.pars['n_genotypes']):
                people['infectious'][g, eff_treat_inds] = False  # People whose HPV clears
                people.dur_disease[g, eff_treat_inds] = (people.t - people.date_infectious[g, eff_treat_inds]) * people.pars['dt']
                hpi.update_peak_immunity(people, eff_treat_inds, imm_pars=people.pars, imm_source=g)

        people.treated[inds] = True
        people.date_treated[inds] = people.t

        return successfully_treated


class ExcisionTreatment(PrecancerTreatment):
    def __init__(self):
        super().__init__()
        self.efficacy = dict(
            precin=0,
            cin1=0.936,
            cin2=0.936,
            cin3=0.936,
        )


class AblativeTreatment(PrecancerTreatment):
    def __init__(self):
        super().__init__()
        self.efficacy = dict(
            precin=0,
            cin1=0.81,
            cin2=0.81,
            cin3=0.81,
        )


# class TherapeuticVaccine(Product):
#     def __init__(self, timepoints=None, doses=None, interval=None, efficacy=None):
#         self.timepoints = timepoints or '2030'
#         self.doses = doses or 2
#         self.interval = interval or 0.5 # Interval between doses in years
#         self.treat_states = ['precin', 'cin1', 'cin2', 'cin3']
#         self.efficacy = efficacy or dict( # default efficacy decreases as dysplasia increases
#             precin=dict(
#                 hpv16=[0.1, 0.9],
#                 hpv18=[0.1, 0.9],
#                 hpv31=[0.01, 0.1],
#                 hpv33=[0.01, 0.1],
#                 hpv35=[0.01, 0.1],
#                 hpv45=[0.01, 0.1],
#                 hpv51=[0.01, 0.1],
#                 hpv52=[0.01, 0.1],
#                 hpv56=[0.01, 0.1],
#                 hpv58=[0.01, 0.1],
#                 hpv6=[0.01, 0.1],
#                 hpv11=[0.01, 0.1],
#             ),
#             cin1=dict(
#                 hpv16=[0.1, 0.7],
#                 hpv18=[0.1, 0.7],
#                 hpv31=[0.01, 0.1],
#                 hpv33=[0.01, 0.1],
#                 hpv35=[0.01, 0.1],
#                 hpv45=[0.01, 0.1],
#                 hpv51=[0.01, 0.1],
#                 hpv52=[0.01, 0.1],
#                 hpv56=[0.01, 0.1],
#                 hpv58=[0.01, 0.1],
#                 hpv6=[0.01, 0.1],
#                 hpv11=[0.01, 0.1],
#             ),
#             cin2=dict(
#                 hpv16=[0.1, 0.5],
#                 hpv18=[0.1, 0.5],
#                 hpv31=[0.01, 0.1],
#                 hpv33=[0.01, 0.1],
#                 hpv35=[0.01, 0.1],
#                 hpv45=[0.01, 0.1],
#                 hpv51=[0.01, 0.1],
#                 hpv52=[0.01, 0.1],
#                 hpv56=[0.01, 0.1],
#                 hpv58=[0.01, 0.1],
#                 hpv6=[0.01, 0.1],
#                 hpv11=[0.01, 0.1],
#             ),
#             cin3=dict(
#                 hpv16=[0.1, 0.4],
#                 hpv18=[0.1, 0.4],
#                 hpv31=[0.01, 0.1],
#                 hpv33=[0.01, 0.1],
#                 hpv35=[0.01, 0.1],
#                 hpv45=[0.01, 0.1],
#                 hpv51=[0.01, 0.1],
#                 hpv52=[0.01, 0.1],
#                 hpv56=[0.01, 0.1],
#                 hpv58=[0.01, 0.1],
#                 hpv6=[0.01, 0.1],
#                 hpv11=[0.01, 0.1],
#             ),
#         )
#
#     def initialize(self, sim):
#         self.timepoints, self.dates = sim.get_t(self.timepoints, return_date_format='str')  # Ensure timepoints and dates are in the right format
#
#         self.second_dose_timepoints = [None] * sim.npts  # People who get second dose (if relevant)
#
#
#     def administer(self, people, inds):
#
#         #Extract parameters that will be used below
#
#         ng = people.pars['n_genotypes']
#         genotype_map = people.pars['genotype_map']
#
#         # Find those who are getting first dose
#         people_not_vaccinated = hpu.false(people.tx_vaccinated)
#         first_dose_inds = inds[people_not_vaccinated[inds]]
#         people.tx_vaccinated[first_dose_inds] = True
#
#         # Schedule next dose
#         second_dose_timepoints = people.t + int(self.interval / people.pars['dt'])
#         if second_dose_timepoints < people.npts:
#             self.second_dose_timepoints[second_dose_timepoints] = first_dose_inds
#
#         people.txvx_doses[inds] += 1
#
#         # Find those who are getting second dose today
#         second_dose_inds = np.setdiff1d(inds, first_dose_inds)
#
#         # Deliver vaccine and update prognoses
#         for inds_to_treat, dose in zip([first_dose_inds, second_dose_inds], [0,1]):
#             for state in self.treat_states:
#                 for g in range(ng):
#                     people_in_state = hpu.true(people[g,state])
#                     treat_state_inds = inds_to_treat[people_in_state[inds_to_treat]]
#
#                     # Determine whether treatment is successful
#                     eff_probs = np.full(len(treat_state_inds), self.efficacy[state][genotype_map[g]][dose],
#                                         dtype=hpd.default_float)  # Assign probabilities of treatment success
#                     to_eff_treat = hpu.binomial_arr(eff_probs)  # Determine who will have effective treatment
#                     eff_treat_inds = treat_state_inds[to_eff_treat]
#                     people[state][g, eff_treat_inds] = False  # People who are successfully treated
#                     people[f'date_{state}'][g, eff_treat_inds] = np.nan
#                     hpi.update_peak_immunity(people, eff_treat_inds, imm_pars=people.pars, imm_source=g) # Get natural immune memory


class RadiationTherapy(Product):
    # Cancer treatment product
    def __init__(self, dur=None):
        self.dur = dur or dict(dist='normal', par1=18.0, par2=2.) # whatever the default duration should be

    def administer(self, people, inds):
        new_dur_cancer = hpu.sample(**self.dur, size=len(inds))
        people.date_dead_cancer[inds] += np.ceil(new_dur_cancer / people.pars['dt'])
        people.treated[inds] = True
        people.date_treated[inds] = people.t
        return inds


class StandardTreatmentPathway(Product):
    # A standard treatment pathway - kind of a meta-product that represents the normal algorithm and dispatches treatments to specific products

    def __init__(self, ablation_compliance, excision_compliance, cancer_compliance, cancer_product=None, ablation_product=None, excision_product=None):
        self.ablation_compliance = ablation_compliance # probability of coming back for ablation
        self.excision_compliance = excision_compliance # probability of coming back for excision
        self.cancer_compliance = cancer_compliance # probability of coming back for cancer treatment
        self.cancer_product = cancer_product or RadiationTherapy()
        self.ablation_product = ablation_product or AblativeTreatment()
        self.excision_product = excision_product or ExcisionTreatment()
        self.test_positivity = {'precin': 0.98, 'cin1': 0.97, 'cin2': 0.89,'cin3': 0.79, 'cancerous': 0.4} # eligibility for ablation vs excision
        self.treat_states = ['precin', 'cin1', 'cin2', 'cin3']

    def administer(self, people, inds):
        ''' Determine what kind of treatment they should receive and administer it '''

        # TREAT CANCER
        cancerous_inds = hpu.true(people.cancerous.any(axis=0)) # Find indices of people with cancer
        diagnosed_inds = np.intersect1d(inds, cancerous_inds) # Indices of those who will be diagnosed with cancer
        if len(diagnosed_inds)>0:
            # Treat cancers
            ca_treat_probs = np.full(len(diagnosed_inds), self.cancer_compliance, dtype=hpd.default_float)
            to_treat_ca = hpu.binomial_arr(ca_treat_probs)  # Determine who actually gets treated, after accounting for compliance
            ca_treat_inds = diagnosed_inds[to_treat_ca]  # Indices of those who get treated
            ca_LTFU_inds = diagnosed_inds[~to_treat_ca] # Indices of those lost to follow up
            people.date_next_screen[ca_LTFU_inds] = np.nan # Remove any future screening
            self.cancer_product.administer(people, ca_treat_inds)
        else:
            ca_treat_inds = np.array([], dtype=hpd.default_int)

        # Everyone remaining is eligible for precancer treatment
        preca_treat_eligible_inds = np.setdiff1d(inds, ca_treat_inds) # Indices of those eligible for precancer treatment

        # Determine who is eligible for ablative vs excisional treatment
        if len(preca_treat_eligible_inds)>0:
            ablation_eligible_inds = []
            for state in self.treat_states:
                ablate_probs = np.zeros(len(preca_treat_eligible_inds))
                ablate_inds = hpu.true(people[state][:, preca_treat_eligible_inds].any(axis=0))
                ablate_probs[ablate_inds] = self.test_positivity[state]
                ablate_inds = hpu.true(hpu.binomial_arr(ablate_probs))
                ablation_eligible_inds += list(ablate_inds)

            ablation_eligible_inds = np.array(ablation_eligible_inds)
            if len(ablation_eligible_inds)>0:
                ablation_eligible_inds = preca_treat_eligible_inds[ablation_eligible_inds]
            excision_eligible_inds = np.setdiff1d(preca_treat_eligible_inds, ablation_eligible_inds)

            # Apply LTFU for both
            if len(ablation_eligible_inds)>0:
                ablate_treat_probs = np.full(len(ablation_eligible_inds), self.ablation_compliance, dtype=hpd.default_float)
                to_ablate = hpu.binomial_arr(ablate_treat_probs)
                ablation_inds = ablation_eligible_inds[to_ablate]  # Indices of those who get treated
                ablate_LTFU_inds = ablation_eligible_inds[~to_ablate]
                self.ablation_product.administer(people, ablation_inds)
                people.date_next_screen[ablate_LTFU_inds] = np.nan

            if len(excision_eligible_inds)>0:
                excision_treat_probs = np.full(len(excision_eligible_inds), self.excision_compliance, dtype=hpd.default_float)
                to_excise = hpu.binomial_arr(excision_treat_probs)
                excision_inds = excision_eligible_inds[to_excise]  # Indices of those who get treated
                excision_LTFU_inds = excision_eligible_inds[~to_excise]
                self.excision_product.administer(people, excision_inds)
                people.date_next_screen[excision_LTFU_inds] = np.nan

        return


__all__ += ['TherapeuticVaccination', 'routine_therapeutic']


class TherapeuticVaccination(Intervention, Product):
    '''
        Base class to apply a therapeutic vaccine to a subset of the population. Can be implemented as
        a campaign-style or routine administration within S&T.

        This class implements the mechanism of delivering a therapeutic vaccine.

        '''

    def __init__(self, timepoints, prob=None, LTFU=None,  doses=None, interval=None, efficacy=None, subtarget=None,
                 proph=False, vaccine='bivalent_1dose', **kwargs):
        super().__init__(**kwargs)  # Initialize the Intervention object
        self.subtarget = subtarget
        if prob is None: # Populate default value of probability: 1 if no subtargeting, 0 if subtargeting
            prob = 1.0 if subtarget is None else 0.0
        self.prob      = prob
        self.LTFU = LTFU
        self.timepoints = timepoints
        self.doses = doses or 2
        self.interval = interval or 0.5  # Interval between doses in years
        self.prophylactic = proph # whether to deliver a single-dose prophylactic vaccine at first dose
        self.vaccine = vaccine # which vaccine to deliver
        self.treat_states = ['precin', 'latent', 'cin1', 'cin2', 'cin3']
        self.efficacy = efficacy or dict(  # default efficacy decreases as dysplasia increases
            precin=dict(
                hpv16=[0.1, 0.9],
                hpv18=[0.1, 0.9],
                hpv31=[0.01, 0.1],
                hpv33=[0.01, 0.1],
                hpv35=[0.01, 0.1],
                hpv45=[0.01, 0.1],
                hpv51=[0.01, 0.1],
                hpv52=[0.01, 0.1],
                hpv56=[0.01, 0.1],
                hpv58=[0.01, 0.1],
                hpv6=[0.01, 0.1],
                hpv11=[0.01, 0.1],
            ),
            latent=dict(
                hpv16=[0.1, 0.9],
                hpv18=[0.1, 0.9],
                hpv31=[0.01, 0.1],
                hpv33=[0.01, 0.1],
                hpv35=[0.01, 0.1],
                hpv45=[0.01, 0.1],
                hpv51=[0.01, 0.1],
                hpv52=[0.01, 0.1],
                hpv56=[0.01, 0.1],
                hpv58=[0.01, 0.1],
                hpv6=[0.01, 0.1],
                hpv11=[0.01, 0.1],
            ),
            cin1=dict(
                hpv16=[0.1, 0.7],
                hpv18=[0.1, 0.7],
                hpv31=[0.01, 0.1],
                hpv33=[0.01, 0.1],
                hpv35=[0.01, 0.1],
                hpv45=[0.01, 0.1],
                hpv51=[0.01, 0.1],
                hpv52=[0.01, 0.1],
                hpv56=[0.01, 0.1],
                hpv58=[0.01, 0.1],
                hpv6=[0.01, 0.1],
                hpv11=[0.01, 0.1],
            ),
            cin2=dict(
                hpv16=[0.1, 0.6],
                hpv18=[0.1, 0.6],
                hpv31=[0.01, 0.1],
                hpv33=[0.01, 0.1],
                hpv35=[0.01, 0.1],
                hpv45=[0.01, 0.1],
                hpv51=[0.01, 0.1],
                hpv52=[0.01, 0.1],
                hpv56=[0.01, 0.1],
                hpv58=[0.01, 0.1],
                hpv6=[0.01, 0.1],
                hpv11=[0.01, 0.1],
            ),
            cin3=dict(
                hpv16=[0.1, 0.5],
                hpv18=[0.1, 0.5],
                hpv31=[0.01, 0.1],
                hpv33=[0.01, 0.1],
                hpv35=[0.01, 0.1],
                hpv45=[0.01, 0.1],
                hpv51=[0.01, 0.1],
                hpv52=[0.01, 0.1],
                hpv56=[0.01, 0.1],
                hpv58=[0.01, 0.1],
                hpv6=[0.01, 0.1],
                hpv11=[0.01, 0.1],
            ),
        )
        return

    def initialize(self, sim):
        super().initialize()
        self.timepoints, self.dates = sim.get_t(self.timepoints,
                                                return_date_format='str')  # Ensure timepoints and dates are in the right format
        self.second_dose_timepoints = [None] * sim.npts  # People who get second dose (if relevant)
        if self.prophylactic:
            # Initialize a prophylactic vaccine intervention to reference later
            vx = vaccinate_prob(vaccine=self.vaccine, prob=0, timepoints=self.dates[0])
            vx.initialize(sim)
            self.prophylactic_vaccine = vx
        return

    def administer(self, people, inds):

        #Extract parameters that will be used below
        ng = people.pars['n_genotypes']
        genotype_map = people.pars['genotype_map']

        # Find those who are getting first dose
        people_not_vaccinated = hpu.false(people.tx_vaccinated)
        first_dose_inds = np.intersect1d(people_not_vaccinated, inds)
        people.tx_vaccinated[first_dose_inds] = True

        people.txvx_doses[inds] += 1

        # Find those who are getting second dose today
        second_dose_inds = np.setdiff1d(inds, first_dose_inds)

        # Deliver vaccine and update prognoses TODO: immune response in those without infection/lesion
        for inds_to_treat, dose in zip([first_dose_inds, second_dose_inds], [0,1]):
            for state in self.treat_states:
                for g in range(ng):
                    people_in_state = hpu.true(people[state][g,inds_to_treat])
                    treat_state_inds = inds_to_treat[people_in_state]

                    # Determine whether treatment is successful
                    eff_probs = np.full(len(treat_state_inds), self.efficacy[state][genotype_map[g]][dose],
                                        dtype=hpd.default_float)  # Assign probabilities of treatment success
                    to_eff_treat = hpu.binomial_arr(eff_probs)  # Determine who will have effective treatment
                    eff_treat_inds = treat_state_inds[to_eff_treat]
                    people[state][g, eff_treat_inds] = False  # People who are successfully treated
                    people[f'date_{state}'][g, eff_treat_inds] = np.nan
                    hpi.update_peak_immunity(people, eff_treat_inds, imm_pars=people.pars, imm_source=g) # Get natural immune memory

        return

    def select_people(self, sim):

        vacc_inds = np.array([], dtype=int)  # Initialize in case no one gets their first dose

        if sim.t >= np.min(self.timepoints):

            # Vaccinate people with their first dose
            for _ in find_day(self.timepoints, sim.t, interv=self, sim=sim):

                vacc_probs = np.zeros(len(sim.people))

                # Find eligible people
                vacc_probs[hpu.true(~sim.people.alive)] *= 0.0  # Do not vaccinate dead people
                eligible_inds = sc.findinds(~sim.people.tx_vaccinated)
                vacc_probs[eligible_inds] = self.prob  # Assign equal vaccination probability to everyone

                # Apply any subtargeting
                if self.subtarget is not None:
                    subtarget_inds, subtarget_vals = get_subtargets(self.subtarget, sim)
                    vacc_probs[subtarget_inds] = subtarget_vals  # People being explicitly subtargeted

                vacc_inds = hpu.true(hpu.binomial_arr(vacc_probs))  # Calculate who actually gets vaccinated

                if len(vacc_inds):
                    if self.interval is not None:
                        # Schedule the doses
                        second_dose_timepoints = sim.t + int(self.interval/sim['dt'])
                        if second_dose_timepoints < sim.npts:
                            self.second_dose_timepoints[second_dose_timepoints] = vacc_inds

            idx = int(sim.t / sim.resfreq)
            sim.results['new_txvx_vaccinated'][idx] += len(vacc_inds)

            # Also, if appropriate, vaccinate people with their second doses
            vacc_inds_dose2 = self.second_dose_timepoints[sim.t]
            if vacc_inds_dose2 is not None:
                if self.LTFU is not None:
                    vacc_probs = np.full(len(vacc_inds_dose2), (1-self.LTFU))
                    vacc_inds_dose2 = vacc_inds_dose2[hpu.true(hpu.binomial_arr(vacc_probs))]
                vacc_inds = np.concatenate((vacc_inds, vacc_inds_dose2), axis=None)

            sim.results['new_txvx_doses'][idx] += len(vacc_inds)


        return vacc_inds

    def apply(self, sim):
        ''' Perform vaccination each timestep '''
        inds = self.select_people(sim)
        if len(inds):
            self.administer(sim.people, inds)
            if self.prophylactic:
                inds_to_vax = inds[hpu.false(sim.people.vaccinated[inds])]
                self.prophylactic_vaccine.vaccinate(sim, inds_to_vax)
        return inds


class routine_therapeutic(TherapeuticVaccination):

    def __init__(self, *args, age_range, coverage, **kwargs):
        super().__init__(*args, **kwargs, subtarget=self.subtarget_function)
        self.age_range = age_range
        self.coverage = sc.promotetoarray(coverage)
        if len(self.coverage) == 1:
            self.coverage = self.coverage * np.ones_like(self.timepoints)

    def subtarget_function(self, sim):
        inds = sc.findinds((sim.people.age >= self.age_range[0]) & (sim.people.age < self.age_range[1]) & (sim.people.is_female))
        coverage = self.coverage[self.timepoints == sim.t][0]
        return {'vals': coverage * np.ones_like(inds), 'inds': inds}<|MERGE_RESOLUTION|>--- conflicted
+++ resolved
@@ -1192,10 +1192,6 @@
 
             # Set screening states and dates
             sim.people.intv_flows['screens'] += len(screen_inds)
-<<<<<<< HEAD
-            # sim.people.intv_flows['screened'] += len(hpu.true(sim.people[screen_inds].screens == 0))
-=======
->>>>>>> 265af8e5
             sim.people.screened[screen_inds] = True
             sim.people.screens[screen_inds] += 1
             sim.people.date_screened[screen_inds] = sim.t
