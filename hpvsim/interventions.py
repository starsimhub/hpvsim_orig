'''
Specify the core interventions. Other interventions can be
defined by the user by inheriting from these classes.
'''

import numpy as np
import sciris as sc
import pylab as pl
import inspect
from . import defaults as hpd
from . import parameters as hppar
from . import utils as hpu
from . import immunity as hpi
from collections import defaultdict


#%% Helper functions

def find_day(arr, t=None, interv=None, sim=None, which='first'):
    '''
    Helper function to find if the current simulation time matches any day in the
    intervention. Although usually never more than one index is returned, it is
    returned as a list for the sake of easy iteration.

    Args:
        arr (list/function): list of timepoints in the intervention, or a boolean array; or a function that returns these
        t (int): current simulation time (can be None if a boolean array is used)
        which (str): what to return: 'first', 'last', or 'all' indices
        interv (intervention): the intervention object (usually self); only used if arr is callable
        sim (sim): the simulation object; only used if arr is callable

    Returns:
        inds (list): list of matching timepoints; length zero or one unless which is 'all'

    New in version 2.1.2: arr can be a function with arguments interv and sim.
    '''
    if callable(arr):
        arr = arr(interv, sim)
        arr = sc.promotetoarray(arr)
    all_inds = sc.findinds(arr=arr, val=t)
    if len(all_inds) == 0 or which == 'all':
        inds = all_inds
    elif which == 'first':
        inds = [all_inds[0]]
    elif which == 'last':
        inds = [all_inds[-1]]
    else: # pragma: no cover
        errormsg = f'Argument "which" must be "first", "last", or "all", not "{which}"'
        raise ValueError(errormsg)
    return inds


def get_subtargets(subtarget, sim):
    '''
    A small helper function to see if subtargeting is a list of indices to use,
    or a function that needs to be called. If a function, it must take a single
    argument, a sim object, and return a list of indices. Also validates the values.
    Currently designed for use with testing interventions, but could be generalized
    to other interventions. Not typically called directly by the user.

    Args:
        subtarget (dict): dict with keys 'inds' and 'vals'; see test_num() for examples of a valid subtarget dictionary
        sim (Sim): the simulation object
    '''

    # Validation
    if callable(subtarget):
        subtarget = subtarget(sim)

    if 'inds' not in subtarget: # pragma: no cover
        errormsg = f'The subtarget dict must have keys "inds" and "vals", but you supplied {subtarget}'
        raise ValueError(errormsg)

    # Handle the two options of type
    if callable(subtarget['inds']): # A function has been provided
        subtarget_inds = subtarget['inds'](sim) # Call the function to get the indices
    else:
        subtarget_inds = subtarget['inds'] # The indices are supplied directly

    # Validate the values
    if callable(subtarget['vals']): # A function has been provided
        subtarget_vals = subtarget['vals'](sim) # Call the function to get the indices
    else:
        subtarget_vals = subtarget['vals'] # The indices are supplied directly
    if sc.isiterable(subtarget_vals):
        if len(subtarget_vals) != len(subtarget_inds): # pragma: no cover
            errormsg = f'Length of subtargeting indices ({len(subtarget_inds)}) does not match length of values ({len(subtarget_vals)})'
            raise ValueError(errormsg)

    return subtarget_inds, subtarget_vals

#%% Generic intervention classes

__all__ = ['Intervention']

class Intervention:
    '''
    Base class for interventions.
    Args:
        label       (str): a label for the intervention (used for plotting, and for ease of identification)
        show_label (bool): whether or not to include the label in the legend
        do_plot    (bool): whether or not to plot the intervention
        line_args  (dict): arguments passed to pl.axvline() when plotting
    '''
    def __init__(self, label=None, show_label=False, do_plot=None, line_args=None):
        self._store_args() # Store the input arguments so the intervention can be recreated
        if label is None: label = self.__class__.__name__ # Use the class name if no label is supplied
        self.label = label # e.g. "Screen"
        self.show_label = show_label # Do not show the label by default
        self.do_plot = do_plot if do_plot is not None else True # Plot the intervention, including if None
        self.line_args = sc.mergedicts(dict(linestyle='--', c='#aaa', lw=1.0), line_args) # Do not set alpha by default due to the issue of overlapping interventions
        self.timepoints = [] # The start and end timepoints of the intervention
        self.initialized = False # Whether or not it has been initialized
        self.finalized = False # Whether or not it has been initialized
        return


    def __repr__(self, jsonify=False):
        ''' Return a JSON-friendly output if possible, else revert to short repr '''

        if self.__class__.__name__ in __all__ or jsonify:
            try:
                json = self.to_json()
                which = json['which']
                pars = json['pars']
                parstr = ', '.join([f'{k}={v}' for k,v in pars.items()])
                output = f"cv.{which}({parstr})"
            except Exception as E:
                output = f'{type(self)} (error: {str(E)})' # If that fails, print why
            return output
        else:
            return f'{self.__module__}.{self.__class__.__name__}()'


    def __call__(self, *args, **kwargs):
        # Makes Intervention(sim) equivalent to Intervention.apply(sim)
        if not self.initialized:  # pragma: no cover
            errormsg = f'Intervention (label={self.label}, {type(self)}) has not been initialized'
            raise RuntimeError(errormsg)
        return self.apply(*args, **kwargs)


    def disp(self):
        ''' Print a detailed representation of the intervention '''
        return sc.pr(self)


    def _store_args(self):
        ''' Store the user-supplied arguments for later use in to_json '''
        f0 = inspect.currentframe() # This "frame", i.e. Intervention.__init__()
        f1 = inspect.getouterframes(f0) # The list of outer frames
        parent = f1[2].frame # The parent frame, e.g. change_beta.__init__()
        _,_,_,values = inspect.getargvalues(parent) # Get the values of the arguments
        if values:
            self.input_args = {}
            for key,value in values.items():
                if key == 'kwargs': # Store additional kwargs directly
                    for k2,v2 in value.items(): # pragma: no cover
                        self.input_args[k2] = v2 # These are already a dict
                elif key not in ['self', '__class__']: # Everything else, but skip these
                    self.input_args[key] = value
        return


    def initialize(self, sim=None):
        '''
        Initialize intervention -- this is used to make modifications to the intervention
        that can't be done until after the sim is created.
        '''
        self.initialized = True
        self.finalized = False
        return


    def finalize(self, sim=None):
        '''
        Finalize intervention

        This method is run once as part of `sim.finalize()` enabling the intervention to perform any
        final operations after the simulation is complete (e.g. rescaling)
        '''
        if self.finalized: # pragma: no cover
            raise RuntimeError('Intervention already finalized')  # Raise an error because finalizing multiple times has a high probability of producing incorrect results e.g. applying rescale factors twice
        self.finalized = True
        return


    def apply(self, sim):
        '''
        Apply the intervention. This is the core method which each derived intervention
        class must implement. This method gets called at each timestep and can make
        arbitrary changes to the Sim object, as well as storing or modifying the
        state of the intervention.

        Args:
            sim: the Sim instance

        Returns:
            None
        '''
        raise NotImplementedError


    def shrink(self, in_place=False):
        '''
        Remove any excess stored data from the intervention; for use with sim.shrink().

        Args:
            in_place (bool): whether to shrink the intervention (else shrink a copy)
        '''
        if in_place: # pragma: no cover
            return self
        else:
            return sc.dcp(self)


    def plot_intervention(self, sim, ax=None, **kwargs):
        '''
        Plot the intervention

        This can be used to do things like add vertical lines at timepoints when
        interventions take place. Can be disabled by setting self.do_plot=False.

        Note 1: you can modify the plotting style via the ``line_args`` argument when
        creating the intervention.

        Note 2: By default, the intervention is plotted at the timepoints stored in self.timepoints.
        However, if there is a self.plot_timepoints attribute, this will be used instead.

        Args:
            sim: the Sim instance
            ax: the axis instance
            kwargs: passed to ax.axvline()

        Returns:
            None
        '''
        line_args = sc.mergedicts(self.line_args, kwargs)
        if self.do_plot or self.do_plot is None:
            if ax is None:
                ax = pl.gca()
            if hasattr(self, 'plot_timepoints'):
                timepoints = self.plot_timepoints
            else:
                timepoints = self.timepoints
            if sc.isiterable(timepoints):
                label_shown = False # Don't show the label more than once
                for timepoint in timepoints:
                    if sc.isnumber(timepoint):
                        if self.show_label and not label_shown: # Choose whether to include the label in the legend
                            label = self.label
                            label_shown = True
                        else:
                            label = None
                        date = sim.yearvec[timepoint]
                        ax.axvline(date, label=label, **line_args)
        return


    def to_json(self):
        '''
        Return JSON-compatible representation

        Custom classes can't be directly represented in JSON. This method is a
        one-way export to produce a JSON-compatible representation of the
        intervention. In the first instance, the object dict will be returned.
        However, if an intervention itself contains non-standard variables as
        attributes, then its `to_json` method will need to handle those.

        Note that simply printing an intervention will usually return a representation
        that can be used to recreate it.

        Returns:
            JSON-serializable representation (typically a dict, but could be anything else)
        '''
        which = self.__class__.__name__
        pars = sc.jsonify(self.input_args)
        output = dict(which=which, pars=pars)
        return output



#%% Behavior change interventions
__all__ += ['dynamic_pars']

class dynamic_pars(Intervention):
    '''
    A generic intervention that modifies a set of parameters at specified points
    in time.

    The intervention takes a single argument, pars, which is a dictionary of which
    parameters to change, with following structure: keys are the parameters to change,
    then subkeys 'days' and 'vals' are either a scalar or list of when the change(s)
    should take effect and what the new value should be, respectively.

    You can also pass parameters to change directly as keyword arguments.

    Args:
        pars (dict): described above
        kwargs (dict): passed to Intervention()

    **Examples**::
        interv = hp.dynamic_pars(condoms=dict(timepoints=10, vals={'c':0.9})) # Increase condom use amount casual partners to 90%
        interv = hp.dynamic_pars({'beta':{'timepoints':[10, 15], 'vals':[0.005, 0.015]}, # At timepoint 10, reduce beta, then increase it again
                                  'debut':{'timepoints':10, 'vals':dict(f=dict(dist='normal', par1=20, par2=2.1), m=dict(dist='normal', par1=19.6, par2=1.8))}}) # Increase mean age of sexual debut
    '''

    def __init__(self, pars=None, **kwargs):

        # Find valid sim parameters and move matching keyword arguments to the pars dict
        pars = sc.mergedicts(pars) # Ensure it's a dictionary
        sim_par_keys = list(hppar.make_pars().keys()) # Get valid sim parameters
        kwarg_keys = [k for k in kwargs.keys() if k in sim_par_keys]
        for kkey in kwarg_keys:
            pars[kkey] = kwargs.pop(kkey)

        # Do standard initialization
        super().__init__(**kwargs) # Initialize the Intervention object

        # Handle the rest of the initialization
        subkeys = ['timepoints', 'vals']
        for parkey in pars.keys():
            for subkey in subkeys:
                if subkey not in pars[parkey].keys(): # pragma: no cover
                    errormsg = f'Parameter {parkey} is missing subkey {subkey}'
                    raise sc.KeyNotFoundError(errormsg)
                if sc.isnumber(pars[parkey][subkey]):
                    pars[parkey][subkey] = sc.promotetoarray(pars[parkey][subkey])
                else:
                    pars[parkey][subkey] = sc.promotetolist(pars[parkey][subkey])
            # timepoints = pars[parkey]['timepoints']
            # vals = pars[parkey]['vals']
            # if sc.isiterable(timepoints):
            #     len_timepoints = len(timepoints)
            #     len_vals = len(vals)
            #     if len_timepoints != len_vals:
            #         raise ValueError(f'Length of timepoints ({len_timepoints}) does not match length of values ({len_vals}) for parameter {parkey}')
        self.pars = pars

        return

    def initialize(self, sim):
        ''' Initialize with a sim '''
        for parkey in self.pars.keys():
            try: # First try to interpret the timepoints as dates
                tps = sim.get_t(self.pars[parkey]['timepoints'])  # Translate input to timepoints
            except:
                tps = []
                # See if it's in the time vector
                for tp in self.pars[parkey]['timepoints']:
                    if tp in sim.tvec:
                        tps.append(tp)
                    else: # Give up
                        errormsg = f'Could not parse timepoints provided for {parkey}.'
                        raise ValueError(errormsg)
            self.pars[parkey]['processed_timepoints'] = sc.promotetoarray(tps)
        self.initialized = True
        return


    def apply(self, sim):
        ''' Loop over the parameters, and then loop over the timepoints, applying them if any are found '''
        t = sim.t
        for parkey,parval in self.pars.items():
            if t in parval['processed_timepoints']: # TODO: make this more robust
                self.timepoints.append(t)
                ind = sc.findinds(parval['processed_timepoints'], t)[0]
                val = parval['vals'][ind]
                if isinstance(val, dict):
                    sim[parkey].update(val) # Set the parameter if a nested dict
                else:
                    sim[parkey] = val # Set the parameter if not a dict
        return


#%% Vaccination
__all__ += ['BaseVaccination', 'vaccinate_prob', 'vaccinate_num']

class BaseVaccination(Intervention):
    '''
    Apply a vaccine to a subset of the population.

    This base class implements the mechanism of vaccinating people to modify their immunity.
    It does not implement allocation of the vaccines, which is implemented by derived classes
    such as `hpv.vaccinate_num`.

    Some quantities are tracked during execution for reporting after running the simulation.
    These are:
        - ``doses``:             the number of vaccine doses per person

    Args:
        vaccine (dict/str) : which vaccine to use; see below for dict parameters
        label   (str)      : if vaccine is supplied as a dict, the name of the vaccine
        kwargs  (dict)     : passed to Intervention()

    If ``vaccine`` is supplied as a dictionary, it must have the following parameters:
        - ``imm_init``:  the initial immunity level (higher = more protection)

    See ``parameters.py`` for additional examples of these parameters.

    '''

    def __init__(self, vaccine, label=None, **kwargs):
        super().__init__(**kwargs) # Initialize the Intervention object
        self.index = None # Index of the vaccine in the sim; set later
        self.label = label # Vaccine label (used as a dict key)
        self.p     = None # Vaccine parameters
        self.immunity = None # Record the immunity conferred by this vaccine to each of the genotypes in the sim
        self.immunity_inds = None # Record the indices of genotypes that are targeted by this vaccine
        self._parse_vaccine_pars(vaccine=vaccine) # Populate
        return


    def _parse_vaccine_pars(self, vaccine=None):
        ''' Unpack vaccine information, which may be given as a string or dict '''

        # Option 1: vaccines can be chosen from a list of pre-defined vaccines
        if isinstance(vaccine, str):

            choices, mapping = hppar.get_vaccine_choices()
            genotype_pars = hppar.get_vaccine_genotype_pars()
            dose_pars = hppar.get_vaccine_dose_pars()

            label = vaccine.lower()
            for txt in ['.', ' ', '&', '-', 'vaccine']:
                label = label.replace(txt, '')

            if label in mapping:
                label = mapping[label]
                vaccine_pars = sc.mergedicts(genotype_pars[label], dose_pars[label])

            else: # pragma: no cover
                errormsg = f'The selected vaccine "{vaccine}" is not implemented; choices are:\n{sc.pp(choices, doprint=False)}'
                raise NotImplementedError(errormsg)

            if self.label is None:
                self.label = label

        # Option 2: vaccines can be specified as a dict of pars
        elif isinstance(vaccine, dict):

            # Parse label
            vaccine_pars = vaccine
            label = vaccine_pars.pop('label', None) # Allow including the label in the parameters
            if self.label is None: # pragma: no cover
                if label is None:
                    self.label = 'custom'
                else:
                    self.label = label

        else: # pragma: no cover
            errormsg = f'Could not understand {type(vaccine)}, please specify as a string indexing a predefined vaccine or a dict.'
            raise ValueError(errormsg)

        # Set label and parameters
        self.p = sc.objdict(vaccine_pars)

        return


    def initialize(self, sim):
        super().initialize()

        # Populate any missing keys -- must be here, after genotypes are initialized
        default_genotype_pars   = hppar.get_vaccine_genotype_pars(default=True)
        default_dose_pars       = hppar.get_vaccine_dose_pars(default=True)
        genotype_labels         = list(sim['genotype_pars'].keys())
        dose_keys               = list(default_dose_pars.keys())

        # Handle dose keys
        for key in dose_keys:
            if key not in self.p:
                self.p[key] = default_dose_pars[key]

        # Set immunity to each genotype in the sim
        self.immunity = np.array([self.p[k] for k in genotype_labels])
        self.immunity_inds = hpu.true(self.immunity)

        for key in genotype_labels:
            if key not in self.p:
                if key in default_genotype_pars:
                    val = default_genotype_pars[key]
                else: # pragma: no cover
                    val = 1.0
                    if sim['verbose']: print(f'Note: No cross-immunity specified for vaccine {self.label} and genotype {key}, setting to 1.0')
                self.p[key] = val

        sim['vaccine_pars'][self.label] = self.p # Store the parameters
        self.index = list(sim['vaccine_pars'].keys()).index(self.label) # Find where we are in the list
        sim['vaccine_map'][self.index]  = self.label # Use that to populate the reverse mapping

        # Prepare to update sim['immunity']
        n_vax = self.index+1
        n_imm_sources = n_vax + len(sim['genotype_map'])
        immunity = sim['immunity']

        # add this vaccine to the immunity map
        sim['immunity_map'][n_imm_sources-1] = 'vaccine'
        if n_imm_sources > len(immunity): # need to add this vaccine, otherwise it's a duplicate
            vacc_mapping = [self.p[label] for label in sim['genotype_map'].values()]
            for _ in range(n_vax):
                vacc_mapping.append(1)
            vacc_mapping = np.reshape(vacc_mapping, (n_imm_sources, 1)).astype(hpd.default_float)
            immunity = np.hstack((immunity, vacc_mapping[0:len(immunity),]))
            immunity = np.vstack((immunity, np.transpose(vacc_mapping)))
            sim['immunity'] = immunity
            sc.promotetolist(sim['imm_boost']).append(sc.promotetolist(self.p['imm_boost'])) # This line happens in-place
            sim.people.set_pars(sim.pars)

        return


    def finalize(self, sim):
        ''' Ensure variables with large memory footprints get erased '''
        super().finalize()
        self.subtarget = None # Reset to save memory
        return


    def select_people(self, sim):
        """
        Return an array of indices of people to vaccinate
        Derived classes must implement this function to determine who to vaccinate at each timestep
        Args:
            sim: A cv.Sim instance
        Returns: Array of person indices
        """
        raise NotImplementedError


    def vaccinate(self, sim, vacc_inds):
        '''
        Vaccinate people

        This method applies the vaccine to the requested people indices. The indices of people vaccinated
        is returned. These may be different to the requested indices, because anyone that is dead will be
        skipped, as well as anyone already fully vaccinated (if booster=False). This could
        occur if a derived class does not filter out such people in its `select_people` method.

        Args:
            sim: A cv.Sim instance
            vacc_inds: An array of person indices to vaccinate

        Returns: An array of person indices of people vaccinated
        '''


        # Perform checks
        vacc_inds = vacc_inds[sim.people.alive[vacc_inds]] # Skip anyone that is dead
        # Skip anyone that has already had all the doses of *this* vaccine (not counting boosters).
        # Otherwise, they will receive the 2nd dose boost cumulatively for every subsequent dose.
        # Note, this does not preclude someone from getting additional doses of another vaccine (e.g. a booster)
        vacc_inds = vacc_inds[sim.people.doses[vacc_inds] < self.p['doses']]
        first_vacc_inds = vacc_inds[~sim.people.vaccinated[vacc_inds]]

        if len(vacc_inds):
            sim.people.vaccinated[first_vacc_inds] = True #
            sim.people.vaccine_source[first_vacc_inds] = self.index
            sim.people.doses[vacc_inds] += 1
            sim.people.date_vaccinated[vacc_inds] = sim.t
            imm_source = len(sim['genotype_map']) + self.index
            hpi.update_peak_immunity(sim.people, vacc_inds, self.p, imm_source, infection=False)

            factor = sim['pop_scale'] # Scale up by pop_scale, but then down by the current rescale_vec, which gets applied again when results are finalized TODO- not using rescale vec yet
            idx = int(sim.t / sim.resfreq)
            sim.results['new_vaccinated'][self.immunity_inds, idx] += len(first_vacc_inds)
            sim.results['new_total_vaccinated'][idx] += len(first_vacc_inds)
            sim.results['new_doses'][idx] += len(vacc_inds)

        return vacc_inds


    def apply(self, sim):
        ''' Perform vaccination each timestep '''
        inds = self.select_people(sim)
        if len(inds):
            inds = self.vaccinate(sim, inds)
        return inds


    def shrink(self, in_place=True):
        ''' Shrink vaccination intervention '''
        obj = super().shrink(in_place=in_place)
        obj.vaccinated = None
        obj.doses = None
        if hasattr(obj, 'second_dose_days'):
            obj.second_dose_days = None
        return obj


def check_doses(doses, interval, imm_boost):
    ''' Check that doses, intervals, and boost factors are supplied in correct formats '''

    # First check types
    if interval is not None:
        if sc.checktype(interval, 'num'):
            interval = sc.promotetolist(interval)
        if sc.checktype(imm_boost, 'num'):
            imm_boost = sc.promotetolist(imm_boost)

    if not sc.checktype(doses, int):
        raise ValueError(f'Doses must be an integer or array/list of integers, not {doses}.')

    # Now check that they're compatible
    if doses == 1 and ((interval is not None) or (imm_boost is not None)):
        raise ValueError("Can't use dosing intervals or boosting factors for vaccines with only one dose.")
    elif doses > 1:
        if interval is None or imm_boost is None:
            raise ValueError('Must specify a dosing interval and boosting factor if using a vaccine with more than one dose.')
        elif (len(interval) != doses-1) or (len(interval) != len(imm_boost)):
            raise ValueError(f'Dosing interval and imm_boost must both be length {doses-1}, not {len(interval)} and {len(imm_boost)}.')

    return doses, interval, imm_boost


class vaccinate_prob(BaseVaccination):
    '''
    Probability-based vaccination

    This vaccine intervention allocates vaccines parametrized by the daily probability
    of being vaccinated.

    Args:
        vaccine (dict/str): which vaccine to use; see below for dict parameters
        label        (str): if vaccine is supplied as a dict, the name of the vaccine
        timepoints   (int/arr): the year or array of timepoints to apply the interventions
        prob       (float): probability of being vaccinated (i.e., fraction of the population)
        subtarget   (dict): subtarget intervention to people with particular indices
        kwargs      (dict): passed to Intervention()

    **Example**::

        bivalent = hpv.vaccinate_prob(vaccine='bivalent', timepoints='2020', prob=0.7)
        hpv.Sim(interventions=bivalent).run().plot()
    '''
    def __init__(self, vaccine, timepoints, label=None, prob=None, subtarget=None, **kwargs) -> object:
        super().__init__(vaccine,label=label,**kwargs) # Initialize the Intervention object
        if prob is None: # Populate default value of probability: 1 if no subtargeting, 0 if subtargeting
            prob = 1.0 if subtarget is None else 0.0
        self.prob      = prob
        self.subtarget = subtarget
        self.timepoints = timepoints
        self.dates = None  # Representations in terms of years, e.g. 2020.4, set during initialization
        self.second_dose_days = None  # Track scheduled second doses
        return


    def initialize(self, sim):
        super().initialize(sim)
        self.timepoints, self.dates = sim.get_t(self.timepoints, return_date_format='str') # Ensure timepoints and dates are in the right format
        self.second_dose_timepoints = [None]*sim.npts # People who get second dose (if relevant)
        self.third_dose_timepoints  = [None]*sim.npts # People who get second dose (if relevant)
        self.p['doses'], self.p['interval'], self.p['imm_boost'] = check_doses(self.p['doses'], self.p['interval'], self.p['imm_boost'])
        return


    def select_people(self, sim):

        vacc_inds = np.array([], dtype=int)  # Initialize in case no one gets their first dose

        if sim.t >= np.min(self.timepoints):

            # Vaccinate people with their first dose
            for _ in find_day(self.timepoints, sim.t, interv=self, sim=sim):

                vacc_probs = np.zeros(len(sim.people))

                # Find eligible people
                vacc_probs[hpu.true(~sim.people.alive)] *= 0.0  # Do not vaccinate dead people
                eligible_inds = sc.findinds(~sim.people.vaccinated)
                vacc_probs[eligible_inds] = self.prob  # Assign equal vaccination probability to everyone

                # Apply any subtargeting
                if self.subtarget is not None:
                    subtarget_inds, subtarget_vals = get_subtargets(self.subtarget, sim)
                    vacc_probs[subtarget_inds] = subtarget_vals  # People being explicitly subtargeted

                vacc_inds = hpu.true(hpu.binomial_arr(vacc_probs))  # Calculate who actually gets vaccinated

                if len(vacc_inds):
                    if self.p.interval is not None:
                        # Schedule the doses
                        second_dose_timepoints = sim.t + int(self.p.interval[0]/sim['dt'])
                        if second_dose_timepoints < sim.npts:
                            self.second_dose_timepoints[second_dose_timepoints] = vacc_inds
                        if self.p.doses==3:
                            third_dose_timepoints = sim.t + int(self.p.interval[1] / sim['dt'])
                            if third_dose_timepoints < sim.npts:
                                self.third_dose_timepoints[third_dose_timepoints] = vacc_inds

            # Also, if appropriate, vaccinate people with their second and third doses
            vacc_inds_dose2 = self.second_dose_timepoints[sim.t]
            vacc_inds_dose3 = self.third_dose_timepoints[sim.t]
            if vacc_inds_dose2 is not None:
                vacc_inds = np.concatenate((vacc_inds, vacc_inds_dose2), axis=None)
            if vacc_inds_dose3 is not None:
                vacc_inds = np.concatenate((vacc_inds, vacc_inds_dose3), axis=None)

        return vacc_inds


class vaccinate_num(BaseVaccination):
    '''
    This vaccine intervention allocates vaccines in a pre-computed order of
    distribution, at a specified rate of doses per day.

    Args:
        vaccine (dict/str): which vaccine to use; see below for dict parameters
        label        (str): if vaccine is supplied as a dict, the name of the vaccine
        subtarget  (dict): subtarget intervention to people with particular indices
        num_doses: Specify the number of doses per timepoint. This can take three forms
            - A scalar number of doses per timepoint
            - A dict keyed by year/date with the number of doses e.g. ``{2010:10000, '2021-05-01':20000}``.
              Any dates are converted to simulation days in `initialize()` which will also copy the
              dictionary passed in.
            - A callable that takes in a ``hpv.Sim`` and returns a scalar number of doses. For example,
              ``def doses(sim): return 100 if sim.t > 10 else 0`` would be suitable
        **kwargs: Additional arguments passed to ``hpv.BaseVaccination``

    **Example**::
        bivalent = hpv.vaccinate_num(vaccine='bivalent', num_doses=1e6, timepoints=2020)
        hpv.Sim(interventions=bivalent).run().plot()
    '''

    def __init__(self, vaccine, num_doses, timepoints=None, dates=None, subtarget=None, spread_doses=False, **kwargs):
        super().__init__(vaccine, **kwargs)  # Initialize the Intervention object
        self.num_doses = num_doses
        self.timepoints = timepoints
        self.dates = dates
        self.subtarget = subtarget
        self.spread_doses = spread_doses
        self._scheduled_second_doses = defaultdict(set)
        self._scheduled_third_doses = defaultdict(set)
        return


    def initialize(self, sim):

        super().initialize(sim)

        # Firstly, translate the timepoints and dates to consistent formats
        if self.timepoints is None:
            if self.dates is not None: # Try to get timepoints from dates, if supplied
                self.timepoints, self.dates = sim.get_t(self.dates, return_date_format='str')
            else: # Otherwise, use all timepoints in the sim
                self.timepoints = sim.tvec
                self.dates = np.array([str(date) for date in sim.yearvec])
        else: # If timepoints have been supplied, use them
            self.timepoints, self.dates = sim.get_t(self.timepoints, return_date_format='str') # Ensure timepoints and dates are in the right format

        # Spread doses over the year
        if self.spread_doses:
            # Calculate these, but don't set them yet
            full_timepoints = [tp + dt for tp in self.timepoints for dt in range(int(1 / sim['dt']))]
            full_dates = [str(date) for date in sim.yearvec[full_timepoints]]
        else:
            full_timepoints = self.timepoints
            full_dates = self.dates

        # Check consistency of doses and timepoints
        if sc.checktype(self.num_doses, 'num'):
            if not sc.checktype(self.timepoints, int) and len(self.timepoints)>1:
                # If doses is a single entry, assume it applies to all timepoints
                if self.spread_doses:   num_doses = self.num_doses*sim['dt']
                else:                   num_doses = self.num_doses
                new_num_doses = {float(date):num_doses for date in full_dates}
                self.num_doses = new_num_doses

        elif sc.checktype(self.num_doses, 'listlike'):
            if not sc.checktype(self.timepoints, int) and len(self.timepoints)>1:
                if len(self.timepoints) != len(self.num_doses): # Check consistency
                    raise ValueError(f'Inconsistent lengths of num_doses and timepoints: {len(self.num_doses)} vs. {len(self.timepoints)}.')
                else:
                    if self.spread_doses:
                        num_doses = self.num_doses * sim['dt']
                        new_num_doses = {float(date): num_doses for date in full_dates}
                        self.num_doses = new_num_doses

        self.timepoints = np.array(full_timepoints)
        self.dates = np.array(full_dates)

        # Perform checks and process inputs
        if isinstance(self.num_doses, dict):  # Convert any dates to simulation days
            self.num_doses = {sim.get_t(k)[0]: v for k, v in self.num_doses.items()}
        self.p['doses'], self.p['interval'], self.p['imm_boost'] = check_doses(self.p['doses'], self.p['interval'], self.p['imm_boost'])

        return


    def select_people(self, sim):

        # Work out how many people to vaccinate today
        if sim.t in self.num_doses: num_people = self.num_doses[sim.t]
        else:                       num_people = 0

        if num_people == 0:
            self._scheduled_third_doses[sim.t + 1].update(self._scheduled_third_doses[sim.t])  # Defer any extras til the next timestep
            self._scheduled_second_doses[sim.t + 1].update(self._scheduled_second_doses[sim.t])  # Defer any extras til the next timestep
            return np.array([])

        num_agents = sc.randround(num_people / sim['pop_scale'])

        # First, see how many scheduled second/third doses we are going to deliver
        if self._scheduled_third_doses[sim.t]:
            scheduled_third = np.fromiter(self._scheduled_third_doses[sim.t], dtype=hpd.default_int)  # Everyone scheduled today
            still_alive = ~sim.people.dead_other[scheduled_third] & ~sim.people.dead_cancer[:, scheduled_third].sum(axis=0).astype(bool)
            scheduled_third = scheduled_third[(sim.people.doses[scheduled_third] == 2) & still_alive]  # Remove anyone who's already had all doses of this vaccine, also dead people

            # If there are more people due for a second/third dose than there are doses, vaccinate as many
            # as possible, and add the remainder to the next time step's doses.
            if len(scheduled_third) > num_agents:
                np.random.shuffle(scheduled_third)  # Randomly pick who to defer
                self._scheduled_third_doses[sim.t + 1].update(scheduled_third[num_agents:])  # Defer any extras
                return scheduled_third[:num_agents]
        else:
            scheduled_third = np.array([], dtype=hpd.default_int)

        if self._scheduled_second_doses[sim.t]:
            scheduled_second = np.fromiter(self._scheduled_second_doses[sim.t], dtype=hpd.default_int)  # Everyone scheduled today
            still_alive = ~sim.people.dead_other[scheduled_second] & ~sim.people.dead_cancer[:, scheduled_second].sum(axis=0).astype(bool)
            scheduled_second = scheduled_second[(sim.people.doses[scheduled_second] == 1) & still_alive]  # Remove anyone who's already had all doses of this vaccine, also dead people

            # If there are more people due for a second/third dose than there are doses, vaccinate as many
            # as possible, and add the remainder to the next time step's doses.
            if (len(scheduled_second)+len(scheduled_third)) > num_agents:
                scheduled_second = scheduled_second[:(num_agents - len(scheduled_third))]
                self._scheduled_second_doses[sim.t + 1].update(scheduled_second[(num_agents - len(scheduled_third)):])  # Defer any extras
                scheduled = np.concatenate([scheduled_third, scheduled_second[:(num_agents - len(scheduled_third))]])
                return scheduled
            else:
                scheduled = np.concatenate([scheduled_third, scheduled_second])
        else:
            scheduled = np.array([], dtype=hpd.default_int)

        # Next, work out who is eligible for their first dose
        vacc_probs = np.ones(sim.n)  # Begin by assigning equal weight (converted to a probability) to everyone
        vacc_probs[~sim.people.alive] = 0.0  # Dead people are not eligible

        # Apply any subtargeting for this vaccination
        if self.subtarget is not None:
            subtarget_inds, subtarget_vals = get_subtargets(self.subtarget, sim)
            vacc_probs[subtarget_inds] = vacc_probs[subtarget_inds] * subtarget_vals

        # Exclude vaccinated people
        vacc_probs[sim.people.vaccinated] = 0.0  # Anyone who's received at least one dose is counted as vaccinated

        # All remaining people can be vaccinated, although anyone who has received half of a multi-dose
        # vaccine would have had subsequent doses scheduled and therefore should not be selected here
        first_dose_eligible = hpu.binomial_arr(vacc_probs)
        first_dose_eligible_inds = hpu.true(first_dose_eligible)

        if len(first_dose_eligible_inds) == 0:
            return scheduled  # Just return anyone that is scheduled

        elif len(first_dose_eligible_inds) > num_agents:
            # Truncate it to the number of agents for performance when checking whether anyone scheduled overlaps with first doses to allocate
            first_dose_eligible_inds = first_dose_eligible_inds[:num_agents]  # This is the maximum number of people we could vaccinate this timestep, if there are no second doses allocated

        # It's *possible* that someone has been *scheduled* for a first dose by some other mechanism externally
        # Therefore, we need to check and remove them from the first dose list, otherwise they could be vaccinated
        # twice here (which would amount to wasting a dose)
        first_dose_eligible_inds = first_dose_eligible_inds[~np.in1d(first_dose_eligible_inds, scheduled)]

        if (len(first_dose_eligible_inds) + len(scheduled)) > num_agents:
            first_dose_inds = first_dose_eligible_inds[:(num_agents - len(scheduled))]
        else:
            first_dose_inds = first_dose_eligible_inds

        # Schedule subsequent doses
        if self.p['doses'] > 1:
            self._scheduled_second_doses[int(sim.t + np.ceil(self.p.interval[0]/sim['dt']))].update(first_dose_inds)
        if self.p['doses'] > 2:
            self._scheduled_third_doses[int(sim.t + np.ceil(self.p.interval[1]/sim['dt']))].update(first_dose_inds)

        vacc_inds = np.concatenate([scheduled, first_dose_inds])

        return vacc_inds


#%% Screening and treatment
__all__ += ['Screening']

class Screening(Intervention):
    '''
    Screen, triage, and treat a subset of the population.

    This base class implements the mechanism of screening people to identify and treat pre-cancerous lesions.
    Screening involves a series of standard operations to modify the trajectories of `hpv.People`. Screening algorithms
    can vary in complexity along the dimensions of primary screening modalities, triage modalities,
    interval between screens and follow-up protocol, loss-to-follow-up, test characteristics, and efficacies.

    Args:
         primary_screen_test (dict/str)  : the screening test to use as a primary filtering method
         triage_screen_test  (dict/str)  : the screening test to use as a triage (or None)
         treatment           (dict/str)  : the test used to determine if ablative or excisional treatment is used
         screen_start_age    (int)       : age to start screening
         screen_interval     (int)       : interval between screens
         screen_stop_age     (int)       : age to stop screening
         timepoints          (int/arr)   : the day or array of days to apply the interventions
         screen_compliance   (float)     : probability of being screened (per screen)
         triage_compliance   (float)     : probability of coming back for triage
         ablation_compliance (float)     : probability of coming back for ablation
         excision_compliance (float)     : probability of coming back for excision
         cancer_compliance   (float)     : probability of undergoing treatment if cancer is diagnosed
         label               (str)       : the name of screening strategy
         kwargs (dict)      : passed to Intervention()

    If ``primary_screen_test`` and/or ``triage_screen_test`` is supplied as a dictionary, it must have the following parameters:
        - ``test_positivity``   : dictionary of probability of testing positive given each stage (i.e., HPV, CIN1, CIN2)

    '''

    def __init__(self, primary_screen_test, treatment, screen_start_age, screen_interval, screen_stop_age,
                 timepoints, screen_compliance=None, triage_compliance=None, ablation_compliance=None, excision_compliance=None,
                 cancer_compliance=None, triage_screen_test=None, screen_fu_neg_triage=None,
                 label=None, screen_states=None, treat_states=None, **kwargs):
        super().__init__(**kwargs) # Initialize the Intervention object
        self.label = label  # Screening label (used as a dict key)
        self.p = None  # Screening parameters
        self.timepoints = timepoints
        if screen_compliance is None: # Populate default value of probability: 1
            screen_compliance = 1
        self.screen_compliance = screen_compliance
        if triage_compliance is None: # Populate default value of compliance: 1
            triage_compliance = 1
        self.triage_compliance = triage_compliance
        if excision_compliance is None: # Populate default value of compliance: 1
            excision_compliance = 1
        self.excision_compliance = excision_compliance
        if ablation_compliance is None: # Populate default value of compliance: 1
            ablation_compliance = 1
        self.ablation_compliance = ablation_compliance
        if cancer_compliance is None: # Populate default value of cancer referral compliance: 1
            cancer_compliance = 1
        self.cancer_compliance = cancer_compliance
        if screen_fu_neg_triage is None: # Populate default value of follow up after -ve triage: 1 year
            screen_fu_neg_triage = 1
        self.screen_fu_neg_triage = screen_fu_neg_triage
        self.screen_start_age = screen_start_age
        self.screen_interval = screen_interval
        self.screen_stop_age = screen_stop_age

        # States that will return a positive screen results
        if screen_states is None:
            screen_states = ['hpv', 'cin1', 'cin2', 'cin3', 'cancerous']
        self.screen_states = screen_states
        # States eligible for pre-cancer treatment (NB, cancer treatment is handled separately)
        if treat_states is None:
            treat_states = ['hpv', 'cin1', 'cin2', 'cin3']
        self.treat_states = treat_states

        # Parse the screening and treatment parameters, which can be provided in different formats
        self._parse_screening_pars(screen=primary_screen_test)  # Populate
        self._parse_screening_pars(screen=triage_screen_test, triage=True)  # Populate
        self._parse_screening_pars(screen=treatment, treatment=True)  # Populate

        return

    def _parse_screening_pars(self, screen, triage=False, treatment=False):
        ''' Unpack screening information, which may be given as a string or dict '''

        # Option 1: screening can be chosen from a list of pre-defined screening strategies
        if isinstance(screen, str):

            choices, mapping = hppar.get_screen_choices()
            screen_pars = hppar.get_screen_pars()

            label = screen.lower()
            for txt in ['.', ' ', '&', '-', 'screen']:
                label = label.replace(txt, '')

            if label in mapping:
                label = mapping[label]
                screen_pars = screen_pars[label]
            else: # pragma: no cover
                errormsg = f'The selected screening method "{screen}" is not implemented; choices are:\n{sc.pp(choices, doprint=False)}'
                raise NotImplementedError(errormsg)

            if self.label is None:
                self.label = label

        # Option 2: screening can be specified as a dict of pars
        elif isinstance(screen, dict):

            # Parse label
            screen_pars = screen
            label = screen_pars.pop('label', None) # Allow including the label in the parameters
            if self.label is None: # pragma: no cover
                if label is None:
                    self.label = 'custom'
                else:
                    self.label = label

        # Option 3: we are in triage and no triage is defined
        elif screen is None:
            screen_pars = None

        else: # pragma: no cover
            errormsg = f'Could not understand {type(screen)}, please specify as a string indexing a predefined vaccine or a dict.'
            raise ValueError(errormsg)

        if triage:
            if screen is None:
                self.p = sc.mergedicts(self.p, {'triage': None})
            else:
                self.p = sc.mergedicts(self.p, {'triage': sc.objdict(screen_pars)})
        if treatment:
            self.p = sc.mergedicts(self.p, {'treatment_eligibility': sc.objdict(screen_pars)})
            treat_pars = hppar.get_treatment_pars()
            self.p = sc.mergedicts(self.p, {'treatment': sc.objdict(treat_pars)})
        if treatment is False and triage is False:
            # Set label and parameters
            self.p = {'primary': sc.objdict(screen_pars)}

        return


    def initialize(self, sim):
        super().initialize()
        self.timepoints, self.dates = sim.get_t(self.timepoints,return_date_format='str')  # Ensure timepoints and dates are in the right format
        sim['screen_pars'][self.label] = self.p  # Store the parameters
        return


    def apply(self, sim):
        '''
        This method performs the entire screen-and-treat algorithm, using the following steps:
            1. Select people to screen and screen them using a defined primary screening algorithm
            2. Optionally triage anyone who screens positive to find those eligible for treatment
            4. Select those who will be treated, accounting for compliance
            5. Treat those who agree to treatment with defined treatment types

        Args:
            sim: hpv.Sim instance
        Returns:
            TBC
        '''

        # parameters that will be used below
        primary_screen_pars = self.p['primary']
        triage_screen_pars = self.p['triage']
        treat_pars = self.p['treatment']
        treat_eligibility_pars = self.p['treatment_eligibility']

        # 1. Select people to screen and screen them
        to_screen_inds = self.select_people_screen(sim)
        if len(to_screen_inds): # Screen people
            screen_pos_inds = self.screen(to_screen_inds, primary_screen_pars, sim, self.screen_states) # Determine who is eligible for triage

            # 2. Optionally triage anyone who has screened positive
            if len(screen_pos_inds):
                if triage_screen_pars is not None:
                    triage_probs = np.full(len(screen_pos_inds), self.triage_compliance, dtype=hpd.default_float)
                    to_triage = hpu.binomial_arr(triage_probs)
                    triage_inds = screen_pos_inds[to_triage]  # Indices of those who get treated
                    treat_eligible_inds = self.screen(triage_inds, triage_screen_pars, sim, self.screen_states, triage=True) # Determine who is eligible for treatment

                else:
                    treat_eligible_inds = screen_pos_inds

                # 3. Select people to treat and determine the method of treatment for each of them
                ca_treat_inds, ablation_inds, excision_inds = self.select_people_treat(sim, treat_eligible_inds, treat_eligibility_pars)

                # 4. Treat people
                if len(ca_treat_inds):
                    ca_treated_inds = self.treat_cancer(sim, ca_treat_inds, treat_pars)
                if len(ablation_inds):
                    ablation_treated_inds = self.treat_precancer(sim, ablation_inds, treat_pars, method='ablative')
                if len(excision_inds):
                    excision_treated_inds = self.treat_precancer(sim, excision_inds, treat_pars, method='excisional')

        return


    def select_people_screen(self, sim):
        """
        Return an array of indices of people to screen
        Args:
            sim: A hpv.Sim instance
        Returns: Array of person indices
        """

        screen_inds = np.array([], dtype=int)  # Initialize in case no one gets screened

        if sim.t >= np.min(self.timepoints):
            screen_probs = np.zeros(len(sim.people), dtype=hpd.default_float)

            # Find people eligible for screening based on age
            eligible_ages = (sim.people.age >= self.screen_start_age) &\
                            (sim.people.age <= self.screen_stop_age)

            # Assign screening probabilities
            screen_probs[eligible_ages & (sim.people.screens == 0)] = self.screen_compliance # First screen
            screen_probs[eligible_ages & (sim.t == sim.people.date_next_screen)] = self.screen_compliance # Due for next screen

            # Remove males and dead people
            screen_probs[~sim.people.alive]     *= 0.0  # Do not screen dead people
            screen_probs[ sim.people.is_male]   *= 0.0  # Do not screen men
            screen_probs[~sim.people.is_active] *= 0.0  # Corner case, avoid screening anyone not yet sexually active

            # Calculate who actually gets screened
            screen_inds = hpu.true(hpu.binomial_arr(screen_probs))

            # Set screening states and dates
            sim.people.screened[screen_inds] = True
            sim.people.screens[screen_inds] += 1
            sim.people.date_screened[screen_inds] = sim.t
            sim.people.date_next_screen[screen_inds] = sim.t + self.screen_interval/sim['dt']

        return screen_inds


    def screen(self, screen_inds, pars, sim, states, triage=False):
        ''' Screen or triage people '''
        screen_pos = []
        for state in states:
            screen_probs = np.zeros(len(screen_inds))
            if pars['by_genotype']:
                if state != 'cancerous':
                    for g in range(sim['n_genotypes']):
                        tp_inds = hpu.true(sim.people[state][g, screen_inds])
                        screen_probs[tp_inds] = pars['test_positivity'][state][sim['genotype_map'][g]]
                        screen_pos_inds = hpu.true(hpu.binomial_arr(screen_probs))
                        screen_pos += list(screen_pos_inds)
                else:
                    tp_inds = hpu.true(sim.people[state][screen_inds])
                    screen_probs[tp_inds] = pars['test_positivity'][state]
                    screen_pos_inds = hpu.true(hpu.binomial_arr(screen_probs))
                    screen_pos += list(screen_pos_inds)
                screen_pos = list(set(screen_pos)) # If anyone has screened positive for >1 genotype, only include them once

            else:
                if state != 'cancerous':
                    tp_inds = hpu.true(sim.people[state][:, screen_inds].any(axis=0))
                    screen_probs[tp_inds] = pars['test_positivity'][state]
                    screen_pos_inds = hpu.true(hpu.binomial_arr(screen_probs))
                    screen_pos += list(screen_pos_inds)
                else:
                    tp_inds = hpu.true(sim.people[state][screen_inds])
                    screen_probs[tp_inds] = pars['test_positivity'][state]
                    screen_pos_inds = hpu.true(hpu.binomial_arr(screen_probs))
                    screen_pos += list(screen_pos_inds)

        screen_pos = np.array(screen_pos)
        if len(screen_pos)>0:
            screen_pos = screen_inds[screen_pos]

        if triage:
            screen_neg = np.setdiff1d(screen_inds, screen_pos)
            sim.people.date_next_screen[screen_neg] = sim.t + self.screen_fu_neg_triage / sim['dt'] # primary +ve/ triage -ve follow up sooner
        return screen_pos


    def select_people_treat(self, sim, treat_eligible_inds, treat_eligibility_pars):
        ''' Select people to treat and determine what kind of treatment they should receive '''

<<<<<<< HEAD
        # Identify those with cancer
        cancerous_inds = hpu.true(sim.people.cancerous.any(axis=0)) # Find indices of people with cancer
        diagnosed_inds = np.intersect1d(treat_eligible_inds, cancerous_inds) # Indices of those who will be diagnosed with cancer

        # Update states and flows to reflect cancer diagnoses
        sim.people.detected_cancer[diagnosed_inds] = True
        sim.people.cancer_flows['detected_cancers'] += len(diagnosed_inds)
        sim.people.date_detected_cancer[diagnosed_inds] = sim.t
=======
        # First treat cancer
        cancerous_inds = hpu.true(sim.people.cancerous.any(axis=0))
        diagnosed_inds = np.intersect1d(treat_eligible_inds, cancerous_inds)
        sim.people.diagnosed[diagnosed_inds] = True
>>>>>>> 67e5c072

        # Treat cancers
        ca_treat_probs = np.full(len(diagnosed_inds), self.cancer_compliance, dtype=hpd.default_float)
        to_treat_ca = hpu.binomial_arr(ca_treat_probs)  # Determine who actually gets treated, after accounting for compliance
        ca_treat_inds = diagnosed_inds[to_treat_ca]  # Indices of those who get treated
        ca_LTFU_inds = diagnosed_inds[~to_treat_ca] # Indices of those lost to follow up
        sim.people.date_next_screen[ca_LTFU_inds] = np.nan # Remove any future screening

        # Everyone remaining is eligible for precancer treatment
        preca_treat_eligible_inds = np.setdiff1d(treat_eligible_inds, diagnosed_inds) # Indices of those eligible for precancer treatment

        # Determine who is eligible for ablative vs excisional treatment
        ablation_eligible_inds = []
        for state in self.treat_states:
            ablate_probs = np.zeros(len(preca_treat_eligible_inds))
            ablate_inds = hpu.true(sim.people[state][:, preca_treat_eligible_inds].any(axis=0))
            ablate_probs[ablate_inds] = treat_eligibility_pars['test_positivity'][state]
            ablate_inds = hpu.true(hpu.binomial_arr(ablate_probs))
            ablation_eligible_inds += list(ablate_inds)

        ablation_eligible_inds = np.array(ablation_eligible_inds)
        ablation_eligible_inds = preca_treat_eligible_inds[ablation_eligible_inds]
        excision_eligible_inds = np.setdiff1d(preca_treat_eligible_inds, ablation_eligible_inds)

        # Apply LTFU for both
        ablate_treat_probs = np.full(len(ablation_eligible_inds), self.ablation_compliance, dtype=hpd.default_float)
        to_ablate = hpu.binomial_arr(ablate_treat_probs)
        ablation_inds = ablation_eligible_inds[to_ablate]  # Indices of those who get treated
        ablate_LTFU_inds = ablation_eligible_inds[~to_ablate]
        sim.people.date_next_screen[ablate_LTFU_inds] = np.nan

        excision_treat_probs = np.full(len(excision_eligible_inds), self.excision_compliance, dtype=hpd.default_float)
        to_excise = hpu.binomial_arr(excision_treat_probs)
        excision_inds = excision_eligible_inds[to_excise]  # Indices of those who get treated
        excision_LTFU_inds = excision_eligible_inds[~to_excise]
        sim.people.date_next_screen[excision_LTFU_inds] = np.nan

        # Set properties
        treat_inds = np.concatenate([ca_treat_inds, excision_inds, ablation_inds])
        sim.people.treated[treat_inds] = True
        sim.people.date_treated[treat_inds] = sim.t

        return ca_treat_inds, ablation_inds, excision_inds


    def treat_cancer(self, sim, ca_treat_inds, treat_pars):
        '''Treat cancer '''
        new_dur_cancer = hpu.sample(**treat_pars['radiation']['dur'], size=len(ca_treat_inds))
        sim.people.date_dead_cancer[ca_treat_inds] += np.ceil(new_dur_cancer / sim['dt'])
        return


    def treat_precancer(self, sim, preca_treat_inds, treat_pars, method=None):
        ''' Treat precancerous lesions '''

        # Loop over treatment states to determine those who (a) are successfully treated and (b) clear infection
        successfully_treated = []
        for state in self.treat_states:

            people_in_state = sim.people[state].any(axis=0)
            treat_state_inds = preca_treat_inds[people_in_state[preca_treat_inds]]

            # Determine whether treatment is successful
            eff_probs = np.full(len(treat_state_inds), treat_pars[method]['efficacy'][state], dtype=hpd.default_float)  # Assign probabilities of treatment success
            to_eff_treat = hpu.binomial_arr(eff_probs) # Determine who will have effective treatment
            eff_treat_inds = treat_state_inds[to_eff_treat]
            successfully_treated += list(eff_treat_inds)
            sim.people[state][:, eff_treat_inds] = False # People who get treated have their CINs removed
            sim.people[f'date_{state}'][:, eff_treat_inds] = np.nan

        successfully_treated = np.array(successfully_treated)

        if len(successfully_treated)>0:

            for g in range(sim['n_genotypes']):
                # Determine whether infection persists
                inf_inds = hpu.true(sim.people['infectious'][g, successfully_treated])
                inf_inds = successfully_treated[inf_inds]
                persistence_probs = hpu.sample(**treat_pars['persistence'][sim['genotype_map'][g]], size=len(inf_inds))

                # Determine who will have persistent infection, give them new prognoses
                to_persist = hpu.binomial_arr(persistence_probs)
                persist_inds = inf_inds[to_persist]
                sim.people['hpv'][g, persist_inds] = True  # People whose HPV persists
                dur_hpv = (sim.t - sim.people.date_infectious[g,persist_inds])*sim['dt']
                hpu.set_prognoses(sim.people, persist_inds, g, dur_hpv)

                # Clear infection for women who clear
                to_clear = inf_inds[~to_persist]  # Determine who will clear infection
                sim.people['infectious'][g, to_clear] = False  # People whose HPV clears
                sim.people['hpv'][g, to_clear] = False  # People whose HPV clears
                sim.people.dur_disease[g, to_clear] = (sim.t - sim.people.date_infectious[g, to_clear]) * sim['dt']
                hpi.update_peak_immunity(sim.people, to_clear, imm_pars=sim.pars, imm_source=g)

        return successfully_treated


    def shrink(self, in_place=True):
        ''' Shrink vaccination intervention '''
        obj = super().shrink(in_place=in_place)
        return obj
<|MERGE_RESOLUTION|>--- conflicted
+++ resolved
@@ -1116,30 +1116,18 @@
         for state in states:
             screen_probs = np.zeros(len(screen_inds))
             if pars['by_genotype']:
-                if state != 'cancerous':
-                    for g in range(sim['n_genotypes']):
-                        tp_inds = hpu.true(sim.people[state][g, screen_inds])
-                        screen_probs[tp_inds] = pars['test_positivity'][state][sim['genotype_map'][g]]
-                        screen_pos_inds = hpu.true(hpu.binomial_arr(screen_probs))
-                        screen_pos += list(screen_pos_inds)
-                else:
-                    tp_inds = hpu.true(sim.people[state][screen_inds])
-                    screen_probs[tp_inds] = pars['test_positivity'][state]
+                for g in range(sim['n_genotypes']):
+                    tp_inds = hpu.true(sim.people[state][g, screen_inds])
+                    screen_probs[tp_inds] = pars['test_positivity'][state][sim['genotype_map'][g]]
                     screen_pos_inds = hpu.true(hpu.binomial_arr(screen_probs))
                     screen_pos += list(screen_pos_inds)
                 screen_pos = list(set(screen_pos)) # If anyone has screened positive for >1 genotype, only include them once
 
             else:
-                if state != 'cancerous':
-                    tp_inds = hpu.true(sim.people[state][:, screen_inds].any(axis=0))
-                    screen_probs[tp_inds] = pars['test_positivity'][state]
-                    screen_pos_inds = hpu.true(hpu.binomial_arr(screen_probs))
-                    screen_pos += list(screen_pos_inds)
-                else:
-                    tp_inds = hpu.true(sim.people[state][screen_inds])
-                    screen_probs[tp_inds] = pars['test_positivity'][state]
-                    screen_pos_inds = hpu.true(hpu.binomial_arr(screen_probs))
-                    screen_pos += list(screen_pos_inds)
+                tp_inds = hpu.true(sim.people[state][:, screen_inds].any(axis=0))
+                screen_probs[tp_inds] = pars['test_positivity'][state]
+                screen_pos_inds = hpu.true(hpu.binomial_arr(screen_probs))
+                screen_pos += list(screen_pos_inds)
 
         screen_pos = np.array(screen_pos)
         if len(screen_pos)>0:
@@ -1154,28 +1142,17 @@
     def select_people_treat(self, sim, treat_eligible_inds, treat_eligibility_pars):
         ''' Select people to treat and determine what kind of treatment they should receive '''
 
-<<<<<<< HEAD
-        # Identify those with cancer
-        cancerous_inds = hpu.true(sim.people.cancerous.any(axis=0)) # Find indices of people with cancer
-        diagnosed_inds = np.intersect1d(treat_eligible_inds, cancerous_inds) # Indices of those who will be diagnosed with cancer
-
-        # Update states and flows to reflect cancer diagnoses
-        sim.people.detected_cancer[diagnosed_inds] = True
-        sim.people.cancer_flows['detected_cancers'] += len(diagnosed_inds)
-        sim.people.date_detected_cancer[diagnosed_inds] = sim.t
-=======
         # First treat cancer
         cancerous_inds = hpu.true(sim.people.cancerous.any(axis=0))
         diagnosed_inds = np.intersect1d(treat_eligible_inds, cancerous_inds)
         sim.people.diagnosed[diagnosed_inds] = True
->>>>>>> 67e5c072
 
         # Treat cancers
         ca_treat_probs = np.full(len(diagnosed_inds), self.cancer_compliance, dtype=hpd.default_float)
         to_treat_ca = hpu.binomial_arr(ca_treat_probs)  # Determine who actually gets treated, after accounting for compliance
         ca_treat_inds = diagnosed_inds[to_treat_ca]  # Indices of those who get treated
-        ca_LTFU_inds = diagnosed_inds[~to_treat_ca] # Indices of those lost to follow up
-        sim.people.date_next_screen[ca_LTFU_inds] = np.nan # Remove any future screening
+        ca_LTFU_inds = diagnosed_inds[~to_treat_ca]
+        sim.people.date_next_screen[ca_LTFU_inds] = np.nan
 
         # Everyone remaining is eligible for precancer treatment
         preca_treat_eligible_inds = np.setdiff1d(treat_eligible_inds, diagnosed_inds) # Indices of those eligible for precancer treatment
@@ -1217,7 +1194,7 @@
     def treat_cancer(self, sim, ca_treat_inds, treat_pars):
         '''Treat cancer '''
         new_dur_cancer = hpu.sample(**treat_pars['radiation']['dur'], size=len(ca_treat_inds))
-        sim.people.date_dead_cancer[ca_treat_inds] += np.ceil(new_dur_cancer / sim['dt'])
+        sim.people.date_dead_cancer[:, ca_treat_inds] += np.ceil(new_dur_cancer / sim['dt'])
         return
 
 
