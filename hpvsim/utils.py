'''
Numerical utilities for running hpvsim.
'''

#%% Housekeeping

import numba as nb # For faster computations
import numpy as np # For numerics
import random # Used only for resetting the seed
import sciris as sc # For additional utilities
from .settings import options as hpo # To set options
from . import defaults as hpd # To set default types


# What functions are externally visible -- note, this gets populated in each section below
__all__ = []

# Set dtypes -- note, these cannot be changed after import since Numba functions are precompiled
nbbool  = nb.bool_
nbint   = hpd.nbint
nbfloat = hpd.nbfloat

# Specify whether to allow parallel Numba calculation -- 10% faster for safe and 20% faster for random, but the random number stream becomes nondeterministic for the latter
safe_opts = [1, '1', 'safe']
full_opts = [2, '2', 'full']
safe_parallel = hpo.numba_parallel in safe_opts + full_opts
rand_parallel = hpo.numba_parallel in full_opts
if hpo.numba_parallel not in [0, 1, 2, '0', '1', '2', 'none', 'safe', 'full']:
    errormsg = f'Numba parallel must be "none", "safe", or "full", not "{hpo.numba_parallel}"'
    raise ValueError(errormsg)
cache = hpo.numba_cache # Turning this off can help switching parallelization options


#%% The core functions 

@nb.njit(              (nbbool[:,:],    nbbool[:,:],    nbbool[:]), cache=cache, parallel=safe_parallel)
def get_sources_targets(inf,           sus,            sex):
    ''' Get indices of sources, i.e. people with current infections '''
    sus_genotypes, sus_inds = (sus * sex).nonzero()
    inf_genotypes, inf_inds = (inf * sex).nonzero()
    return inf_genotypes, inf_inds, sus_genotypes, sus_inds


@nb.njit(           (nbint[:],       nb.int64[:], nb.int64[:],  nbint), cache=cache, parallel=safe_parallel)
def pair_lookup_vals(contacts_array, people_inds, genotypes,    n):
    ft = hpd.default_float # nbfloat
    lookup = np.empty(n, ft) # Create a lookup array consisting of length len(people)
    lookup.fill(np.nan) # Fill it with NaNs
    lookup[people_inds[::-1]] = genotypes[::-1]
    res_val = lookup[contacts_array]
    mask = ~np.isnan(res_val)
    return mask, res_val


@nb.njit(      (nbint[:],       nb.int64[:], nbint), cache=cache,parallel=safe_parallel)
def pair_lookup(contacts_array, people_inds, n):
    lookup = np.full(n, False)
    lookup[people_inds[::-1]] = True
    res_val = lookup[contacts_array]
    return res_val

@nb.njit(cache=cache, parallel=safe_parallel)
def unique(arr):
    '''
    Find the unique elements and counts in an array.
    Equivalent to np.unique(return_counts=True) but ~5x faster, and
    only works for arrays of positive integers.
    '''
    counts = np.bincount(arr.ravel())
    unique = np.flatnonzero(counts)
    counts = counts[unique]
    return unique, counts


@nb.njit((nbint[:], nb.int64[:]), cache=cache, parallel=safe_parallel)
def isin( arr,      search_inds):
    ''' Find search_inds in arr. Like np.isin() but faster '''
    n = len(arr)
    result = np.full(n, False)
    set_search_inds = set(search_inds)
    for i in nb.prange(n): 
        if arr[i] in set_search_inds:
            result[i] = True
    return result


@nb.njit(   (nbint[:],  nb.int64[:]), cache=cache, parallel=safe_parallel)
def findinds(arr,       vals):
    ''' Finds indices of vals in arr, accounting for repeats '''
    return isin(arr,vals).nonzero()[0]


@nb.njit(               (nb.int64[:],   nb.int64[:],    nb.int64[:], nbint[:], nbint[:], nbint), cache=cache, parallel=safe_parallel)
def get_discordant_pairs(p1_inf_inds,   p1_inf_gens,    p2_sus_inds, p1,       p2,       n):
    '''
    Construct discordant partnerships
    '''

    p1_source_pships, p1_genotypes = pair_lookup_vals(p1, p1_inf_inds, p1_inf_gens, n) # Pull out the indices of partnerships in which p1 is infected, as well as the genotypes they're infected with
    p2_sus_pships = pair_lookup(p2, p2_sus_inds, n) # ... pull out the indices of partnerships in which p2 is susceptible
    p1_genotypes = p1_genotypes[(~np.isnan(p1_genotypes)*p2_sus_pships).nonzero()[0]].astype(hpd.default_int) # Now get the actual genotypes
    p1_source_pships = p1_source_pships * p2_sus_pships # Remove partnerships where both partners have an infection with the same genotype
    p1_source_inds = p1_source_pships.nonzero()[0] # Indices of partnerships where the p1 has an infection and p2 is susceptible
    return p1_source_inds, p1_genotypes


@nb.njit(                (nb.int64[:],  nb.int64[:],    nbint[:], nbint[:], nbint), cache=cache, parallel=safe_parallel)
def get_discordant_pairs2(p1_inf_inds,  p2_sus_inds,    p1,       p2,       n):
    '''
    Construct discordant partnerships
    '''
    p1_source_pships    = pair_lookup(p1, p1_inf_inds, n) # Pull out the indices of partnerships in which p1 is infected
    p2_sus_pships       = pair_lookup(p2, p2_sus_inds, n) # ... pull out the indices of partnerships in which p2 is susceptible
    p1_source_pships    = p1_source_pships * p2_sus_pships # Remove partnerships where both partners have an infection with the same genotype
    p1_source_inds      = p1_source_pships.nonzero()[0] # Indices of partnerships where the p1 has an infection and p2 is susceptible
    return p1_source_inds


@nb.njit(             (nb.float32[:],  nbint[:]), cache=cache, parallel=safe_parallel)
def compute_infections(betas,       targets):
    '''
    Compute who infects whom
    '''
    # Determine transmissions
    transmissions   = (np.random.random(len(betas)) < betas).nonzero()[0] # Apply probabilities to determine partnerships in which transmission occurred
    target_inds     = targets[transmissions] # Extract indices of those who got infected
    return target_inds


@nb.njit(          (nbfloat[:,:],   nbint,  nbint[:,:],  nbint[:],  nbfloat[:], nbfloat[:,:]), cache=cache)
def update_immunity(imm,            t,      t_imm_event, inds,      imm_kin,    peak_imm):
    '''
    Step immunity levels forward in time
    '''
    ss              = t_imm_event[:, inds].shape
    t_since_boost   = (t - t_imm_event[:,inds]).ravel()
    current_imm     = imm_kin[t_since_boost].reshape(ss) # Get people's current level of immunity
    imm[:,inds]     = current_imm*peak_imm[:,inds] # Set immunity relative to peak
    return imm


@nb.njit((nbint[:], nbint[:], nb.int64[:]), cache=cache)
def find_contacts(p1, p2, inds): # pragma: no cover
    """
    Numba for Layer.find_contacts()

    A set is returned here rather than a sorted array so that custom tracing interventions can efficiently
    add extra people. For a version with sorting by default, see Layer.find_contacts(). Indices must be
    an int64 array since this is what's returned by true() etc. functions by default.
    """
    pairing_partners = set()
    inds = set(inds)
    for i in range(len(p1)):
        if p1[i] in inds:
            pairing_partners.add(p2[i])
        if p2[i] in inds:
            pairing_partners.add(p1[i])
    return pairing_partners


def logf1(x, k):
    '''
<<<<<<< HEAD
    The concave part of a logistic function, with point of inflexion at 0,0
    and upper asymptote at 1. Accepts 1 parameter which determines the growth rate.
=======
    Define a function to link the duration of dysplasia prior to control/integration
    to the peak dysplasia prior to control/integration.
    Currently this is modeled as the concave part of a logistic function
>>>>>>> 67e5c072
    '''
    return (2 / (1 + np.exp(-k * x))) - 1


<<<<<<< HEAD
def logf2(x, x_infl, k):
    '''
    Logistic function, constrained to pass through 0,0 and with upper asymptote
    at 1. Accepts 2 parameters: growth rate and point of inflexion.
    '''
    l_asymp = -1/(1+np.exp(k*x_infl))
    return l_asymp + 1/( 1 + np.exp(-k*(x-x_infl)))



=======
>>>>>>> 67e5c072
def set_prognoses(people, inds, g, dur_hpv):
    ''' Set disease progression '''

    # Get parameters that will be used later
    dt = people.pars['dt']
    genotype_pars = people.pars['genotype_pars']
    genotype_map = people.pars['genotype_map']
    durpars = genotype_pars[genotype_map[g]]['dur']
    dysp_rate = genotype_pars[genotype_map[g]]['dysp_rate']
    prog_rate = genotype_pars[genotype_map[g]]['prog_rate']
    ccut = people.pars['clinical_cutoffs']
<<<<<<< HEAD
    sev_dist = people.pars['severity_dist']['dist']
    sev_par2 = people.pars['severity_dist']['par2']
=======
>>>>>>> 67e5c072

    # Use prognosis probabilities to determine whether HPV clears or progresses to CIN1
    cin1_probs = logf1(dur_hpv, dysp_rate) # Probability of developing dysplasia
    is_cin1 = binomial_arr(cin1_probs) # Boolean array of dysplasias
    cin1_inds = inds[is_cin1] # Indices of those with dysplasia
    no_cin1_inds = inds[~is_cin1] # Indices of those without dysplasia

    # CASE 1: Infection clears without causing dysplasia
    people.date_clearance[g, no_cin1_inds] = people.date_infectious[g, no_cin1_inds] \
                                             + np.ceil(people.dur_hpv[g, no_cin1_inds] / dt)  # Date they clear HPV infection (interpreted as the timestep on which they recover)

    # CASE 2: Infection progresses to mild dysplasia (CIN1)
    excl_inds = true(people.date_cin1[g, cin1_inds] < people.t)  # Don't count CIN1s that were acquired before now
    people.date_cin1[g, cin1_inds[excl_inds]] = np.nan
    people.date_cin1[g, cin1_inds] = np.fmin(people.date_cin1[g, cin1_inds],
                                             people.date_infectious[g, cin1_inds] +
                                             np.ceil(people.dur_hpv[g, cin1_inds] / dt))  # Date they develop CIN1 - minimum of the date from their new infection and any previous date

    # For people with dysplasia, evaluate duration of dysplasia prior to either (a) control or (b) progression to cancer
    dur_to_peak_dys = sample(**durpars['dys'], size=len(cin1_inds))
    people.dur_hpv[g, cin1_inds] += dur_to_peak_dys  # Duration of HPV is the sum of the period without dysplasia and the period with dysplasia
<<<<<<< HEAD
    mean_peaks = logf2(dur_to_peak_dys, prog_time, prog_rate) # Apply a function that maps durations + genotype-specific progression to severity
    peaks = np.minimum(1, sample(dist=sev_dist, par1=mean_peaks, par2=sev_par2)) # Evaluate peak dysplasia, which is a proxy for the clinical classification
=======
    mean_peaks = mean_peak_fn(dur_to_peak_dys, prog_rate) # Apply a function that maps durations + genotype-specific progression to severity
    peaks = np.minimum(1, sample(dist='lognormal', par1=mean_peaks, par2=(1-mean_peaks)**2)) # Evaluate peak dysplasia, which is a proxy for the clinical classification
>>>>>>> 67e5c072

    # Determine whether CIN1 clears or progresses to CIN2
    is_cin2 = peaks>ccut['cin1']
    time_to_cin2 = ccut['cin1']/(peaks[is_cin2]/dur_to_peak_dys[is_cin2])
    cin2_inds = cin1_inds[is_cin2]
    no_cin2_inds = cin1_inds[~is_cin2]

    # CASE 2.1: Mild dysplasia regresses and infection clears
    time_to_clear_cin1 = sample(**people.pars['dur_cin1_clear'], size=len(no_cin2_inds))
    people.date_clearance[g, no_cin2_inds] = np.fmax(people.date_clearance[g, no_cin2_inds],
                                                     people.date_cin1[g, no_cin2_inds] +
                                                     np.ceil(dur_to_peak_dys[~is_cin2] / dt) +
                                                     np.ceil(time_to_clear_cin1 / dt))

    # CASE 2.2: Mild dysplasia progresses to moderate (CIN1 to CIN2)
    excl_inds = true(people.date_cin2[g, cin2_inds] < people.t)  # Don't count CIN2s that were acquired before now
    people.date_cin2[g, cin2_inds[excl_inds]] = np.nan
    people.date_cin2[g, cin2_inds] = np.fmin(people.date_cin2[g, cin2_inds],
                                             people.date_cin1[g, cin2_inds] +
                                             np.ceil(time_to_cin2 / dt))  # Date they get CIN2 - minimum of any previous date and the date from the current infection

    # Determine whether CIN2 clears or progresses to CIN3
    is_cin3 = peaks>ccut['cin2']
    time_to_cin3 = ccut['cin2']/(peaks[is_cin3]/dur_to_peak_dys[is_cin3])
    cin3_inds = cin1_inds[is_cin3]
    no_cin3_inds = cin1_inds[~is_cin3]

    # CASE 2.2.1: Moderate dysplasia regresses and the virus clears
    time_to_clear_cin2 = sample(**people.pars['dur_cin2_clear'], size=len(no_cin3_inds))
    people.date_clearance[g, no_cin3_inds] = np.fmax(people.date_clearance[g, no_cin3_inds],
                                                     people.date_cin1[g, no_cin3_inds] +
                                                     np.ceil(dur_to_peak_dys[~is_cin3] / dt) +
                                                     np.ceil(time_to_clear_cin2 / dt))  # Date they clear CIN2

    # CASE 2.2.2: Moderate dysplasia progresses to severe (CIN2 to CIN3)
    excl_inds = true(people.date_cin3[g, cin3_inds] < people.t)  # Don't count CIN2s that were acquired before now
    people.date_cin3[g, cin3_inds[excl_inds]] = np.nan
    people.date_cin3[g, cin3_inds] = np.fmin(people.date_cin3[g, cin3_inds],
                                             people.date_cin1[g, cin3_inds] +
                                             np.ceil(time_to_cin3 / dt))  # Date they get CIN3 - minimum of any previous date and the date from the current infection

    # Determine whether CIN3 clears or progresses to invasive cervical cancer
    is_cancer = peaks>ccut['cin3']
    time_to_cancer = ccut['cin3']/(peaks[is_cancer]/dur_to_peak_dys[is_cancer])
    cancer_inds = cin1_inds[is_cancer]
    no_cancer_inds = cin1_inds[~is_cancer]

    # Cases 2.2.2.1 and 2.2.2.2: HPV DNA is no longer present, either because it's integrated (& progression to cancer will follow) or because the infection clears naturally
    time_to_clear_cin3 = sample(**people.pars['dur_cin3_clear'], size=len(cin3_inds))
    people.date_clearance[g, cin3_inds] = np.fmax(people.date_clearance[g, cin3_inds],
                                                  people.date_cin1[g, cin3_inds] +
                                                  np.ceil(dur_to_peak_dys[is_cin3] / dt) +
                                                  np.ceil(time_to_clear_cin3 / dt))  # HPV is cleared

    # Case 2.2.2.2: Severe dysplasia progresses to cancer
    excl_inds = true(people.date_cancerous[g, cancer_inds] < people.t)  # Don't count cancers that were acquired before now
    people.date_cancerous[g, cancer_inds[excl_inds]] = np.nan
    people.date_cancerous[g, cancer_inds] = np.fmin(people.date_cancerous[g, cancer_inds],
                                                    people.date_cin1[g, cancer_inds] +
                                                    np.ceil(dur_to_peak_dys[is_cancer] / dt))  # Date they get cancer - minimum of any previous date and the date from the current infection

    # Record eventual deaths from cancer (assuming no survival without treatment)
    dur_cancer = sample(**people.pars['dur_cancer'], size=len(cancer_inds))
    people.date_dead_cancer[g, cancer_inds] = people.date_cancerous[g, cancer_inds] + np.ceil(dur_cancer / dt)

    return


#%% Sampling and seed methods

__all__ += ['sample', 'get_pdf', 'set_seed']


def sample(dist=None, par1=None, par2=None, size=None, **kwargs):
    '''
    Draw a sample from the distribution specified by the input. The available
    distributions are:

    - 'uniform'       : uniform distribution from low=par1 to high=par2; mean is equal to (par1+par2)/2
    - 'normal'        : normal distribution with mean=par1 and std=par2
    - 'lognormal'     : lognormal distribution with mean=par1 and std=par2 (parameters are for the lognormal distribution, *not* the underlying normal distribution)
    - 'normal_pos'    : right-sided normal distribution (i.e. only positive values), with mean=par1 and std=par2 *of the underlying normal distribution*
    - 'normal_int'    : normal distribution with mean=par1 and std=par2, returns only integer values
    - 'lognormal_int' : lognormal distribution with mean=par1 and std=par2, returns only integer values
    - 'poisson'       : Poisson distribution with rate=par1 (par2 is not used); mean and variance are equal to par1
    - 'neg_binomial'  : negative binomial distribution with mean=par1 and k=par2; converges to Poisson with k=∞
    - 'beta'          : beta distribution with alpha=par1 and beta=par2;
    - 'gamma'         : gamma distribution with shape=par1 and scale=par2;

    Args:
        dist (str):   the distribution to sample from
        par1 (float): the "main" distribution parameter (e.g. mean)
        par2 (float): the "secondary" distribution parameter (e.g. std)
        size (int):   the number of samples (default=1)
        kwargs (dict): passed to individual sampling functions

    Returns:
        A length N array of samples

    **Examples**::

        hp.sample() # returns Unif(0,1)
        hp.sample(dist='normal', par1=3, par2=0.5) # returns Normal(μ=3, σ=0.5)
        hp.sample(dist='lognormal_int', par1=5, par2=3) # returns a lognormally distributed set of values with mean 5 and std 3

    Notes:
        Lognormal distributions are parameterized with reference to the underlying normal distribution (see:
        https://docs.scipy.org/doc/numpy-1.14.0/reference/generated/numpy.random.lognormal.html), but this
        function assumes the user wants to specify the mean and std of the lognormal distribution.

        Negative binomial distributions are parameterized with reference to the mean and dispersion parameter k
        (see: https://en.wikipedia.org/wiki/Negative_binomial_distribution). The r parameter of the underlying
        distribution is then calculated from the desired mean and k. For a small mean (~1), a dispersion parameter
        of ∞ corresponds to the variance and standard deviation being equal to the mean (i.e., Poisson). For a
        large mean (e.g. >100), a dispersion parameter of 1 corresponds to the standard deviation being equal to
        the mean.
    '''

    # Some of these have aliases, but these are the "official" names
    choices = [
        'uniform',
        'normal',
        'normal_pos',
        'normal_int',
        'lognormal',
        'lognormal_int',
        'poisson',
        'neg_binomial',
        'beta',
        'gamma',
    ]

    # Ensure it's an integer
    if size is not None:
        size = int(size)

    # Compute distribution parameters and draw samples
    # NB, if adding a new distribution, also add to choices above
    if   dist in ['unif', 'uniform']: samples = np.random.uniform(low=par1, high=par2, size=size, **kwargs)
    elif dist in ['norm', 'normal']:  samples = np.random.normal(loc=par1, scale=par2, size=size, **kwargs)
    elif dist == 'normal_pos':        samples = np.abs(np.random.normal(loc=par1, scale=par2, size=size, **kwargs))
    elif dist == 'normal_int':        samples = np.round(np.abs(np.random.normal(loc=par1, scale=par2, size=size, **kwargs)))
    elif dist == 'poisson':           samples = n_poisson(rate=par1, n=size, **kwargs) # Use Numba version below for speed
    elif dist == 'neg_binomial':      samples = n_neg_binomial(rate=par1, dispersion=par2, n=size, **kwargs) # Use custom version below
    elif dist == 'beta':              samples = np.random.beta(a=par1, b=par2, size=size, **kwargs)
    elif dist == 'gamma':             samples = np.random.gamma(shape=par1, scale=par2, size=size, **kwargs)
    elif dist in ['lognorm', 'lognormal', 'lognorm_int', 'lognormal_int']:
        if (sc.isnumber(par1) and par1>0) or (sc.checktype(par1,'arraylike') and (par1>0).all()):
            mean  = np.log(par1**2 / np.sqrt(par2**2 + par1**2)) # Computes the mean of the underlying normal distribution
            sigma = np.sqrt(np.log(par2**2/par1**2 + 1)) # Computes sigma for the underlying normal distribution
            samples = np.random.lognormal(mean=mean, sigma=sigma, size=size, **kwargs)
        else:
            samples = np.zeros(size)
        if '_int' in dist:
            samples = np.round(samples)
    else:
        errormsg = f'The selected distribution "{dist}" is not implemented; choices are: {sc.newlinejoin(choices)}'
        raise NotImplementedError(errormsg)

    return samples



def get_pdf(dist=None, par1=None, par2=None):
    '''
    Return a probability density function for the specified distribution. This
    is used for example by test_num to retrieve the distribution of times from
    symptom-to-swab for testing. For example, for Washington State, these values
    are dist='lognormal', par1=10, par2=170.
    '''
    import scipy.stats as sps # Import here since slow

    choices = [
        'none',
        'uniform',
        'lognormal',
    ]

    if dist in ['None', 'none', None]:
        return None
    elif dist == 'uniform':
        pdf = sps.uniform(loc=par1, scale=par2)
    elif dist == 'lognormal':
        mean  = np.log(par1**2 / np.sqrt(par2 + par1**2)) # Computes the mean of the underlying normal distribution
        sigma = np.sqrt(np.log(par2/par1**2 + 1)) # Computes sigma for the underlying normal distribution
        pdf   = sps.lognorm(sigma, loc=-0.5, scale=np.exp(mean))
    else:
        choicestr = '\n'.join(choices)
        errormsg = f'The selected distribution "{dist}" is not implemented; choices are: {choicestr}'
        raise NotImplementedError(errormsg)

    return pdf


def set_seed(seed=None):
    '''
    Reset the random seed -- complicated because of Numba, which requires special
    syntax to reset the seed. This function also resets Python's built-in random
    number generated.

    Args:
        seed (int): the random seed
    '''

    @nb.njit((nbint,), cache=cache)
    def set_seed_numba(seed):
        return np.random.seed(seed)

    def set_seed_regular(seed):
        return np.random.seed(seed)

    # Dies if a float is given
    if seed is not None:
        seed = int(seed)

    set_seed_regular(seed) # If None, reinitializes it
    if seed is None: # Numba can't accept a None seed, so use our just-reinitialized Numpy stream to generate one
        seed = np.random.randint(1e9)
    set_seed_numba(seed)
    random.seed(seed) # Finally, reset Python's built-in random number generator, just in case (used by SynthPops)

    return


#%% Probabilities -- mostly not jitted since performance gain is minimal

__all__ += ['n_binomial', 'binomial_filter', 'binomial_arr', 'n_multinomial',
            'poisson', 'n_poisson', 'n_neg_binomial', 'choose', 'choose_r', 'choose_w']

def n_binomial(prob, n):
    '''
    Perform multiple binomial (Bernolli) trials

    Args:
        prob (float): probability of each trial succeeding
        n (int): number of trials (size of array)

    Returns:
        Boolean array of which trials succeeded

    **Example**::

        outcomes = hp.n_binomial(0.5, 100) # Perform 100 coin-flips
    '''
    return np.random.random(n) < prob


def binomial_filter(prob, arr): # No speed gain from Numba
    '''
    Binomial "filter" -- the same as n_binomial, except return
    the elements of arr that succeeded.

    Args:
        prob (float): probability of each trial succeeding
        arr (array): the array to be filtered

    Returns:
        Subset of array for which trials succeeded

    **Example**::

        inds = hp.binomial_filter(0.5, np.arange(20)**2) # Return which values out of the (arbitrary) array passed the coin flip
    '''
    return arr[(np.random.random(len(arr)) < prob).nonzero()[0]]


def binomial_arr(prob_arr):
    '''
    Binomial (Bernoulli) trials each with different probabilities.

    Args:
        prob_arr (array): array of probabilities

    Returns:
         Boolean array of which trials on the input array succeeded

    **Example**::

        outcomes = hp.binomial_arr([0.1, 0.1, 0.2, 0.2, 0.8, 0.8]) # Perform 6 trials with different probabilities
    '''
    return np.random.random(len(prob_arr)) < prob_arr


def n_multinomial(probs, n): # No speed gain from Numba
    '''
    An array of multinomial trials.

    Args:
        probs (array): probability of each outcome, which usually should sum to 1
        n (int): number of trials

    Returns:
        Array of integer outcomes

    **Example**::

        outcomes = hp.multinomial(np.ones(6)/6.0, 50)+1 # Return 50 die-rolls
    '''
    return np.searchsorted(np.cumsum(probs), np.random.random(n))


@nb.njit((nbfloat,), cache=cache, parallel=rand_parallel) # Numba hugely increases performance
def poisson(rate):
    '''
    A Poisson trial.

    Args:
        rate (float): the rate of the Poisson process

    **Example**::

        outcome = hp.poisson(100) # Single Poisson trial with mean 100
    '''
    return np.random.poisson(rate, 1)[0]


@nb.njit((nbfloat, nbint), cache=cache, parallel=rand_parallel) # Numba hugely increases performance
def n_poisson(rate, n):
    '''
    An array of Poisson trials.

    Args:
        rate (float): the rate of the Poisson process (mean)
        n (int): number of trials

    **Example**::

        outcomes = hp.n_poisson(100, 20) # 20 Poisson trials with mean 100
    '''
    return np.random.poisson(rate, n)


def n_neg_binomial(rate, dispersion, n, step=1): # Numba not used due to incompatible implementation
    '''
    An array of negative binomial trials. See hp.sample() for more explanation.

    Args:
        rate (float): the rate of the process (mean, same as Poisson)
        dispersion (float):  dispersion parameter; lower is more dispersion, i.e. 0 = infinite, ∞ = Poisson
        n (int): number of trials
        step (float): the step size to use if non-integer outputs are desired

    **Example**::

        outcomes = hp.n_neg_binomial(100, 1, 50) # 50 negative binomial trials with mean 100 and dispersion roughly equal to mean (large-mean limit)
        outcomes = hp.n_neg_binomial(1, 100, 20) # 20 negative binomial trials with mean 1 and dispersion still roughly equal to mean (approximately Poisson)
    '''
    nbn_n = dispersion
    nbn_p = dispersion/(rate/step + dispersion)
    samples = np.random.negative_binomial(n=nbn_n, p=nbn_p, size=n)*step
    return samples


@nb.njit((nbint, nbint), cache=cache) # Numba hugely increases performance
def choose(max_n, n):
    '''
    Choose a subset of items (e.g., people) without replacement.

    Args:
        max_n (int): the total number of items
        n (int): the number of items to choose

    **Example**::

        choices = hp.choose(5, 2) # choose 2 out of 5 people with equal probability (without repeats)
    '''
    return np.random.choice(max_n, n, replace=False)


@nb.njit((nbint, nbint), cache=cache) # Numba hugely increases performance
def choose_r(max_n, n):
    '''
    Choose a subset of items (e.g., people), with replacement.

    Args:
        max_n (int): the total number of items
        n (int): the number of items to choose

    **Example**::

        choices = hp.choose_r(5, 10) # choose 10 out of 5 people with equal probability (with repeats)
    '''
    return np.random.choice(max_n, n, replace=True)


def choose_w(probs, n, unique=True): # No performance gain from Numba
    '''
    Choose n items (e.g. people), each with a probability from the distribution probs.

    Args:
        probs (array): list of probabilities, should sum to 1
        n (int): number of samples to choose
        unique (bool): whether or not to ensure unique indices

    **Example**::

        choices = hp.choose_w([0.2, 0.5, 0.1, 0.1, 0.1], 2) # choose 2 out of 5 people with nonequal probability.
    '''
    probs = np.array(probs)
    n_choices = len(probs)
    n_samples = int(n)
    probs_sum = probs.sum()
    if probs_sum: # Weight is nonzero, rescale
        probs = probs/probs_sum
    else: # Weights are all zero, choose uniformly
        probs = np.ones(n_choices)/n_choices
    return np.random.choice(n_choices, n_samples, p=probs, replace=not(unique))



#%% Simple array operations

__all__ += ['true',   'false',   'defined',   'undefined',
            'itrue',  'ifalse',  'idefined',  'iundefined',
            'itruei', 'ifalsei', 'idefinedi', 'iundefinedi',
            'dtround', 'find_cutoff']


def true(arr):
    '''
    Returns the indices of the values of the array that are true: just an alias
    for arr.nonzero()[0].

    Args:
        arr (array): any array

    **Example**::

        inds = hp.true(np.array([1,0,0,1,1,0,1])) # Returns array([0, 3, 4, 6])
    '''
    return arr.nonzero()[0]


def false(arr):
    '''
    Returns the indices of the values of the array that are false.

    Args:
        arr (array): any array

    **Example**::

        inds = hp.false(np.array([1,0,0,1,1,0,1]))
    '''
    return np.logical_not(arr).nonzero()[0]


def defined(arr):
    '''
    Returns the indices of the values of the array that are not-nan.

    Args:
        arr (array): any array

    **Example**::

        inds = hp.defined(np.array([1,np.nan,0,np.nan,1,0,1]))
    '''
    return (~np.isnan(arr)).nonzero()[0]


def undefined(arr):
    '''
    Returns the indices of the values of the array that are not-nan.

    Args:
        arr (array): any array

    **Example**::

        inds = hp.defined(np.array([1,np.nan,0,np.nan,1,0,1]))
    '''
    return np.isnan(arr).nonzero()[0]


def itrue(arr, inds):
    '''
    Returns the indices that are true in the array -- name is short for indices[true]

    Args:
        arr (array): a Boolean array, used as a filter
        inds (array): any other array (usually, an array of indices) of the same size

    **Example**::

        inds = hp.itrue(np.array([True,False,True,True]), inds=np.array([5,22,47,93]))
    '''
    return inds[arr]


def ifalse(arr, inds):
    '''
    Returns the indices that are true in the array -- name is short for indices[false]

    Args:
        arr (array): a Boolean array, used as a filter
        inds (array): any other array (usually, an array of indices) of the same size

    **Example**::

        inds = hp.ifalse(np.array([True,False,True,True]), inds=np.array([5,22,47,93]))
    '''
    return inds[np.logical_not(arr)]


def idefined(arr, inds):
    '''
    Returns the indices that are defined in the array -- name is short for indices[defined]

    Args:
        arr (array): any array, used as a filter
        inds (array): any other array (usually, an array of indices) of the same size

    **Example**::

        inds = hp.idefined(np.array([3,np.nan,np.nan,4]), inds=np.array([5,22,47,93]))
    '''
    return inds[~np.isnan(arr)]


def iundefined(arr, inds):
    '''
    Returns the indices that are undefined in the array -- name is short for indices[undefined]

    Args:
        arr (array): any array, used as a filter
        inds (array): any other array (usually, an array of indices) of the same size

    **Example**::

        inds = hp.iundefined(np.array([3,np.nan,np.nan,4]), inds=np.array([5,22,47,93]))
    '''
    return inds[np.isnan(arr)]



def itruei(arr, inds):
    '''
    Returns the indices that are true in the array -- name is short for indices[true[indices]]

    Args:
        arr (array): a Boolean array, used as a filter
        inds (array): an array of indices for the original array

    **Example**::

        inds = hp.itruei(np.array([True,False,True,True,False,False,True,False]), inds=np.array([0,1,3,5]))
    '''
    return inds[arr[inds]]


def ifalsei(arr, inds):
    '''
    Returns the indices that are false in the array -- name is short for indices[false[indices]]

    Args:
        arr (array): a Boolean array, used as a filter
        inds (array): an array of indices for the original array

    **Example**::

        inds = hp.ifalsei(np.array([True,False,True,True,False,False,True,False]), inds=np.array([0,1,3,5]))
    '''
    return inds[np.logical_not(arr[inds])]


def idefinedi(arr, inds):
    '''
    Returns the indices that are defined in the array -- name is short for indices[defined[indices]]

    Args:
        arr (array): any array, used as a filter
        inds (array): an array of indices for the original array

    **Example**::

        inds = hp.idefinedi(np.array([4,np.nan,0,np.nan,np.nan,4,7,4,np.nan]), inds=np.array([0,1,3,5]))
    '''
    return inds[~np.isnan(arr[inds])]


def iundefinedi(arr, inds):
    '''
    Returns the indices that are undefined in the array -- name is short for indices[defined[indices]]

    Args:
        arr (array): any array, used as a filter
        inds (array): an array of indices for the original array

    **Example**::

        inds = hp.iundefinedi(np.array([4,np.nan,0,np.nan,np.nan,4,7,4,np.nan]), inds=np.array([0,1,3,5]))
    '''
    return inds[np.isnan(arr[inds])]


def dtround(arr, dt, ceil=True):
    '''
    Rounds the values in the array to the nearest timestep

    Args:
        arr (array): any array
        dt  (float): float, usually representing a timestep in years

    **Example**::

        dtround = hp.dtround(np.array([0.23,0.61,20.53])) # Returns array([0.2, 0.6, 20.6])
        dtround = hp.dtround(np.array([0.23,0.61,20.53]),ceil=True) # Returns array([0.4, 0.8, 20.6])
    '''
    if ceil:
        return np.ceil(arr * (1/dt)) / (1/dt)
    else:
        return np.round(arr * (1/dt)) / (1/dt)


def find_cutoff(duration_cutoffs, duration):
    '''
    Find which duration bin each ind belongs to.
    '''
    return np.nonzero(duration_cutoffs <= duration)[0][-1]  # Index of the duration bin to use<|MERGE_RESOLUTION|>--- conflicted
+++ resolved
@@ -160,19 +160,12 @@
 
 def logf1(x, k):
     '''
-<<<<<<< HEAD
     The concave part of a logistic function, with point of inflexion at 0,0
     and upper asymptote at 1. Accepts 1 parameter which determines the growth rate.
-=======
-    Define a function to link the duration of dysplasia prior to control/integration
-    to the peak dysplasia prior to control/integration.
-    Currently this is modeled as the concave part of a logistic function
->>>>>>> 67e5c072
     '''
     return (2 / (1 + np.exp(-k * x))) - 1
 
 
-<<<<<<< HEAD
 def logf2(x, x_infl, k):
     '''
     Logistic function, constrained to pass through 0,0 and with upper asymptote
@@ -182,9 +175,6 @@
     return l_asymp + 1/( 1 + np.exp(-k*(x-x_infl)))
 
 
-
-=======
->>>>>>> 67e5c072
 def set_prognoses(people, inds, g, dur_hpv):
     ''' Set disease progression '''
 
@@ -196,11 +186,9 @@
     dysp_rate = genotype_pars[genotype_map[g]]['dysp_rate']
     prog_rate = genotype_pars[genotype_map[g]]['prog_rate']
     ccut = people.pars['clinical_cutoffs']
-<<<<<<< HEAD
     sev_dist = people.pars['severity_dist']['dist']
     sev_par2 = people.pars['severity_dist']['par2']
-=======
->>>>>>> 67e5c072
+
 
     # Use prognosis probabilities to determine whether HPV clears or progresses to CIN1
     cin1_probs = logf1(dur_hpv, dysp_rate) # Probability of developing dysplasia
@@ -222,13 +210,8 @@
     # For people with dysplasia, evaluate duration of dysplasia prior to either (a) control or (b) progression to cancer
     dur_to_peak_dys = sample(**durpars['dys'], size=len(cin1_inds))
     people.dur_hpv[g, cin1_inds] += dur_to_peak_dys  # Duration of HPV is the sum of the period without dysplasia and the period with dysplasia
-<<<<<<< HEAD
     mean_peaks = logf2(dur_to_peak_dys, prog_time, prog_rate) # Apply a function that maps durations + genotype-specific progression to severity
     peaks = np.minimum(1, sample(dist=sev_dist, par1=mean_peaks, par2=sev_par2)) # Evaluate peak dysplasia, which is a proxy for the clinical classification
-=======
-    mean_peaks = mean_peak_fn(dur_to_peak_dys, prog_rate) # Apply a function that maps durations + genotype-specific progression to severity
-    peaks = np.minimum(1, sample(dist='lognormal', par1=mean_peaks, par2=(1-mean_peaks)**2)) # Evaluate peak dysplasia, which is a proxy for the clinical classification
->>>>>>> 67e5c072
 
     # Determine whether CIN1 clears or progresses to CIN2
     is_cin2 = peaks>ccut['cin1']
