'''
Numerical utilities for running hpvsim.
'''

#%% Housekeeping

import numba as nb # For faster computations
import numpy as np # For numerics
import random # Used only for resetting the seed
import sciris as sc # For additional utilities
from .settings import options as hpo # To set options
from . import defaults as hpd # To set default types


# What functions are externally visible -- note, this gets populated in each section below
__all__ = []

# Set dtypes -- note, these cannot be changed after import since Numba functions are precompiled
nbbool  = nb.bool_
nbint   = hpd.nbint
nbfloat = hpd.nbfloat

# Specify whether to allow parallel Numba calculation -- 10% faster for safe and 20% faster for random, but the random number stream becomes nondeterministic for the latter
safe_opts = [1, '1', 'safe']
full_opts = [2, '2', 'full']
safe_parallel = hpo.numba_parallel in safe_opts + full_opts
rand_parallel = hpo.numba_parallel in full_opts
if hpo.numba_parallel not in [0, 1, 2, '0', '1', '2', 'none', 'safe', 'full']:
    errormsg = f'Numba parallel must be "none", "safe", or "full", not "{hpo.numba_parallel}"'
    raise ValueError(errormsg)
cache = hpo.numba_cache # Turning this off can help switching parallelization options


#%% The core functions 

@nb.njit(           (nbfloat, nbfloat,           nbfloat[:]  ), cache=cache, parallel=safe_parallel)
def compute_foi_frac(beta,    effective_condoms, frac_acts): 
    ''' Compute probability of each person **NOT** transmitting over some fractional number of acts '''
    foi_frac = 1 - frac_acts * beta * (1 - effective_condoms) 
    return foi_frac

@nb.njit(            (nbfloat, nbfloat,           nbint[:]   ), cache=cache, parallel=safe_parallel)
def compute_foi_whole(beta,    effective_condoms, n): 
    ''' Compute probability of each infected person **NOT** transmitting the infection over n acts'''
    foi_whole = np.power(1 - beta * (1 - effective_condoms), n)
    return foi_whole
    
@nb.njit(      (nbfloat[:], nbfloat[:], ), cache=cache, parallel=safe_parallel)
def compute_foi(foi_whole,  foi_frac):
    ''' Compute overall probability of infection'''
    foi = 1 - (foi_whole*foi_frac)
    return foi


# @nb.njit(             (nbfloat[:],  nbint[:], nbint[:], nbint[:], nbint[:]), cache=cache, parallel=rand_parallel)
def compute_infections(foi,         f_inf,    m_inf,    f,        m): 
    '''
    Compute who infects whom

    The heaviest step of the model -- figure out who gets infected on this timestep.
    Cannot be easily parallelized since random numbers are used. Loops over contacts
    in both directions (i.e., targets become sources).

    Args:
        beta: transmission probabilities
        f: female in the pair
        m: male in the pair
        sus_imm: immunity to this genotype
    '''
    # slist = np.empty(0, dtype=nbint)
    # tlist = np.empty(0, dtype=nbint)

    slist = np.empty(0, dtype=hpd.default_int)
    tlist = np.empty(0, dtype=hpd.default_int)
    pairs = [[f,m], [m,f]]

<<<<<<< HEAD
    # import traceback; traceback.print_exc(); import pdb; pdb.set_trace()
=======
    # Get the indices of partnerships that involve people infected with this genotype
    # TODO: this method is much too slow, will need to go back to the old method
    m_inf_pships = np.nonzero(m_inf[:,None] == m)[1]
    f_inf_pships = np.nonzero(f_inf[:,None] == f)[1]
    pairs = [[m_inf_pships, f[m_inf_pships]], [f_inf_pships, m[f_inf_pships]]]
>>>>>>> 44f36b2f

    for sources,targets in pairs:
        source_trans     = foi[sources] # Pull out the transmissibility of the sources (0 for non-infectious people)
        inf_inds         = source_trans.nonzero()[0] # Infectious indices -- remove noninfectious people
        betas            = source_trans[inf_inds] # Calculate the raw transmission probabilities
        nonzero_inds     = betas.nonzero()[0] # Find nonzero entries
        nonzero_inf_inds = inf_inds[nonzero_inds] # Map onto original indices
        nonzero_betas    = betas[nonzero_inds] # Remove zero entries from beta
        nonzero_sources  = sources[nonzero_inf_inds] # Remove zero entries from the sources
        nonzero_targets  = targets[nonzero_inf_inds] # Remove zero entries from the targets
        sus_targets      = sus_imm[nonzero_targets]
        trans_probs      = nonzero_betas * (1-sus_targets)
        transmissions    = (np.random.random(len(nonzero_betas)) < trans_probs).nonzero()[0] # Compute the actual infections!
        source_inds      = nonzero_sources[transmissions]
        target_inds      = nonzero_targets[transmissions] # Filter the targets on the actual infections
        slist = np.concatenate((slist, source_inds), axis=0)
        tlist = np.concatenate((tlist, target_inds), axis=0)
    return slist, tlist



@nb.njit((nbint[:], nbint[:], nb.int64[:]), cache=cache)
def find_contacts(p1, p2, inds): # pragma: no cover
    """
    Numba for Layer.find_contacts()

    A set is returned here rather than a sorted array so that custom tracing interventions can efficiently
    add extra people. For a version with sorting by default, see Layer.find_contacts(). Indices must be
    an int64 array since this is what's returned by true() etc. functions by default.
    """
    pairing_partners = set()
    inds = set(inds)
    for i in range(len(p1)):
        if p1[i] in inds:
            pairing_partners.add(p2[i])
        if p2[i] in inds:
            pairing_partners.add(p1[i])
    return pairing_partners



#%% Sampling and seed methods

__all__ += ['sample', 'get_pdf', 'set_seed']


def sample(dist=None, par1=None, par2=None, size=None, **kwargs):
    '''
    Draw a sample from the distribution specified by the input. The available
    distributions are:

    - 'uniform'       : uniform distribution from low=par1 to high=par2; mean is equal to (par1+par2)/2
    - 'normal'        : normal distribution with mean=par1 and std=par2
    - 'lognormal'     : lognormal distribution with mean=par1 and std=par2 (parameters are for the lognormal distribution, *not* the underlying normal distribution)
    - 'normal_pos'    : right-sided normal distribution (i.e. only positive values), with mean=par1 and std=par2 *of the underlying normal distribution*
    - 'normal_int'    : normal distribution with mean=par1 and std=par2, returns only integer values
    - 'lognormal_int' : lognormal distribution with mean=par1 and std=par2, returns only integer values
    - 'poisson'       : Poisson distribution with rate=par1 (par2 is not used); mean and variance are equal to par1
    - 'neg_binomial'  : negative binomial distribution with mean=par1 and k=par2; converges to Poisson with k=∞
    - 'beta'          : beta distribution with alpha=par1 and beta=par2;

    Args:
        dist (str):   the distribution to sample from
        par1 (float): the "main" distribution parameter (e.g. mean)
        par2 (float): the "secondary" distribution parameter (e.g. std)
        size (int):   the number of samples (default=1)
        kwargs (dict): passed to individual sampling functions

    Returns:
        A length N array of samples

    **Examples**::

        hp.sample() # returns Unif(0,1)
        hp.sample(dist='normal', par1=3, par2=0.5) # returns Normal(μ=3, σ=0.5)
        hp.sample(dist='lognormal_int', par1=5, par2=3) # returns a lognormally distributed set of values with mean 5 and std 3

    Notes:
        Lognormal distributions are parameterized with reference to the underlying normal distribution (see:
        https://docs.scipy.org/doc/numpy-1.14.0/reference/generated/numpy.random.lognormal.html), but this
        function assumes the user wants to specify the mean and std of the lognormal distribution.

        Negative binomial distributions are parameterized with reference to the mean and dispersion parameter k
        (see: https://en.wikipedia.org/wiki/Negative_binomial_distribution). The r parameter of the underlying
        distribution is then calculated from the desired mean and k. For a small mean (~1), a dispersion parameter
        of ∞ corresponds to the variance and standard deviation being equal to the mean (i.e., Poisson). For a
        large mean (e.g. >100), a dispersion parameter of 1 corresponds to the standard deviation being equal to
        the mean.
    '''

    # Some of these have aliases, but these are the "official" names
    choices = [
        'uniform',
        'normal',
        'normal_pos',
        'normal_int',
        'lognormal',
        'lognormal_int',
        'poisson',
        'neg_binomial',
        'beta',
    ]

    # Ensure it's an integer
    if size is not None:
        size = int(size)

    # Compute distribution parameters and draw samples
    # NB, if adding a new distribution, also add to choices above
    if   dist in ['unif', 'uniform']: samples = np.random.uniform(low=par1, high=par2, size=size, **kwargs)
    elif dist in ['norm', 'normal']:  samples = np.random.normal(loc=par1, scale=par2, size=size, **kwargs)
    elif dist == 'normal_pos':        samples = np.abs(np.random.normal(loc=par1, scale=par2, size=size, **kwargs))
    elif dist == 'normal_int':        samples = np.round(np.abs(np.random.normal(loc=par1, scale=par2, size=size, **kwargs)))
    elif dist == 'poisson':           samples = n_poisson(rate=par1, n=size, **kwargs) # Use Numba version below for speed
    elif dist == 'neg_binomial':      samples = n_neg_binomial(rate=par1, dispersion=par2, n=size, **kwargs) # Use custom version below
    elif dist == 'beta':              samples = np.random.beta(a=par1, b=par2, size=size, **kwargs)
    elif dist in ['lognorm', 'lognormal', 'lognorm_int', 'lognormal_int']:
        if par1>0:
            mean  = np.log(par1**2 / np.sqrt(par2**2 + par1**2)) # Computes the mean of the underlying normal distribution
            sigma = np.sqrt(np.log(par2**2/par1**2 + 1)) # Computes sigma for the underlying normal distribution
            samples = np.random.lognormal(mean=mean, sigma=sigma, size=size, **kwargs)
        else:
            samples = np.zeros(size)
        if '_int' in dist:
            samples = np.round(samples)
    else:
        errormsg = f'The selected distribution "{dist}" is not implemented; choices are: {sc.newlinejoin(choices)}'
        raise NotImplementedError(errormsg)

    return samples



def get_pdf(dist=None, par1=None, par2=None):
    '''
    Return a probability density function for the specified distribution. This
    is used for example by test_num to retrieve the distribution of times from
    symptom-to-swab for testing. For example, for Washington State, these values
    are dist='lognormal', par1=10, par2=170.
    '''
    import scipy.stats as sps # Import here since slow

    choices = [
        'none',
        'uniform',
        'lognormal',
    ]

    if dist in ['None', 'none', None]:
        return None
    elif dist == 'uniform':
        pdf = sps.uniform(loc=par1, scale=par2)
    elif dist == 'lognormal':
        mean  = np.log(par1**2 / np.sqrt(par2 + par1**2)) # Computes the mean of the underlying normal distribution
        sigma = np.sqrt(np.log(par2/par1**2 + 1)) # Computes sigma for the underlying normal distribution
        pdf   = sps.lognorm(sigma, loc=-0.5, scale=np.exp(mean))
    else:
        choicestr = '\n'.join(choices)
        errormsg = f'The selected distribution "{dist}" is not implemented; choices are: {choicestr}'
        raise NotImplementedError(errormsg)

    return pdf


def set_seed(seed=None):
    '''
    Reset the random seed -- complicated because of Numba, which requires special
    syntax to reset the seed. This function also resets Python's built-in random
    number generated.

    Args:
        seed (int): the random seed
    '''

    @nb.njit((nbint,), cache=cache)
    def set_seed_numba(seed):
        return np.random.seed(seed)

    def set_seed_regular(seed):
        return np.random.seed(seed)

    # Dies if a float is given
    if seed is not None:
        seed = int(seed)

    set_seed_regular(seed) # If None, reinitializes it
    if seed is None: # Numba can't accept a None seed, so use our just-reinitialized Numpy stream to generate one
        seed = np.random.randint(1e9)
    set_seed_numba(seed)
    random.seed(seed) # Finally, reset Python's built-in random number generator, just in case (used by SynthPops)

    return


#%% Probabilities -- mostly not jitted since performance gain is minimal

__all__ += ['n_binomial', 'binomial_filter', 'binomial_arr', 'n_multinomial',
            'poisson', 'n_poisson', 'n_neg_binomial', 'choose', 'choose_r', 'choose_w']

def n_binomial(prob, n):
    '''
    Perform multiple binomial (Bernolli) trials

    Args:
        prob (float): probability of each trial succeeding
        n (int): number of trials (size of array)

    Returns:
        Boolean array of which trials succeeded

    **Example**::

        outcomes = hp.n_binomial(0.5, 100) # Perform 100 coin-flips
    '''
    return np.random.random(n) < prob


def binomial_filter(prob, arr): # No speed gain from Numba
    '''
    Binomial "filter" -- the same as n_binomial, except return
    the elements of arr that succeeded.

    Args:
        prob (float): probability of each trial succeeding
        arr (array): the array to be filtered

    Returns:
        Subset of array for which trials succeeded

    **Example**::

        inds = hp.binomial_filter(0.5, np.arange(20)**2) # Return which values out of the (arbitrary) array passed the coin flip
    '''
    return arr[(np.random.random(len(arr)) < prob).nonzero()[0]]


def binomial_arr(prob_arr):
    '''
    Binomial (Bernoulli) trials each with different probabilities.

    Args:
        prob_arr (array): array of probabilities

    Returns:
         Boolean array of which trials on the input array succeeded

    **Example**::

        outcomes = hp.binomial_arr([0.1, 0.1, 0.2, 0.2, 0.8, 0.8]) # Perform 6 trials with different probabilities
    '''
    return np.random.random(len(prob_arr)) < prob_arr


def n_multinomial(probs, n): # No speed gain from Numba
    '''
    An array of multinomial trials.

    Args:
        probs (array): probability of each outcome, which usually should sum to 1
        n (int): number of trials

    Returns:
        Array of integer outcomes

    **Example**::

        outcomes = hp.multinomial(np.ones(6)/6.0, 50)+1 # Return 50 die-rolls
    '''
    return np.searchsorted(np.cumsum(probs), np.random.random(n))


@nb.njit((nbfloat,), cache=cache, parallel=rand_parallel) # Numba hugely increases performance
def poisson(rate):
    '''
    A Poisson trial.

    Args:
        rate (float): the rate of the Poisson process

    **Example**::

        outcome = hp.poisson(100) # Single Poisson trial with mean 100
    '''
    return np.random.poisson(rate, 1)[0]


@nb.njit((nbfloat, nbint), cache=cache, parallel=rand_parallel) # Numba hugely increases performance
def n_poisson(rate, n):
    '''
    An array of Poisson trials.

    Args:
        rate (float): the rate of the Poisson process (mean)
        n (int): number of trials

    **Example**::

        outcomes = hp.n_poisson(100, 20) # 20 Poisson trials with mean 100
    '''
    return np.random.poisson(rate, n)


def n_neg_binomial(rate, dispersion, n, step=1): # Numba not used due to incompatible implementation
    '''
    An array of negative binomial trials. See hp.sample() for more explanation.

    Args:
        rate (float): the rate of the process (mean, same as Poisson)
        dispersion (float):  dispersion parameter; lower is more dispersion, i.e. 0 = infinite, ∞ = Poisson
        n (int): number of trials
        step (float): the step size to use if non-integer outputs are desired

    **Example**::

        outcomes = hp.n_neg_binomial(100, 1, 50) # 50 negative binomial trials with mean 100 and dispersion roughly equal to mean (large-mean limit)
        outcomes = hp.n_neg_binomial(1, 100, 20) # 20 negative binomial trials with mean 1 and dispersion still roughly equal to mean (approximately Poisson)
    '''
    nbn_n = dispersion
    nbn_p = dispersion/(rate/step + dispersion)
    samples = np.random.negative_binomial(n=nbn_n, p=nbn_p, size=n)*step
    return samples


@nb.njit((nbint, nbint), cache=cache) # Numba hugely increases performance
def choose(max_n, n):
    '''
    Choose a subset of items (e.g., people) without replacement.

    Args:
        max_n (int): the total number of items
        n (int): the number of items to choose

    **Example**::

        choices = hp.choose(5, 2) # choose 2 out of 5 people with equal probability (without repeats)
    '''
    return np.random.choice(max_n, n, replace=False)


@nb.njit((nbint, nbint), cache=cache) # Numba hugely increases performance
def choose_r(max_n, n):
    '''
    Choose a subset of items (e.g., people), with replacement.

    Args:
        max_n (int): the total number of items
        n (int): the number of items to choose

    **Example**::

        choices = hp.choose_r(5, 10) # choose 10 out of 5 people with equal probability (with repeats)
    '''
    return np.random.choice(max_n, n, replace=True)


def choose_w(probs, n, unique=True): # No performance gain from Numba
    '''
    Choose n items (e.g. people), each with a probability from the distribution probs.

    Args:
        probs (array): list of probabilities, should sum to 1
        n (int): number of samples to choose
        unique (bool): whether or not to ensure unique indices

    **Example**::

        choices = hp.choose_w([0.2, 0.5, 0.1, 0.1, 0.1], 2) # choose 2 out of 5 people with nonequal probability.
    '''
    probs = np.array(probs)
    n_choices = len(probs)
    n_samples = int(n)
    probs_sum = probs.sum()
    if probs_sum: # Weight is nonzero, rescale
        probs = probs/probs_sum
    else: # Weights are all zero, choose uniformly
        probs = np.ones(n_choices)/n_choices
    return np.random.choice(n_choices, n_samples, p=probs, replace=not(unique))



#%% Simple array operations

__all__ += ['true',   'false',   'defined',   'undefined',
            'itrue',  'ifalse',  'idefined',  'iundefined',
            'itruei', 'ifalsei', 'idefinedi', 'iundefinedi',
            'dtround']


def true(arr):
    '''
    Returns the indices of the values of the array that are true: just an alias
    for arr.nonzero()[0].

    Args:
        arr (array): any array

    **Example**::

        inds = hp.true(np.array([1,0,0,1,1,0,1])) # Returns array([0, 3, 4, 6])
    '''
    return arr.nonzero()[0]


def false(arr):
    '''
    Returns the indices of the values of the array that are false.

    Args:
        arr (array): any array

    **Example**::

        inds = hp.false(np.array([1,0,0,1,1,0,1]))
    '''
    return np.logical_not(arr).nonzero()[0]


def defined(arr):
    '''
    Returns the indices of the values of the array that are not-nan.

    Args:
        arr (array): any array

    **Example**::

        inds = hp.defined(np.array([1,np.nan,0,np.nan,1,0,1]))
    '''
    return (~np.isnan(arr)).nonzero()[0]


def undefined(arr):
    '''
    Returns the indices of the values of the array that are not-nan.

    Args:
        arr (array): any array

    **Example**::

        inds = hp.defined(np.array([1,np.nan,0,np.nan,1,0,1]))
    '''
    return np.isnan(arr).nonzero()[0]


def itrue(arr, inds):
    '''
    Returns the indices that are true in the array -- name is short for indices[true]

    Args:
        arr (array): a Boolean array, used as a filter
        inds (array): any other array (usually, an array of indices) of the same size

    **Example**::

        inds = hp.itrue(np.array([True,False,True,True]), inds=np.array([5,22,47,93]))
    '''
    return inds[arr]


def ifalse(arr, inds):
    '''
    Returns the indices that are true in the array -- name is short for indices[false]

    Args:
        arr (array): a Boolean array, used as a filter
        inds (array): any other array (usually, an array of indices) of the same size

    **Example**::

        inds = hp.ifalse(np.array([True,False,True,True]), inds=np.array([5,22,47,93]))
    '''
    return inds[np.logical_not(arr)]


def idefined(arr, inds):
    '''
    Returns the indices that are defined in the array -- name is short for indices[defined]

    Args:
        arr (array): any array, used as a filter
        inds (array): any other array (usually, an array of indices) of the same size

    **Example**::

        inds = hp.idefined(np.array([3,np.nan,np.nan,4]), inds=np.array([5,22,47,93]))
    '''
    return inds[~np.isnan(arr)]


def iundefined(arr, inds):
    '''
    Returns the indices that are undefined in the array -- name is short for indices[undefined]

    Args:
        arr (array): any array, used as a filter
        inds (array): any other array (usually, an array of indices) of the same size

    **Example**::

        inds = hp.iundefined(np.array([3,np.nan,np.nan,4]), inds=np.array([5,22,47,93]))
    '''
    return inds[np.isnan(arr)]



def itruei(arr, inds):
    '''
    Returns the indices that are true in the array -- name is short for indices[true[indices]]

    Args:
        arr (array): a Boolean array, used as a filter
        inds (array): an array of indices for the original array

    **Example**::

        inds = hp.itruei(np.array([True,False,True,True,False,False,True,False]), inds=np.array([0,1,3,5]))
    '''
    return inds[arr[inds]]


def ifalsei(arr, inds):
    '''
    Returns the indices that are false in the array -- name is short for indices[false[indices]]

    Args:
        arr (array): a Boolean array, used as a filter
        inds (array): an array of indices for the original array

    **Example**::

        inds = hp.ifalsei(np.array([True,False,True,True,False,False,True,False]), inds=np.array([0,1,3,5]))
    '''
    return inds[np.logical_not(arr[inds])]


def idefinedi(arr, inds):
    '''
    Returns the indices that are defined in the array -- name is short for indices[defined[indices]]

    Args:
        arr (array): any array, used as a filter
        inds (array): an array of indices for the original array

    **Example**::

        inds = hp.idefinedi(np.array([4,np.nan,0,np.nan,np.nan,4,7,4,np.nan]), inds=np.array([0,1,3,5]))
    '''
    return inds[~np.isnan(arr[inds])]


def iundefinedi(arr, inds):
    '''
    Returns the indices that are undefined in the array -- name is short for indices[defined[indices]]

    Args:
        arr (array): any array, used as a filter
        inds (array): an array of indices for the original array

    **Example**::

        inds = hp.iundefinedi(np.array([4,np.nan,0,np.nan,np.nan,4,7,4,np.nan]), inds=np.array([0,1,3,5]))
    '''
    return inds[np.isnan(arr[inds])]


def dtround(arr, dt, ceil=True):
    '''
    Rounds the values in the array to the nearest timestep

    Args:
        arr (array): any array
        dt  (float): float, usually representing a timestep in years

    **Example**::

        dtround = hp.dtround(np.array([0.23,0.61,20.53])) # Returns array([0.2, 0.6, 20.6])
        dtround = hp.dtround(np.array([0.23,0.61,20.53]),ceil=True) # Returns array([0.4, 0.8, 20.6])
    '''
    if ceil:
        return np.ceil(arr * (1/dt)) / (1/dt)
    else:
        return np.round(arr * (1/dt)) / (1/dt)
<|MERGE_RESOLUTION|>--- conflicted
+++ resolved
@@ -69,35 +69,20 @@
     '''
     # slist = np.empty(0, dtype=nbint)
     # tlist = np.empty(0, dtype=nbint)
-
     slist = np.empty(0, dtype=hpd.default_int)
     tlist = np.empty(0, dtype=hpd.default_int)
-    pairs = [[f,m], [m,f]]
-
-<<<<<<< HEAD
-    # import traceback; traceback.print_exc(); import pdb; pdb.set_trace()
-=======
+
     # Get the indices of partnerships that involve people infected with this genotype
     # TODO: this method is much too slow, will need to go back to the old method
     m_inf_pships = np.nonzero(m_inf[:,None] == m)[1]
     f_inf_pships = np.nonzero(f_inf[:,None] == f)[1]
     pairs = [[m_inf_pships, f[m_inf_pships]], [f_inf_pships, m[f_inf_pships]]]
->>>>>>> 44f36b2f
 
     for sources,targets in pairs:
-        source_trans     = foi[sources] # Pull out the transmissibility of the sources (0 for non-infectious people)
-        inf_inds         = source_trans.nonzero()[0] # Infectious indices -- remove noninfectious people
-        betas            = source_trans[inf_inds] # Calculate the raw transmission probabilities
-        nonzero_inds     = betas.nonzero()[0] # Find nonzero entries
-        nonzero_inf_inds = inf_inds[nonzero_inds] # Map onto original indices
-        nonzero_betas    = betas[nonzero_inds] # Remove zero entries from beta
-        nonzero_sources  = sources[nonzero_inf_inds] # Remove zero entries from the sources
-        nonzero_targets  = targets[nonzero_inf_inds] # Remove zero entries from the targets
-        sus_targets      = sus_imm[nonzero_targets]
-        trans_probs      = nonzero_betas * (1-sus_targets)
-        transmissions    = (np.random.random(len(nonzero_betas)) < trans_probs).nonzero()[0] # Compute the actual infections!
-        source_inds      = nonzero_sources[transmissions]
-        target_inds      = nonzero_targets[transmissions] # Filter the targets on the actual infections
+        betas            = foi[sources] # Pull out the transmissibility of the sources (0 for non-infectious people)
+        transmissions    = (np.random.random(len(betas)) < betas).nonzero()[0] # Compute the actual infections!
+        source_inds      = sources[transmissions]
+        target_inds      = targets[transmissions] # Filter the targets on the actual infections
         slist = np.concatenate((slist, source_inds), axis=0)
         tlist = np.concatenate((tlist, target_inds), axis=0)
     return slist, tlist
