'''
Numerical utilities for running hpvsim.
'''

#%% Housekeeping

import numba as nb # For faster computations
import numpy as np # For numerics
import random # Used only for resetting the seed
import sciris as sc # For additional utilities
from .settings import options as hpo # To set options
from . import defaults as hpd # To set default types


# What functions are externally visible -- note, this gets populated in each section below
__all__ = []

# Set dtypes -- note, these cannot be changed after import since Numba functions are precompiled
nbbool  = nb.bool_
nbint   = hpd.nbint
nbfloat = hpd.nbfloat

# Specify whether to allow parallel Numba calculation -- 10% faster for safe and 20% faster for random, but the random number stream becomes nondeterministic for the latter
safe_opts = [1, '1', 'safe']
full_opts = [2, '2', 'full']
safe_parallel = hpo.numba_parallel in safe_opts + full_opts
rand_parallel = hpo.numba_parallel in full_opts
if hpo.numba_parallel not in [0, 1, 2, '0', '1', '2', 'none', 'safe', 'full']:
    errormsg = f'Numba parallel must be "none", "safe", or "full", not "{hpo.numba_parallel}"'
    raise ValueError(errormsg)
cache = hpo.numba_cache # Turning this off can help switching parallelization options


#%% The core functions 

@nb.njit(              (nbbool[:,:],    nbbool[:,:],    nbbool[:]), cache=cache, parallel=safe_parallel)
def get_sources_targets(inf,           sus,            sex):
    ''' Get indices of sources, i.e. people with current infections '''
    sus_genotypes, sus_inds = (sus * sex).nonzero()
    inf_genotypes, inf_inds = (inf * sex).nonzero()
    return inf_genotypes, inf_inds, sus_genotypes, sus_inds


@nb.njit(           (nbint[:],       nb.int64[:], nb.int64[:],  nbint), cache=cache, parallel=safe_parallel)
def pair_lookup_vals(contacts_array, people_inds, genotypes,    n):
    ft = hpd.default_float # nbfloat
    lookup = np.empty(n, ft) # Create a lookup array consisting of length len(people)
    lookup.fill(np.nan) # Fill it with NaNs
    lookup[people_inds[::-1]] = genotypes[::-1]
    res_val = lookup[contacts_array]
    mask = ~np.isnan(res_val)
    return mask, res_val


@nb.njit(      (nbint[:],       nb.int64[:], nbint), cache=cache,parallel=safe_parallel)
def pair_lookup(contacts_array, people_inds, n):
    lookup = np.full(n, False)
    lookup[people_inds[::-1]] = True
    res_val = lookup[contacts_array]
    return res_val

@nb.njit(cache=cache, parallel=safe_parallel)
def unique(arr):
    '''
    Find the unique elements and counts in an array.
    Equivalent to np.unique(return_counts=True) but ~5x faster, and
    only works for arrays of positive integers.
    '''
    counts = np.bincount(arr.ravel())
    unique = np.flatnonzero(counts)
    counts = counts[unique]
    return unique, counts


@nb.njit((nbint[:], nb.int64[:]), cache=cache, parallel=safe_parallel)
def isin( arr,      search_inds):
    ''' Find search_inds in arr. Like np.isin() but faster '''
    n = len(arr)
    result = np.full(n, False)
    set_search_inds = set(search_inds)
    for i in nb.prange(n): 
        if arr[i] in set_search_inds:
            result[i] = True
    return result


@nb.njit(   (nbint[:],  nb.int64[:]), cache=cache, parallel=safe_parallel)
def findinds(arr,       vals):
    ''' Finds indices of vals in arr, accounting for repeats '''
    return isin(arr,vals).nonzero()[0]


@nb.njit(               (nb.int64[:],   nb.int64[:],    nb.int64[:], nbint[:], nbint[:], nbint), cache=cache, parallel=safe_parallel)
def get_discordant_pairs(p1_inf_inds,   p1_inf_gens,    p2_sus_inds, p1,       p2,       n):
    '''
    Construct discordant partnerships
    '''

    p1_source_pships, p1_genotypes = pair_lookup_vals(p1, p1_inf_inds, p1_inf_gens, n) # Pull out the indices of partnerships in which p1 is infected, as well as the genotypes they're infected with
    p2_sus_pships = pair_lookup(p2, p2_sus_inds, n) # ... pull out the indices of partnerships in which p2 is susceptible
    p1_genotypes = p1_genotypes[(~np.isnan(p1_genotypes)*p2_sus_pships).nonzero()[0]].astype(hpd.default_int) # Now get the actual genotypes
    p1_source_pships = p1_source_pships * p2_sus_pships # Remove partnerships where both partners have an infection with the same genotype
    p1_source_inds = p1_source_pships.nonzero()[0] # Indices of partnerships where the p1 has an infection and p2 is susceptible
    return p1_source_inds, p1_genotypes


@nb.njit(                (nb.int64[:],  nb.int64[:],    nbint[:], nbint[:], nbint), cache=cache, parallel=safe_parallel)
def get_discordant_pairs2(p1_inf_inds,  p2_sus_inds,    p1,       p2,       n):
    '''
    Construct discordant partnerships
    '''
    p1_source_pships    = pair_lookup(p1, p1_inf_inds, n) # Pull out the indices of partnerships in which p1 is infected
    p2_sus_pships       = pair_lookup(p2, p2_sus_inds, n) # ... pull out the indices of partnerships in which p2 is susceptible
    p1_source_pships    = p1_source_pships * p2_sus_pships # Remove partnerships where both partners have an infection with the same genotype
    p1_source_inds      = p1_source_pships.nonzero()[0] # Indices of partnerships where the p1 has an infection and p2 is susceptible
    return p1_source_inds


@nb.njit(             (nb.float32[:],  nbint[:]), cache=cache, parallel=safe_parallel)
def compute_infections(betas,       targets):
    '''
    Compute who infects whom
    '''
    # Determine transmissions
    transmissions   = (np.random.random(len(betas)) < betas).nonzero()[0] # Apply probabilities to determine partnerships in which transmission occurred
    target_inds     = targets[transmissions] # Extract indices of those who got infected
    return target_inds


@nb.njit(          (nbfloat[:,:],   nbint,  nbint[:,:],  nbint[:],  nbfloat[:], nbfloat[:,:]), cache=cache)
def update_immunity(imm,            t,      t_imm_event, inds,      imm_kin,    peak_imm):
    '''
    Step immunity levels forward in time
    '''
    ss              = t_imm_event[:, inds].shape
    t_since_boost   = (t - t_imm_event[:,inds]).ravel()
    current_imm     = imm_kin[t_since_boost].reshape(ss) # Get people's current level of immunity
    imm[:,inds]     = current_imm*peak_imm[:,inds] # Set immunity relative to peak
    return imm


@nb.njit((nbint[:], nbint[:], nb.int64[:]), cache=cache)
def find_contacts(p1, p2, inds): # pragma: no cover
    """
    Numba for Layer.find_contacts()

    A set is returned here rather than a sorted array so that custom tracing interventions can efficiently
    add extra people. For a version with sorting by default, see Layer.find_contacts(). Indices must be
    an int64 array since this is what's returned by true() etc. functions by default.
    """
    pairing_partners = set()
    inds = set(inds)
    for i in range(len(p1)):
        if p1[i] in inds:
            pairing_partners.add(p2[i])
        if p2[i] in inds:
            pairing_partners.add(p1[i])
    return pairing_partners


def logf1(x, k):
    '''
<<<<<<< HEAD
    The concave part of a logistic function, with point of inflexion at 0,0
    and upper asymptote at 1. Accepts 1 parameter which determines the growth rate.
=======
    Define a function to link the duration of hpv infection prior to dysplasia/control
    to the probability of developing dysplasia.
    Currently this is modeled as the concave part of a logistic function
>>>>>>> 7d02c611
    '''
    return (2 / (1 + np.exp(-k * x))) - 1


<<<<<<< HEAD
def logf2(x, x_infl, k):
    '''
    Logistic function, constrained to pass through 0,0 and with upper asymptote
    at 1. Accepts 2 parameters: growth rate and point of inflexion.
    '''
    l_asymp = -1/(1+np.exp(k*x_infl))
    return l_asymp + 1/( 1 + np.exp(-k*(x-x_infl)))
=======
def mean_peak_fn2(x, x_infl, k):
    '''
    Define a function to link the duration of dysplasia prior to control/cancer
    to the peak percentage of  peak dysplasia prior to control/integration.

    '''
    return (1 / (1 + np.exp(-k * (x-x_infl))))
>>>>>>> 7d02c611


def set_prognoses(people, inds, g, dur_hpv):
    ''' Set disease progression '''

    # Get parameters that will be used later
    dt = people.pars['dt']
    genotype_pars = people.pars['genotype_pars']
    genotype_map = people.pars['genotype_map']
    durpars = genotype_pars[genotype_map[g]]['dur']
    dysp_rate = genotype_pars[genotype_map[g]]['dysp_rate']
    prog_rate = genotype_pars[genotype_map[g]]['prog_rate']
    prog_time = genotype_pars[genotype_map[g]]['prog_time']
    ccut = people.pars['clinical_cutoffs']
<<<<<<< HEAD
    sev_dist = people.pars['severity_dist']['dist']
    sev_par2 = people.pars['severity_dist']['par2']
=======
    mean_peak_variance = people.pars['mean_peak_variance']
>>>>>>> 7d02c611

    # Use prognosis probabilities to determine whether HPV clears or progresses to CIN1
    cin1_probs = logf1(dur_hpv, dysp_rate) # Probability of developing dysplasia
    is_cin1 = binomial_arr(cin1_probs) # Boolean array of dysplasias
    cin1_inds = inds[is_cin1] # Indices of those with dysplasia
    no_cin1_inds = inds[~is_cin1] # Indices of those without dysplasia

    # CASE 1: Infection clears without causing dysplasia
    people.date_clearance[g, no_cin1_inds] = people.date_infectious[g, no_cin1_inds] \
                                             + np.ceil(people.dur_hpv[g, no_cin1_inds] / dt)  # Date they clear HPV infection (interpreted as the timestep on which they recover)

    # CASE 2: Infection progresses to mild dysplasia (CIN1)
    excl_inds = true(people.date_cin1[g, cin1_inds] < people.t)  # Don't count CIN1s that were acquired before now
    people.date_cin1[g, cin1_inds[excl_inds]] = np.nan
    people.date_cin1[g, cin1_inds] = np.fmin(people.date_cin1[g, cin1_inds],
                                             people.date_infectious[g, cin1_inds] +
                                             np.ceil(people.dur_hpv[g, cin1_inds] / dt))  # Date they develop CIN1 - minimum of the date from their new infection and any previous date

    # For people with dysplasia, evaluate duration of dysplasia prior to either (a) control or (b) progression to cancer
    dur_to_peak_dys = sample(**durpars['dys'], size=len(cin1_inds))
    people.dur_hpv[g, cin1_inds] += dur_to_peak_dys  # Duration of HPV is the sum of the period without dysplasia and the period with dysplasia
<<<<<<< HEAD
    mean_peaks = logf2(dur_to_peak_dys, prog_time, prog_rate) # Apply a function that maps durations + genotype-specific progression to severity
    peaks = np.minimum(1, sample(dist=sev_dist, par1=mean_peaks, par2=sev_par2)) # Evaluate peak dysplasia, which is a proxy for the clinical classification
=======
    mean_peaks = mean_peak_fn2(dur_to_peak_dys, prog_time, prog_rate) # Apply a function that maps durations + genotype-specific progression to severity
    peaks = np.minimum(1, sample(dist='lognormal', par1=mean_peaks, par2=mean_peak_variance)) # Evaluate peak dysplasia, which is a proxy for the clinical classification
>>>>>>> 7d02c611

    # Determine whether CIN1 clears or progresses to CIN2
    is_cin2 = peaks>ccut['cin1']
    time_to_cin2 = ccut['cin1']/(peaks[is_cin2]/dur_to_peak_dys[is_cin2])
    cin2_inds = cin1_inds[is_cin2]
    no_cin2_inds = cin1_inds[~is_cin2]

    # CASE 2.1: Mild dysplasia regresses and infection clears
    time_to_clear_cin1 = sample(**people.pars['dur_cin1_clear'], size=len(no_cin2_inds))
    people.date_clearance[g, no_cin2_inds] = np.fmax(people.date_clearance[g, no_cin2_inds],
                                                     people.date_cin1[g, no_cin2_inds] +
                                                     np.ceil(dur_to_peak_dys[~is_cin2] / dt) +
                                                     np.ceil(time_to_clear_cin1 / dt))

    # CASE 2.2: Mild dysplasia progresses to moderate (CIN1 to CIN2)
    excl_inds = true(people.date_cin2[g, cin2_inds] < people.t)  # Don't count CIN2s that were acquired before now
    people.date_cin2[g, cin2_inds[excl_inds]] = np.nan
    people.date_cin2[g, cin2_inds] = np.fmin(people.date_cin2[g, cin2_inds],
                                             people.date_cin1[g, cin2_inds] +
                                             np.ceil(time_to_cin2 / dt))  # Date they get CIN2 - minimum of any previous date and the date from the current infection

    # Determine whether CIN2 clears or progresses to CIN3
    is_cin3 = peaks>ccut['cin2']
    time_to_cin3 = ccut['cin2']/(peaks[is_cin3]/dur_to_peak_dys[is_cin3])
    cin3_inds = cin1_inds[is_cin3]
    no_cin3_inds = cin1_inds[~is_cin3]

    # CASE 2.2.1: Moderate dysplasia regresses and the virus clears
    time_to_clear_cin2 = sample(**people.pars['dur_cin2_clear'], size=len(no_cin3_inds))
    people.date_clearance[g, no_cin3_inds] = np.fmax(people.date_clearance[g, no_cin3_inds],
                                                     people.date_cin1[g, no_cin3_inds] +
                                                     np.ceil(dur_to_peak_dys[~is_cin3] / dt) +
                                                     np.ceil(time_to_clear_cin2 / dt))  # Date they clear CIN2

    # CASE 2.2.2: Moderate dysplasia progresses to severe (CIN2 to CIN3)
    excl_inds = true(people.date_cin3[g, cin3_inds] < people.t)  # Don't count CIN2s that were acquired before now
    people.date_cin3[g, cin3_inds[excl_inds]] = np.nan
    people.date_cin3[g, cin3_inds] = np.fmin(people.date_cin3[g, cin3_inds],
                                             people.date_cin1[g, cin3_inds] +
                                             np.ceil(time_to_cin3 / dt))  # Date they get CIN3 - minimum of any previous date and the date from the current infection

    # Determine whether CIN3 clears or progresses to invasive cervical cancer
    is_cancer = peaks>ccut['cin3']
    time_to_cancer = ccut['cin3']/(peaks[is_cancer]/dur_to_peak_dys[is_cancer])
    cancer_inds = cin1_inds[is_cancer]
    no_cancer_inds = cin1_inds[~is_cancer]

    # Cases 2.2.2.1 and 2.2.2.2: HPV DNA is no longer present, either because it's integrated (& progression to cancer will follow) or because the infection clears naturally
    time_to_clear_cin3 = sample(**people.pars['dur_cin3_clear'], size=len(cin3_inds))
    people.date_clearance[g, cin3_inds] = np.fmax(people.date_clearance[g, cin3_inds],
                                                  people.date_cin1[g, cin3_inds] +
                                                  np.ceil(dur_to_peak_dys[is_cin3] / dt) +
                                                  np.ceil(time_to_clear_cin3 / dt))  # HPV is cleared

    # Case 2.2.2.2: Severe dysplasia progresses to cancer
    excl_inds = true(people.date_cancerous[cancer_inds] < people.t)  # Don't count cancers that were acquired before now
    people.date_cancerous[cancer_inds[excl_inds]] = np.nan
    people.date_cancerous[cancer_inds] = np.fmin(people.date_cancerous[cancer_inds],
                                                    people.date_cin1[g, cancer_inds] +
                                                    np.ceil(dur_to_peak_dys[is_cancer] / dt))  # Date they get cancer - minimum of any previous date and the date from the current infection

    # Record eventual deaths from cancer (assuming no survival without treatment)
    dur_cancer = sample(**people.pars['dur_cancer'], size=len(cancer_inds))
    people.date_dead_cancer[cancer_inds] = people.date_cancerous[cancer_inds] + np.ceil(dur_cancer / dt)

    return


#%% Sampling and seed methods

__all__ += ['sample', 'get_pdf', 'set_seed']


def sample(dist=None, par1=None, par2=None, size=None, **kwargs):
    '''
    Draw a sample from the distribution specified by the input. The available
    distributions are:

    - 'uniform'       : uniform distribution from low=par1 to high=par2; mean is equal to (par1+par2)/2
    - 'normal'        : normal distribution with mean=par1 and std=par2
    - 'lognormal'     : lognormal distribution with mean=par1 and std=par2 (parameters are for the lognormal distribution, *not* the underlying normal distribution)
    - 'normal_pos'    : right-sided normal distribution (i.e. only positive values), with mean=par1 and std=par2 *of the underlying normal distribution*
    - 'normal_int'    : normal distribution with mean=par1 and std=par2, returns only integer values
    - 'lognormal_int' : lognormal distribution with mean=par1 and std=par2, returns only integer values
    - 'poisson'       : Poisson distribution with rate=par1 (par2 is not used); mean and variance are equal to par1
    - 'neg_binomial'  : negative binomial distribution with mean=par1 and k=par2; converges to Poisson with k=∞
    - 'beta'          : beta distribution with alpha=par1 and beta=par2;
    - 'gamma'         : gamma distribution with shape=par1 and scale=par2;

    Args:
        dist (str):   the distribution to sample from
        par1 (float): the "main" distribution parameter (e.g. mean)
        par2 (float): the "secondary" distribution parameter (e.g. std)
        size (int):   the number of samples (default=1)
        kwargs (dict): passed to individual sampling functions

    Returns:
        A length N array of samples

    **Examples**::

        hp.sample() # returns Unif(0,1)
        hp.sample(dist='normal', par1=3, par2=0.5) # returns Normal(μ=3, σ=0.5)
        hp.sample(dist='lognormal_int', par1=5, par2=3) # returns a lognormally distributed set of values with mean 5 and std 3

    Notes:
        Lognormal distributions are parameterized with reference to the underlying normal distribution (see:
        https://docs.scipy.org/doc/numpy-1.14.0/reference/generated/numpy.random.lognormal.html), but this
        function assumes the user wants to specify the mean and std of the lognormal distribution.

        Negative binomial distributions are parameterized with reference to the mean and dispersion parameter k
        (see: https://en.wikipedia.org/wiki/Negative_binomial_distribution). The r parameter of the underlying
        distribution is then calculated from the desired mean and k. For a small mean (~1), a dispersion parameter
        of ∞ corresponds to the variance and standard deviation being equal to the mean (i.e., Poisson). For a
        large mean (e.g. >100), a dispersion parameter of 1 corresponds to the standard deviation being equal to
        the mean.
    '''

    # Some of these have aliases, but these are the "official" names
    choices = [
        'uniform',
        'normal',
        'normal_pos',
        'normal_int',
        'lognormal',
        'lognormal_int',
        'poisson',
        'neg_binomial',
        'beta',
        'gamma',
    ]

    # Ensure it's an integer
    if size is not None:
        size = int(size)

    # Compute distribution parameters and draw samples
    # NB, if adding a new distribution, also add to choices above
    if   dist in ['unif', 'uniform']: samples = np.random.uniform(low=par1, high=par2, size=size, **kwargs)
    elif dist in ['norm', 'normal']:  samples = np.random.normal(loc=par1, scale=par2, size=size, **kwargs)
    elif dist == 'normal_pos':        samples = np.abs(np.random.normal(loc=par1, scale=par2, size=size, **kwargs))
    elif dist == 'normal_int':        samples = np.round(np.abs(np.random.normal(loc=par1, scale=par2, size=size, **kwargs)))
    elif dist == 'poisson':           samples = n_poisson(rate=par1, n=size, **kwargs) # Use Numba version below for speed
    elif dist == 'neg_binomial':      samples = n_neg_binomial(rate=par1, dispersion=par2, n=size, **kwargs) # Use custom version below
    elif dist == 'beta':              samples = np.random.beta(a=par1, b=par2, size=size, **kwargs)
    elif dist == 'gamma':             samples = np.random.gamma(shape=par1, scale=par2, size=size, **kwargs)
    elif dist in ['lognorm', 'lognormal', 'lognorm_int', 'lognormal_int']:
        if (sc.isnumber(par1) and par1>0) or (sc.checktype(par1,'arraylike') and (par1>0).all()):
            mean  = np.log(par1**2 / np.sqrt(par2**2 + par1**2)) # Computes the mean of the underlying normal distribution
            sigma = np.sqrt(np.log(par2**2/par1**2 + 1)) # Computes sigma for the underlying normal distribution
            samples = np.random.lognormal(mean=mean, sigma=sigma, size=size, **kwargs)
        else:
            samples = np.zeros(size)
        if '_int' in dist:
            samples = np.round(samples)
    else:
        errormsg = f'The selected distribution "{dist}" is not implemented; choices are: {sc.newlinejoin(choices)}'
        raise NotImplementedError(errormsg)

    return samples



def get_pdf(dist=None, par1=None, par2=None):
    '''
    Return a probability density function for the specified distribution. This
    is used for example by test_num to retrieve the distribution of times from
    symptom-to-swab for testing. For example, for Washington State, these values
    are dist='lognormal', par1=10, par2=170.
    '''
    import scipy.stats as sps # Import here since slow

    choices = [
        'none',
        'uniform',
        'lognormal',
    ]

    if dist in ['None', 'none', None]:
        return None
    elif dist == 'uniform':
        pdf = sps.uniform(loc=par1, scale=par2)
    elif dist == 'lognormal':
        mean  = np.log(par1**2 / np.sqrt(par2 + par1**2)) # Computes the mean of the underlying normal distribution
        sigma = np.sqrt(np.log(par2/par1**2 + 1)) # Computes sigma for the underlying normal distribution
        pdf   = sps.lognorm(sigma, loc=-0.5, scale=np.exp(mean))
    else:
        choicestr = '\n'.join(choices)
        errormsg = f'The selected distribution "{dist}" is not implemented; choices are: {choicestr}'
        raise NotImplementedError(errormsg)

    return pdf


def set_seed(seed=None):
    '''
    Reset the random seed -- complicated because of Numba, which requires special
    syntax to reset the seed. This function also resets Python's built-in random
    number generated.

    Args:
        seed (int): the random seed
    '''

    @nb.njit((nbint,), cache=cache)
    def set_seed_numba(seed):
        return np.random.seed(seed)

    def set_seed_regular(seed):
        return np.random.seed(seed)

    # Dies if a float is given
    if seed is not None:
        seed = int(seed)

    set_seed_regular(seed) # If None, reinitializes it
    if seed is None: # Numba can't accept a None seed, so use our just-reinitialized Numpy stream to generate one
        seed = np.random.randint(1e9)
    set_seed_numba(seed)
    random.seed(seed) # Finally, reset Python's built-in random number generator, just in case (used by SynthPops)

    return


#%% Probabilities -- mostly not jitted since performance gain is minimal

__all__ += ['n_binomial', 'binomial_filter', 'binomial_arr', 'n_multinomial',
            'poisson', 'n_poisson', 'n_neg_binomial', 'choose', 'choose_r', 'choose_w']

def n_binomial(prob, n):
    '''
    Perform multiple binomial (Bernolli) trials

    Args:
        prob (float): probability of each trial succeeding
        n (int): number of trials (size of array)

    Returns:
        Boolean array of which trials succeeded

    **Example**::

        outcomes = hp.n_binomial(0.5, 100) # Perform 100 coin-flips
    '''
    return np.random.random(n) < prob


def binomial_filter(prob, arr): # No speed gain from Numba
    '''
    Binomial "filter" -- the same as n_binomial, except return
    the elements of arr that succeeded.

    Args:
        prob (float): probability of each trial succeeding
        arr (array): the array to be filtered

    Returns:
        Subset of array for which trials succeeded

    **Example**::

        inds = hp.binomial_filter(0.5, np.arange(20)**2) # Return which values out of the (arbitrary) array passed the coin flip
    '''
    return arr[(np.random.random(len(arr)) < prob).nonzero()[0]]


def binomial_arr(prob_arr):
    '''
    Binomial (Bernoulli) trials each with different probabilities.

    Args:
        prob_arr (array): array of probabilities

    Returns:
         Boolean array of which trials on the input array succeeded

    **Example**::

        outcomes = hp.binomial_arr([0.1, 0.1, 0.2, 0.2, 0.8, 0.8]) # Perform 6 trials with different probabilities
    '''
    return np.random.random(len(prob_arr)) < prob_arr


def n_multinomial(probs, n): # No speed gain from Numba
    '''
    An array of multinomial trials.

    Args:
        probs (array): probability of each outcome, which usually should sum to 1
        n (int): number of trials

    Returns:
        Array of integer outcomes

    **Example**::

        outcomes = hp.multinomial(np.ones(6)/6.0, 50)+1 # Return 50 die-rolls
    '''
    return np.searchsorted(np.cumsum(probs), np.random.random(n))


@nb.njit((nbfloat,), cache=cache, parallel=rand_parallel) # Numba hugely increases performance
def poisson(rate):
    '''
    A Poisson trial.

    Args:
        rate (float): the rate of the Poisson process

    **Example**::

        outcome = hp.poisson(100) # Single Poisson trial with mean 100
    '''
    return np.random.poisson(rate, 1)[0]


@nb.njit((nbfloat, nbint), cache=cache, parallel=rand_parallel) # Numba hugely increases performance
def n_poisson(rate, n):
    '''
    An array of Poisson trials.

    Args:
        rate (float): the rate of the Poisson process (mean)
        n (int): number of trials

    **Example**::

        outcomes = hp.n_poisson(100, 20) # 20 Poisson trials with mean 100
    '''
    return np.random.poisson(rate, n)


def n_neg_binomial(rate, dispersion, n, step=1): # Numba not used due to incompatible implementation
    '''
    An array of negative binomial trials. See hp.sample() for more explanation.

    Args:
        rate (float): the rate of the process (mean, same as Poisson)
        dispersion (float):  dispersion parameter; lower is more dispersion, i.e. 0 = infinite, ∞ = Poisson
        n (int): number of trials
        step (float): the step size to use if non-integer outputs are desired

    **Example**::

        outcomes = hp.n_neg_binomial(100, 1, 50) # 50 negative binomial trials with mean 100 and dispersion roughly equal to mean (large-mean limit)
        outcomes = hp.n_neg_binomial(1, 100, 20) # 20 negative binomial trials with mean 1 and dispersion still roughly equal to mean (approximately Poisson)
    '''
    nbn_n = dispersion
    nbn_p = dispersion/(rate/step + dispersion)
    samples = np.random.negative_binomial(n=nbn_n, p=nbn_p, size=n)*step
    return samples


@nb.njit((nbint, nbint), cache=cache) # Numba hugely increases performance
def choose(max_n, n):
    '''
    Choose a subset of items (e.g., people) without replacement.

    Args:
        max_n (int): the total number of items
        n (int): the number of items to choose

    **Example**::

        choices = hp.choose(5, 2) # choose 2 out of 5 people with equal probability (without repeats)
    '''
    return np.random.choice(max_n, n, replace=False)


@nb.njit((nbint, nbint), cache=cache) # Numba hugely increases performance
def choose_r(max_n, n):
    '''
    Choose a subset of items (e.g., people), with replacement.

    Args:
        max_n (int): the total number of items
        n (int): the number of items to choose

    **Example**::

        choices = hp.choose_r(5, 10) # choose 10 out of 5 people with equal probability (with repeats)
    '''
    return np.random.choice(max_n, n, replace=True)


def choose_w(probs, n, unique=True): # No performance gain from Numba
    '''
    Choose n items (e.g. people), each with a probability from the distribution probs.

    Args:
        probs (array): list of probabilities, should sum to 1
        n (int): number of samples to choose
        unique (bool): whether or not to ensure unique indices

    **Example**::

        choices = hp.choose_w([0.2, 0.5, 0.1, 0.1, 0.1], 2) # choose 2 out of 5 people with nonequal probability.
    '''
    probs = np.array(probs)
    n_choices = len(probs)
    n_samples = int(n)
    probs_sum = probs.sum()
    if probs_sum: # Weight is nonzero, rescale
        probs = probs/probs_sum
    else: # Weights are all zero, choose uniformly
        probs = np.ones(n_choices)/n_choices
    return np.random.choice(n_choices, n_samples, p=probs, replace=not(unique))



#%% Simple array operations

__all__ += ['true',   'false',   'defined',   'undefined',
            'itrue',  'ifalse',  'idefined',  'iundefined',
            'itruei', 'ifalsei', 'idefinedi', 'iundefinedi',
            'dtround', 'find_cutoff']


def true(arr):
    '''
    Returns the indices of the values of the array that are true: just an alias
    for arr.nonzero()[0].

    Args:
        arr (array): any array

    **Example**::

        inds = hp.true(np.array([1,0,0,1,1,0,1])) # Returns array([0, 3, 4, 6])
    '''
    return arr.nonzero()[0]


def false(arr):
    '''
    Returns the indices of the values of the array that are false.

    Args:
        arr (array): any array

    **Example**::

        inds = hp.false(np.array([1,0,0,1,1,0,1]))
    '''
    return np.logical_not(arr).nonzero()[0]


def defined(arr):
    '''
    Returns the indices of the values of the array that are not-nan.

    Args:
        arr (array): any array

    **Example**::

        inds = hp.defined(np.array([1,np.nan,0,np.nan,1,0,1]))
    '''
    return (~np.isnan(arr)).nonzero()[0]


def undefined(arr):
    '''
    Returns the indices of the values of the array that are not-nan.

    Args:
        arr (array): any array

    **Example**::

        inds = hp.defined(np.array([1,np.nan,0,np.nan,1,0,1]))
    '''
    return np.isnan(arr).nonzero()[0]


def itrue(arr, inds):
    '''
    Returns the indices that are true in the array -- name is short for indices[true]

    Args:
        arr (array): a Boolean array, used as a filter
        inds (array): any other array (usually, an array of indices) of the same size

    **Example**::

        inds = hp.itrue(np.array([True,False,True,True]), inds=np.array([5,22,47,93]))
    '''
    return inds[arr]


def ifalse(arr, inds):
    '''
    Returns the indices that are true in the array -- name is short for indices[false]

    Args:
        arr (array): a Boolean array, used as a filter
        inds (array): any other array (usually, an array of indices) of the same size

    **Example**::

        inds = hp.ifalse(np.array([True,False,True,True]), inds=np.array([5,22,47,93]))
    '''
    return inds[np.logical_not(arr)]


def idefined(arr, inds):
    '''
    Returns the indices that are defined in the array -- name is short for indices[defined]

    Args:
        arr (array): any array, used as a filter
        inds (array): any other array (usually, an array of indices) of the same size

    **Example**::

        inds = hp.idefined(np.array([3,np.nan,np.nan,4]), inds=np.array([5,22,47,93]))
    '''
    return inds[~np.isnan(arr)]


def iundefined(arr, inds):
    '''
    Returns the indices that are undefined in the array -- name is short for indices[undefined]

    Args:
        arr (array): any array, used as a filter
        inds (array): any other array (usually, an array of indices) of the same size

    **Example**::

        inds = hp.iundefined(np.array([3,np.nan,np.nan,4]), inds=np.array([5,22,47,93]))
    '''
    return inds[np.isnan(arr)]



def itruei(arr, inds):
    '''
    Returns the indices that are true in the array -- name is short for indices[true[indices]]

    Args:
        arr (array): a Boolean array, used as a filter
        inds (array): an array of indices for the original array

    **Example**::

        inds = hp.itruei(np.array([True,False,True,True,False,False,True,False]), inds=np.array([0,1,3,5]))
    '''
    return inds[arr[inds]]


def ifalsei(arr, inds):
    '''
    Returns the indices that are false in the array -- name is short for indices[false[indices]]

    Args:
        arr (array): a Boolean array, used as a filter
        inds (array): an array of indices for the original array

    **Example**::

        inds = hp.ifalsei(np.array([True,False,True,True,False,False,True,False]), inds=np.array([0,1,3,5]))
    '''
    return inds[np.logical_not(arr[inds])]


def idefinedi(arr, inds):
    '''
    Returns the indices that are defined in the array -- name is short for indices[defined[indices]]

    Args:
        arr (array): any array, used as a filter
        inds (array): an array of indices for the original array

    **Example**::

        inds = hp.idefinedi(np.array([4,np.nan,0,np.nan,np.nan,4,7,4,np.nan]), inds=np.array([0,1,3,5]))
    '''
    return inds[~np.isnan(arr[inds])]


def iundefinedi(arr, inds):
    '''
    Returns the indices that are undefined in the array -- name is short for indices[defined[indices]]

    Args:
        arr (array): any array, used as a filter
        inds (array): an array of indices for the original array

    **Example**::

        inds = hp.iundefinedi(np.array([4,np.nan,0,np.nan,np.nan,4,7,4,np.nan]), inds=np.array([0,1,3,5]))
    '''
    return inds[np.isnan(arr[inds])]


def dtround(arr, dt, ceil=True):
    '''
    Rounds the values in the array to the nearest timestep

    Args:
        arr (array): any array
        dt  (float): float, usually representing a timestep in years

    **Example**::

        dtround = hp.dtround(np.array([0.23,0.61,20.53])) # Returns array([0.2, 0.6, 20.6])
        dtround = hp.dtround(np.array([0.23,0.61,20.53]),ceil=True) # Returns array([0.4, 0.8, 20.6])
    '''
    if ceil:
        return np.ceil(arr * (1/dt)) / (1/dt)
    else:
        return np.round(arr * (1/dt)) / (1/dt)


def find_cutoff(duration_cutoffs, duration):
    '''
    Find which duration bin each ind belongs to.
    '''
    return np.nonzero(duration_cutoffs <= duration)[0][-1]  # Index of the duration bin to use<|MERGE_RESOLUTION|>--- conflicted
+++ resolved
@@ -160,19 +160,12 @@
 
 def logf1(x, k):
     '''
-<<<<<<< HEAD
     The concave part of a logistic function, with point of inflexion at 0,0
     and upper asymptote at 1. Accepts 1 parameter which determines the growth rate.
-=======
-    Define a function to link the duration of hpv infection prior to dysplasia/control
-    to the probability of developing dysplasia.
-    Currently this is modeled as the concave part of a logistic function
->>>>>>> 7d02c611
     '''
     return (2 / (1 + np.exp(-k * x))) - 1
 
 
-<<<<<<< HEAD
 def logf2(x, x_infl, k):
     '''
     Logistic function, constrained to pass through 0,0 and with upper asymptote
@@ -180,15 +173,6 @@
     '''
     l_asymp = -1/(1+np.exp(k*x_infl))
     return l_asymp + 1/( 1 + np.exp(-k*(x-x_infl)))
-=======
-def mean_peak_fn2(x, x_infl, k):
-    '''
-    Define a function to link the duration of dysplasia prior to control/cancer
-    to the peak percentage of  peak dysplasia prior to control/integration.
-
-    '''
-    return (1 / (1 + np.exp(-k * (x-x_infl))))
->>>>>>> 7d02c611
 
 
 def set_prognoses(people, inds, g, dur_hpv):
@@ -203,12 +187,8 @@
     prog_rate = genotype_pars[genotype_map[g]]['prog_rate']
     prog_time = genotype_pars[genotype_map[g]]['prog_time']
     ccut = people.pars['clinical_cutoffs']
-<<<<<<< HEAD
     sev_dist = people.pars['severity_dist']['dist']
     sev_par2 = people.pars['severity_dist']['par2']
-=======
-    mean_peak_variance = people.pars['mean_peak_variance']
->>>>>>> 7d02c611
 
     # Use prognosis probabilities to determine whether HPV clears or progresses to CIN1
     cin1_probs = logf1(dur_hpv, dysp_rate) # Probability of developing dysplasia
@@ -230,13 +210,8 @@
     # For people with dysplasia, evaluate duration of dysplasia prior to either (a) control or (b) progression to cancer
     dur_to_peak_dys = sample(**durpars['dys'], size=len(cin1_inds))
     people.dur_hpv[g, cin1_inds] += dur_to_peak_dys  # Duration of HPV is the sum of the period without dysplasia and the period with dysplasia
-<<<<<<< HEAD
     mean_peaks = logf2(dur_to_peak_dys, prog_time, prog_rate) # Apply a function that maps durations + genotype-specific progression to severity
     peaks = np.minimum(1, sample(dist=sev_dist, par1=mean_peaks, par2=sev_par2)) # Evaluate peak dysplasia, which is a proxy for the clinical classification
-=======
-    mean_peaks = mean_peak_fn2(dur_to_peak_dys, prog_time, prog_rate) # Apply a function that maps durations + genotype-specific progression to severity
-    peaks = np.minimum(1, sample(dist='lognormal', par1=mean_peaks, par2=mean_peak_variance)) # Evaluate peak dysplasia, which is a proxy for the clinical classification
->>>>>>> 7d02c611
 
     # Determine whether CIN1 clears or progresses to CIN2
     is_cin2 = peaks>ccut['cin1']
