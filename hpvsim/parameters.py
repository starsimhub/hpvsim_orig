--- conflicted
+++ resolved
@@ -77,11 +77,7 @@
     pars['clinical_cutoffs']    = {'cin1': 0.33, 'cin2':0.67, 'cin3':0.99} # Parameters the control the clinical cliassification of dysplasia
     pars['cancer_treat_prob']   = 0.1 # probability of receiving cancer treatment given symptom detection
     pars['hpv_control_prob']    = 0.44 # Probability that HPV is controlled latently vs. cleared
-<<<<<<< HEAD
-    pars['hpv_reactivation']    = 0.025
-=======
     pars['hpv_reactivation']    = 0.025 # Placeholder
->>>>>>> a236029f
 
     # Parameters used to calculate immunity
     pars['imm_init']        = dict(dist='beta', par1=5, par2=3)  # beta distribution for initial level of immunity following infection clearance
