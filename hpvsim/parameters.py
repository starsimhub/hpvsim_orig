'''
Set the parameters for hpvsim.
'''

import numpy as np
import sciris as sc
from .settings import options as hpo # For setting global options
from . import misc as hpm
from . import defaults as hpd
from .data import loaders as hpdata

__all__ = ['make_pars', 'reset_layer_pars', 'get_prognoses']


def make_pars(set_prognoses=False, **kwargs):
    '''
    Create the parameters for the simulation. Typically, this function is used
    internally rather than called by the user; e.g. typical use would be to do
    sim = hp.Sim() and then inspect sim.pars, rather than calling this function
    directly.

    Args:
        version       (str):  if supplied, use parameters from this version
        kwargs        (dict): any additional kwargs are interpreted as parameter names

    Returns:
        pars (dict): the parameters of the simulation
    '''
    pars = {}

    # Population parameters
    pars['pop_size']        = 20e3      # Number of agents
    pars['pop_scale']       = 1         # How much to scale the population
    pars['network']         = 'random'  # What type of sexual network to use -- 'random', 'basic', other options TBC
    pars['location']        = None      # What location to load data from -- default Seattle
    pars['lx']              = None      # Proportion of people alive at the beginning of age interval x
    pars['birth_rates']     = None      # Birth rates, loaded below

    # Initialization parameters
    pars['init_hpv_prev']   = hpd.default_init_prev # Initial prevalence

    # Simulation parameters
    pars['start']           = 2015.         # Start of the simulation
    pars['end']             = None          # End of the simulation
    pars['n_years']         = 15            # Number of years to run, if end isn't specified. Note that this includes burn-in
    pars['burnin']          = 5             # Number of years of burnin. NB, this is doesn't affect the start and end dates of the simulation, but it is possible remove these years from plots
    pars['dt']              = 0.2           # Timestep (in years)
    pars['rand_seed']       = 1             # Random seed, if None, don't reset
    pars['verbose']         = hpo.verbose   # Whether or not to display information during the run -- options are 0 (silent), 0.1 (some; default), 1 (default), 2 (everything)

    # Network parameters, generally initialized after the population has been constructed
    pars['debut']           = dict(f=dict(dist='normal', par1=18.6, par2=2.1), # Location-specific data should be used here if possible
                                   m=dict(dist='normal', par1=19.6, par2=1.8))
    pars['partners']        = None  # The number of concurrent sexual partners for each partnership type
    pars['acts']            = None  # The number of sexual acts for each partnership type per year
    pars['condoms']         = None  # The proportion of acts in which condoms are used for each partnership type
    pars['layer_probs']     = None  # Proportion of the population in each partnership type
    pars['dur_pship']       = None  # Duration of partnerships in each partnership type
    pars['mixing']          = None  # Mixing matrices for storing age differences in partnerships
    pars['n_partner_types'] = 1  # Number of partnership types - reset below
    # pars['nonactive_by_age']= nonactive_by_age
    # pars['nonactive']       = None 

    # Basic disease transmission parameters
    pars['beta_dist']       = dict(dist='neg_binomial', par1=1.0, par2=1.0, step=0.01) # Distribution to draw individual level transmissibility TODO does this get used? if not remove.
    pars['beta']            = 0.15  # Per-act transmission probability; absolute value, calibrated
    pars['transf2m']        = 1.0   # Relative transmissibility of receptive partners in penile-vaginal intercourse; baseline value
    pars['transm2f']        = 3.69   # Relative transmissibility of insertive partners in penile-vaginal intercourse; based on https://doi.org/10.1038/srep10986: "For vaccination types, the risk of male-to-female transmission was higher than that of female-to-male transmission"

    # Probabilities of disease progression
    pars['rel_cin1_prob'] = 1.0  # Scale factor for proportion of CIN cases
    pars['rel_cin2_prob'] = 1.0  # Scale factor for proportion of CIN cases
    pars['rel_cin3_prob'] = 1.0  # Scale factor for proportion of CIN cases
    pars['rel_cancer_prob'] = 1.0  # Scale factor for proportion of CIN that develop into cancer
    pars['rel_death_prob'] = 1.0  # Scale factor for proportion of cancer cases that result in death
    pars['prognoses'] = None # Arrays of prognoses by duration; this is populated later

    # Parameters used to calculate immunity
    pars['imm_init'] = dict(dist='beta', par1=5, par2=3)  # beta distribution for initial level of immunity following infection clearance
    pars['imm_decay'] = dict(form=None)  # decay rate, with half life in years
    # pars['imm_decay'] = dict(form='exp_decay', init_val=1, half_life=20) # decay rate, with half life in years
    pars['imm_kin'] = None  # Constructed during sim initialization using the nab_decay parameters
    pars['imm_boost'] = []  # Multiplicative factor applied to a person's immunity levels if they get reinfected. No data on this, assumption.
    pars['immunity'] = None  # Matrix of immunity and cross-immunity factors, set by init_immunity() in immunity.py
    pars['immunity_map'] = None  # dictionary mapping the index of immune source to the type of immunity (vaccine vs natural)

    # all genotype properties get populated by user in init_genotypes()
    pars['genotypes'] = []  # Genotypes of the virus; populated by the user below
    pars['genotype_map'] = dict()  # Reverse mapping from number to genotype key
    pars['genotype_pars'] = dict()  # Populated just below

    # Genotype parameters
    pars['n_genotypes'] = 1 # The number of genotypes circulating in the population
    pars['n_imm_sources'] = 1 # The number of immunity sources circulating in the population

    # Vaccine parameters
    pars['vaccine_pars'] = dict()  # Vaccines that are being used; populated during initialization
    pars['vaccine_map'] = dict()  # Reverse mapping from number to vaccine key

<<<<<<< HEAD
    # Screening parameters
    pars['screen_pars'] = dict()  # Screening method that is being used; populated during initialization

    # Parameters determining duration of dysplasia stages
    pars['dur'] = {}
    pars['dur']['none']     = dict(dist='lognormal', par1=2.0, par2=1.0)  # Length of time that HPV is present without dysplasia
    pars['dur']['cin1']     = dict(dist='lognormal', par1=2.0, par2=1.0)  # Duration of CIN1 (mild/very mild dysplasia)
    pars['dur']['cin2']     = dict(dist='lognormal', par1=3.0, par2=1.0)  # Duration of CIN2 (moderate dysplasia)
    pars['dur']['cin3']     = dict(dist='lognormal', par1=4.0, par2=1.0)  # Duration of CIN3 (severe dysplasia/in situ carcinoma)
    pars['dur']['cancer']   = dict(dist='lognormal', par1=6.0, par2=3.0)  # Duration of untreated cancer
=======
    # Duration of invasive cerival cancer before death
    pars['dur_cancer']  = dict(dist='lognormal', par1=6.0, par2=3.0)  # Duration of untreated cancer
>>>>>>> dc999da4

    # Parameters determining relative transmissibility at each stage of disease
    pars['rel_trans'] = {}
    pars['rel_trans']['none']   = 1 # Baseline value
<<<<<<< HEAD
    pars['rel_trans']['cin1']   = 1 # Less transmissible. Assumption, need data
=======
    pars['rel_trans']['cin1']   = 1 # Baseline value. Assumption, need data
>>>>>>> dc999da4
    pars['rel_trans']['cin2']   = 0.2 # Assumption, need data
    pars['rel_trans']['cin3']   = 0.05 # Assumption, need data

    # Efficacy of protection
    pars['eff_condoms']     = 0.7  # The efficacy of condoms; https://www.nejm.org/doi/10.1056/NEJMoa053284?url_ver=Z39.88-2003&rfr_id=ori:rid:crossref.org&rfr_dat=cr_pub%20%200www.ncbi.nlm.nih.gov

    # Events and interventions
    pars['interventions'] = []   # The interventions present in this simulation; populated by the user
    pars['analyzers']     = []   # Custom analysis functions; populated by the user
    pars['timelimit']     = None # Time limit for the simulation (seconds)
    pars['stopping_func'] = None # A function to call to stop the sim partway through

    # Update with any supplied parameter values and generate things that need to be generated
    pars.update(kwargs)
    reset_layer_pars(pars)
    if set_prognoses: # If not set here, gets set when the population is initialized
        pars['prognoses'] = get_prognoses() # Default to duration-specific prognoses

    return pars


# Define which parameters need to be specified as a dictionary by layer -- define here so it's available at the module level for sim.py
layer_pars = ['partners', 'mixing', 'acts', 'age_act_pars', 'layer_probs', 'dur_pship', 'condoms']


def reset_layer_pars(pars, layer_keys=None, force=False):
    '''
    Helper function to set layer-specific parameters. If layer keys are not provided,
    then set them based on the population type. This function is not usually called
    directly by the user, although it can sometimes be used to fix layer key mismatches
    (i.e. if the contact layers in the population do not match the parameters). More
    commonly, however, mismatches need to be fixed explicitly.

    Args:
        pars (dict): the parameters dictionary
        layer_keys (list): the layer keys of the population, if available
        force (bool): reset the parameters even if they already exist
    '''

    layer_defaults = {}
    # Specify defaults for random -- layer 'a' for 'all'
    layer_defaults['random'] = dict(
        partners    = dict(a=dict(dist='poisson', par1=0.01)), # Everyone in this layer has one partner; this captures *additional* partners. If using a poisson distribution, par1 is roughly equal to the proportion of people with >1 partner
        acts        = dict(a=dict(dist='neg_binomial', par1=100,par2=50)),  # Default number of sexual acts per year for people at sexual peak
        age_act_pars = dict(a=dict(peak=35, retirement=75, debut_ratio=0.5, retirement_ratio=0.1)), # Parameters describing changes in coital frequency over agent lifespans
        layer_probs = dict(a=1.0),  # Default proportion of the population in each layer
        dur_pship   = dict(a=dict(dist='normal_pos', par1=5,par2=3)),    # Default duration of partnerships
        condoms     = dict(a=0.25),  # Default proportion of acts in which condoms are used
    )
    layer_defaults['random']['mixing'], layer_defaults['random']['layer_probs'] = get_mixing('random')

    # Specify defaults for basic sexual network with marital, casual, and one-off partners
    layer_defaults['default'] = dict(
        partners    = dict(m=dict(dist='poisson', par1=0.01), # Everyone in this layer has one marital partner; this captures *additional* marital partners. If using a poisson distribution, par1 is roughly equal to the proportion of people with >1 spouse
                           c=dict(dist='poisson', par1=0.05), # If using a poisson distribution, par1 is roughly equal to the proportion of people with >1 casual partner at a time
                           o=dict(dist='poisson', par1=0.0),), # If using a poisson distribution, par1 is roughly equal to the proportion of people with >1 one-off partner at a time. Can be set to zero since these relationships only last a single timestep
        acts         = dict(m=dict(dist='neg_binomial', par1=80, par2=40), # Default number of acts per year for people at sexual peak
                            c=dict(dist='neg_binomial', par1=10, par2=5), # Default number of acts per year for people at sexual peak
                            o=dict(dist='neg_binomial', par1=1,  par2=.01)),  # Default number of acts per year for people at sexual peak
        age_act_pars = dict(m=dict(peak=35, retirement=75, debut_ratio=0.5, retirement_ratio=0.1), # Parameters describing changes in coital frequency over agent lifespans
                            c=dict(peak=25, retirement=75, debut_ratio=0.5, retirement_ratio=0.1),
                            o=dict(peak=25, retirement=50, debut_ratio=0.5, retirement_ratio=0.1)),
        # layer_probs = dict(m=0.7, c=0.4, o=0.05),   # Default proportion of the population in each layer
        dur_pship   = dict(m=dict(dist='normal_pos', par1=10,par2=3),
                           c=dict(dist='normal_pos', par1=2, par2=1),
                           o=dict(dist='normal_pos', par1=0.1, par2=0.05)),
        condoms     = dict(m=0.01, c=0.5, o=0.6),  # Default proportion of acts in which condoms are used
    )
    layer_defaults['default']['mixing'], layer_defaults['default']['layer_probs'] = get_mixing('default')

    # Choose the parameter defaults based on the population type, and get the layer keys
    try:
        defaults = layer_defaults[pars['network']]
    except Exception as E:
        errormsg = f'Cannot load defaults for population type "{pars["network"]}"'
        raise ValueError(errormsg) from E
    default_layer_keys = list(defaults['acts'].keys()) # All layers should be the same, but use acts for convenience

    # Actually set the parameters
    for pkey in layer_pars:
        par = {} # Initialize this parameter
        default_val = layer_defaults['random'][pkey]['a'] # Get the default value for this parameter

        # If forcing, we overwrite any existing parameter values
        if force:
            par_dict = defaults[pkey] # Just use defaults
        else:
            par_dict = sc.mergedicts(defaults[pkey], pars.get(pkey, None)) # Use user-supplied parameters if available, else default

        # Figure out what the layer keys for this parameter are (may be different between parameters)
        if layer_keys:
            par_layer_keys = layer_keys # Use supplied layer keys
        else:
            par_layer_keys = list(sc.odict.fromkeys(default_layer_keys + list(par_dict.keys())))  # If not supplied, use the defaults, plus any extra from the par_dict; adapted from https://www.askpython.com/python/remove-duplicate-elements-from-list-python

        # Construct this parameter, layer by layer
        for lkey in par_layer_keys: # Loop over layers
            par[lkey] = par_dict.get(lkey, default_val) # Get the value for this layer if available, else use the default for random
        pars[pkey] = par # Save this parameter to the dictionary

    # Finally, update the number of partnership types
    pars['n_partner_types'] = len(par_layer_keys)

    return


def get_prognoses():
    '''
    Return the default parameter values for prognoses

    The prognosis probabilities are conditional given the previous disease state.

    Returns:
        prog_pars (dict): the dictionary of prognosis probabilities
    '''

    prognoses = dict(
        duration_cutoffs  = np.array([0,       1,          2,          3,          4]),     # Duration cutoffs (lower limits)
        seroconvert_probs = np.array([0.25,    0.5,        0.75,       1.0,        1.0]), # Probability of seroconverting given duration of infection
        cin1_probs        = np.array([0.015,   0.15655,    0.30800,    0.50655,    0.70]),   # Conditional probability of developing CIN1 given HPV infection
        cin2_probs        = np.array([0.015,   0.0655,     0.3080,     0.60655,    0.90]),   # Conditional probability of developing CIN2 given CIN1
        cin3_probs        = np.array([0.15,    0.655,      0.80,       0.855,      0.90]),   # Conditional probability of developing CIN3 given CIN2
        cancer_probs      = np.array([0.0055,  0.0655,     0.2080,     0.50655,    0.90]),   # Conditional probability of developing cancer given CIN3
        death_probs       = np.array([0.0015,  0.00655,    0.02080,    0.20655,    0.70]),   # Conditional probability of dying from cancer given cancer
        )

    # Check that lengths match
    expected_len = len(prognoses['duration_cutoffs'])
    for key,val in prognoses.items():
        this_len = len(prognoses[key])
        if this_len != expected_len: # pragma: no cover
            errormsg = f'Lengths mismatch in prognoses: {expected_len} duration bins specified, but key "{key}" has {this_len} entries'
            raise ValueError(errormsg)

    return prognoses


def get_births_deaths(location=None, verbose=1, by_sex=True, overall=False, die=None):
    '''
    Get mortality and fertility data by location if provided, or use default

    Args:
        location (str):  location; if none specified, use default value for XXX
        verbose (bool):  whether to print progress
        by_sex   (bool): whether to get sex-specific death rates (default true)
        overall  (bool): whether to get overall values ie not disaggregated by sex (default false)

    Returns:
        lx (dict): dictionary keyed by sex, storing arrays of lx - the number of people who survive to age x
        birth_rates (arr): array of crude birth rates by year
    '''

    birth_rates = hpd.default_birth_rates
    lx = hpd.default_lx
    if location is not None:
        if verbose:
            print(f'Loading location-specific demographic data for "{location}"')
        try:
            lx          = hpdata.get_death_rates(location=location, by_sex=by_sex, overall=overall)
            birth_rates = hpdata.get_birth_rates(location=location)
        except ValueError as E:
            warnmsg = f'Could not load demographic data for requested location "{location}" ({str(E)}), using default'
            hpm.warn(warnmsg, die=die)

    # Process the 85+ age group
    for sex in ['m','f']:
        if lx[sex][-1][0] == 85:
            last_val = lx[sex][-1][-1] # Save the last value
            lx[sex] = np.delete(lx[sex], -1, 0) # Remove the last row
            # Break this 15 year age bracket into 3x 5 year age brackets
            s85_89  = np.array([[85, 89, int(last_val*.7)]])
            s90_99  = np.array([[90, 99, int(last_val*.7*.5)]])
            s100    = np.array([[100, 110, 0]])
            lx[sex] = np.concatenate([lx[sex], s85_89, s90_99, s100])

    return birth_rates, lx



#%% Genotype/immunity parameters and functions

def get_genotype_choices():
    '''
    Define valid genotype names
    '''
    # List of choices available
    choices = {
        'hpv16':  ['hpv16', '16'],
        'hpv18': ['hpv18', '18'],
        'hpv6':  ['hpv6', '6'],
        'hpv11': ['hpv11', '11'],
        'hpv31': ['hpv31', '31'],
        'hpv33': ['hpv33', '33'],
        'hpv45': ['hpv45', '45'],
        'hpv52': ['hpv52', '52'],
        'hpv58': ['hpv58', '58'],
    }
    mapping = {name:key for key,synonyms in choices.items() for name in synonyms} # Flip from key:value to value:key
    return choices, mapping

def get_vaccine_choices():
    '''
    Define valid pre-defined vaccine names
    '''
    # List of choices currently available: new ones can be added to the list along with their aliases
    choices = {
        'default': ['default', None],
        'bivalent':  ['bivalent', 'hpv2', 'cervarix'],
        'quadrivalent': ['quadrivalent', 'hpv4', 'gardasil'],
        'nonavalent': ['nonavalent', 'hpv9', 'cervarix9'],
    }
    mapping = {name:key for key,synonyms in choices.items() for name in synonyms} # Flip from key:value to value:key
    return choices, mapping

def get_screen_choices():
    '''
    Define valid pre-defined screening names
    '''
    # List of choices currently available: new ones can be added to the list along with their aliases
    choices = {
        'hpv':  ['hpv', 'hpvdna'],
        'hpv1618': ['hpv1618', 'hpvgenotyping'],
        'cytology': ['cytology', 'pap', 'papsmear'],
        'via': ['via', 'visualinspection'],
        'colposcopy': ['colposcopy', 'colpo'],
    }
    mapping = {name:key for key,synonyms in choices.items() for name in synonyms} # Flip from key:value to value:key
    return choices, mapping

def get_treatment_choices():
    '''
    Define valid pre-defined treatment names
    '''
    # List of choices currently available: new ones can be added to the list along with their aliases
    choices = {
        'default': ['default', None],
        'ablative':  ['ablative'],
        'excisional': ['excisional'],
    }
    mapping = {name:key for key,synonyms in choices.items() for name in synonyms} # Flip from key:value to value:key
    return choices, mapping


def _get_from_pars(pars, default=False, key=None, defaultkey='default'):
    ''' Helper function to get the right output from genotype functions '''

    # If a string was provided, interpret it as a key and swap
    if isinstance(default, str):
        key, default = default, key

    # Handle output
    if key is not None:
        try:
            return pars[key]
        except Exception as E:
            errormsg = f'Key "{key}" not found; choices are: {sc.strjoin(pars.keys())}'
            raise sc.KeyNotFoundError(errormsg) from E
    elif default:
        return pars[defaultkey]
    else:
        return pars


def get_genotype_pars(default=False, genotype=None):
    '''
    Define the default parameters for the different genotypes
    '''

    dur_dict = sc.objdict()
    for stage in ['none', 'cin1', 'cin2', 'cin3']:
        dur_dict[stage] = dict()

    pars = sc.objdict()

    pars.hpv16 = sc.objdict()
    pars.hpv16.dur = dict()
<<<<<<< HEAD
    pars.hpv16.dur['none']      = dict(dist='lognormal', par1=2.3625, par2=0.5)
=======
    pars.hpv16.dur['none']      = dict(dist='lognormal', par1=2, par2=0.5)
>>>>>>> dc999da4
                                    # Made the distribution wider to accommodate varying means
                                    # https://www.ncbi.nlm.nih.gov/pmc/articles/PMC3707974/
                                    # http://citeseerx.ist.psu.edu/viewdoc/download?doi=10.1.1.416.938&rep=rep1&type=pdf
                                    # https://academic.oup.com/jid/article/197/10/1436/2191990
                                    # https://pubmed.ncbi.nlm.nih.gov/17416761/
    pars.hpv16.dur['cin1']      = dict(dist='lognormal', par1=2.0, par2=1.0) # PLACEHOLDERS; INSERT SOURCE
    pars.hpv16.dur['cin2']      = dict(dist='gamma', par1=2.33, par2=6)
                                    # Shift this to the left compared to the cin3 distribution
                                    # Assume that par1 = shape parameter, par2 = scale parameter
                                    # https://academic.oup.com/aje/article/178/7/1161/211254
    pars.hpv16.dur['cin3']      = dict(dist='gamma', par1=3.33, par2=6)
                                    # Assume that par1 = shape parameter, par2 = scale parameter
                                    # https://academic.oup.com/aje/article/178/7/1161/211254
    pars.hpv16.rel_beta         = 1.0 # Transmission was relatively homogeneous across HPV genotypes, alpha species, and oncogenic risk categories -- doi: 10.2196/11284
    pars.hpv16.rel_cin1_prob    = 1.0 # Set this value to zero for non-carcinogenic genotypes
    pars.hpv16.rel_cin2_prob    = 1.0 # Set this value to zero for non-carcinogenic genotypes
    pars.hpv16.rel_cin3_prob    = 1.0 # Set this value to zero for non-carcinogenic genotypes
    pars.hpv16.rel_cancer_prob  = 1.0 # Set this value to zero for non-carcinogenic genotypes
    pars.hpv16.imm_boost        = 1.0 # TODO: look for data

    pars.hpv18 = sc.objdict()
    pars.hpv18.dur = dict()
<<<<<<< HEAD
    pars.hpv18.dur['none']      = dict(dist='lognormal', par1=2.2483, par2=0.5)
=======
    pars.hpv18.dur['none']      = dict(dist='lognormal', par1=2, par2=0.5)
>>>>>>> dc999da4
                                    # Made the distribution wider to accommodate varying means
                                    # https://www.ncbi.nlm.nih.gov/pmc/articles/PMC3707974/
                                    # http://citeseerx.ist.psu.edu/viewdoc/download?doi=10.1.1.416.938&rep=rep1&type=pdf
                                    # https://academic.oup.com/jid/article/197/10/1436/2191990
                                    # https://pubmed.ncbi.nlm.nih.gov/17416761/
    pars.hpv18.dur['cin1']      = dict(dist='lognormal', par1=2.0, par2=1.0) # PLACEHOLDERS; INSERT SOURCE
    pars.hpv18.dur['cin2']      = dict(dist='gamma', par1=6.14, par2=2.49)
                                    # Shift this to the left compared to cin3 distribution
                                    # Assume that par1 = shape parameter, par2 = scale parameter
                                    # https://academic.oup.com/aje/article/178/7/1161/211254
    pars.hpv18.dur['cin3']      = dict(dist='gamma', par1=9.14, par2=2.49)
                                    # Assume that par1 = shape parameter, par2 = scale parameter
                                    # https://academic.oup.com/aje/article/178/7/1161/211254
    pars.hpv18.rel_beta         = 1.0 # Transmission was relatively homogeneous across HPV genotypes, alpha species, and oncogenic risk categories -- doi: 10.2196/11284
    pars.hpv18.rel_cin1_prob    = 1.0 # Set this value to zero for non-carcinogenic genotypes
    pars.hpv18.rel_cin2_prob    = 1.0 # Set this value to zero for non-carcinogenic genotypes
    pars.hpv18.rel_cin3_prob    = 1.0 # Set this value to zero for non-carcinogenic genotypes
    pars.hpv18.rel_cancer_prob  = 1.0 # Set this value to zero for non-carcinogenic genotypes
    pars.hpv18.imm_boost        = 1.0 # TODO: look for data

    pars.hpv31 = sc.objdict()
    pars.hpv31.dur = dict()
<<<<<<< HEAD
    pars.hpv31.dur['none']      = dict(dist='lognormal', par1=2.5197, par2=1.0)
=======
    pars.hpv31.dur['none']      = dict(dist='lognormal', par1=2, par2=1.0)
>>>>>>> dc999da4
                                    # https://www.ncbi.nlm.nih.gov/pmc/articles/PMC3707974/
                                    # http://citeseerx.ist.psu.edu/viewdoc/download?doi=10.1.1.416.938&rep=rep1&type=pdf
                                    # https://academic.oup.com/jid/article/197/10/1436/2191990
    pars.hpv31.dur['cin1']      = dict(dist='lognormal', par1=2.0, par2=1.0) # PLACEHOLDERS; INSERT SOURCE
    pars.hpv31.dur['cin2']      = dict(dist='gamma', par1=6.14, par2=2.49)
                                    # Shift this to the left compared to cin3 distribution
                                    # Assume that par1 = shape parameter, par2 = scale parameter
                                    # https://academic.oup.com/aje/article/178/7/1161/211254
    pars.hpv31.dur['cin3']      = dict(dist='gamma', par1=9.14, par2=2.49)
                                    # Assume that par1 = shape parameter, par2 = scale parameter
                                    # https://academic.oup.com/aje/article/178/7/1161/211254
    pars.hpv31.rel_beta         = 1.0 # Transmission was relatively homogeneous across HPV genotypes, alpha species, and oncogenic risk categories -- doi: 10.2196/11284
    pars.hpv31.rel_cin1_prob    = 1.0 # Set this value to zero for non-carcinogenic genotypes
    pars.hpv31.rel_cin2_prob    = 1.0 # Set this value to zero for non-carcinogenic genotypes
    pars.hpv31.rel_cin3_prob    = 1.0 # Set this value to zero for non-carcinogenic genotypes
    pars.hpv31.rel_cancer_prob  = 1.0 # Set this value to zero for non-carcinogenic genotypes
    pars.hpv31.imm_boost        = 1.0 # TODO: look for data

    pars.hpv33 = sc.objdict()
    pars.hpv33.dur = dict()
<<<<<<< HEAD
    pars.hpv33.dur['none']      = dict(dist='lognormal', par1=2.3226, par2=1.0)
=======
    pars.hpv33.dur['none']      = dict(dist='lognormal', par1=2, par2=1.0)
>>>>>>> dc999da4
                                    # https://www.ncbi.nlm.nih.gov/pmc/articles/PMC3707974/
                                    # http://citeseerx.ist.psu.edu/viewdoc/download?doi=10.1.1.416.938&rep=rep1&type=pdf
                                    # https://academic.oup.com/jid/article/197/10/1436/2191990
    pars.hpv33.dur['cin1']      = dict(dist='lognormal', par1=2.0, par2=1.0) # PLACEHOLDERS; INSERT SOURCE
    pars.hpv33.dur['cin2']      = dict(dist='gamma', par1=6.14, par2=2.49)
                                    # Shift this to the left compared to cin3 distribution
                                    # Assume that par1 = shape parameter, par2 = scale parameter
                                    # https://academic.oup.com/aje/article/178/7/1161/211254
    pars.hpv33.dur['cin3']      = dict(dist='gamma', par1=9.14, par2=2.49)
                                    # Assume that par1 = shape parameter, par2 = scale parameter
                                    # https://academic.oup.com/aje/article/178/7/1161/211254
    pars.hpv33.rel_beta         = 1.0 # Transmission was relatively homogeneous across HPV genotypes, alpha species, and oncogenic risk categories -- doi: 10.2196/11284
    pars.hpv33.rel_cin1_prob    = 1.0 # Set this value to zero for non-carcinogenic genotypes
    pars.hpv33.rel_cin2_prob    = 1.0 # Set this value to zero for non-carcinogenic genotypes
    pars.hpv33.rel_cin3_prob    = 1.0 # Set this value to zero for non-carcinogenic genotypes
    pars.hpv33.rel_cancer_prob  = 1.0 # Set this value to zero for non-carcinogenic genotypes
    pars.hpv33.imm_boost        = 1.0 # TODO: look for data

    pars.hpv45 = sc.objdict()
    pars.hpv45.dur = dict()
<<<<<<< HEAD
    pars.hpv45.dur['none']      = dict(dist='lognormal', par1=2.0213, par2=1.0)
=======
    pars.hpv45.dur['none']      = dict(dist='lognormal', par1=2, par2=1.0)
>>>>>>> dc999da4
                                    # https://www.ncbi.nlm.nih.gov/pmc/articles/PMC3707974/
                                    # http://citeseerx.ist.psu.edu/viewdoc/download?doi=10.1.1.416.938&rep=rep1&type=pdf
                                    # https://academic.oup.com/jid/article/197/10/1436/2191990
    pars.hpv45.dur['cin1']      = dict(dist='lognormal', par1=2.0, par2=1.0) # PLACEHOLDERS; INSERT SOURCE
    pars.hpv45.dur['cin2']      = dict(dist='gamma', par1=6.14, par2=2.49)
                                    # Shift this to the left compared to cin3 distribution
                                    # Assume that par1 = shape parameter, par2 = scale parameter
                                    # https://academic.oup.com/aje/article/178/7/1161/211254
    pars.hpv45.dur['cin3']      = dict(dist='gamma', par1=9.14, par2=2.49)
                                    # Assume that par1 = shape parameter, par2 = scale parameter
                                    # https://academic.oup.com/aje/article/178/7/1161/211254
    pars.hpv45.rel_beta         = 1.0 # Transmission was relatively homogeneous across HPV genotypes, alpha species, and oncogenic risk categories -- doi: 10.2196/11284
    pars.hpv45.rel_cin1_prob    = 1.0 # Set this value to zero for non-carcinogenic genotypes
    pars.hpv45.rel_cin2_prob    = 1.0 # Set this value to zero for non-carcinogenic genotypes
    pars.hpv45.rel_cin3_prob    = 1.0 # Set this value to zero for non-carcinogenic genotypes
    pars.hpv45.rel_cancer_prob  = 1.0 # Set this value to zero for non-carcinogenic genotypes
    pars.hpv45.imm_boost        = 1.0 # TODO: look for data

    pars.hpv52 = sc.objdict()
    pars.hpv52.dur = dict()
<<<<<<< HEAD
    pars.hpv52.dur['none']      = dict(dist='lognormal', par1=2.3491, par2=1.0)
=======
    pars.hpv52.dur['none']      = dict(dist='lognormal', par1=2, par2=1.0)
>>>>>>> dc999da4
                                    # https://www.ncbi.nlm.nih.gov/pmc/articles/PMC3707974/
                                    # http://citeseerx.ist.psu.edu/viewdoc/download?doi=10.1.1.416.938&rep=rep1&type=pdf
                                    # https://academic.oup.com/jid/article/197/10/1436/2191990
    pars.hpv52.dur['cin1']      = dict(dist='lognormal', par1=2.0, par2=1.0) # PLACEHOLDERS; INSERT SOURCE
    pars.hpv52.dur['cin2']      = dict(dist='gamma', par1=6.14, par2=2.49)
                                    # Shift this to the left compared to cin3 distribution
                                    # Assume that par1 = shape parameter, par2 = scale parameter
                                    # https://academic.oup.com/aje/article/178/7/1161/211254
    pars.hpv52.dur['cin3']      = dict(dist='gamma', par1=9.14, par2=2.49)
                                    # Assume that par1 = shape parameter, par2 = scale parameter
                                    # https://academic.oup.com/aje/article/178/7/1161/211254
    pars.hpv52.rel_beta         = 1.0 # Transmission was relatively homogeneous across HPV genotypes, alpha species, and oncogenic risk categories -- doi: 10.2196/11284
    pars.hpv52.rel_cin1_prob    = 1.0 # Set this value to zero for non-carcinogenic genotypes
    pars.hpv52.rel_cin2_prob    = 1.0 # Set this value to zero for non-carcinogenic genotypes
    pars.hpv52.rel_cin3_prob    = 1.0 # Set this value to zero for non-carcinogenic genotypes
    pars.hpv52.rel_cancer_prob  = 1.0 # Set this value to zero for non-carcinogenic genotypes
    pars.hpv52.imm_boost        = 1.0 # TODO: look for data

    pars.hpv6 = sc.objdict()
    pars.hpv6.dur = dict()
<<<<<<< HEAD
    pars.hpv6.dur['none']       = dict(dist='lognormal', par1=1.8245, par2=1.0)
=======
    pars.hpv6.dur['none']       = dict(dist='lognormal', par1=2, par2=1.0)
>>>>>>> dc999da4
                                    # https://pubmed.ncbi.nlm.nih.gov/17416761/
    pars.hpv6.dur['cin1']       = dict(dist='lognormal', par1=2.0, par2=1.0) # PLACEHOLDERS; INSERT SOURCE
    pars.hpv6.dur['cin2']       = dict(dist='lognormal', par1=2.0, par2=1.0) # PLACEHOLDERS; INSERT SOURCE
    pars.hpv6.dur['cin3']       = dict(dist='lognormal', par1=2.0, par2=1.0) # PLACEHOLDERS; INSERT SOURCE
    pars.hpv6.rel_beta          = 1.0 # Transmission was relatively homogeneous across HPV genotypes, alpha species, and oncogenic risk categories -- doi: 10.2196/11284
    pars.hpv6.rel_cin1_prob     = 0.0 # Set this value to zero for non-carcinogenic genotypes
    pars.hpv6.rel_cin2_prob     = 1.0 # Set this value to zero for non-carcinogenic genotypes
    pars.hpv6.rel_cin3_prob     = 1.0 # Set this value to zero for non-carcinogenic genotypes
    pars.hpv6.rel_cancer_prob   = 1.0 # Set this value to zero for non-carcinogenic genotypes
    pars.hpv6.imm_boost         = 1.0 # TODO: look for data

    pars.hpv11 = sc.objdict()
    pars.hpv11.dur = dict()
<<<<<<< HEAD
    pars.hpv11.dur['none']      = dict(dist='lognormal', par1=1.8718, par2=1.0)
=======
    pars.hpv11.dur['none']      = dict(dist='lognormal', par1=2, par2=1.0)
>>>>>>> dc999da4
                                    # https://pubmed.ncbi.nlm.nih.gov/17416761/
    pars.hpv11.dur['cin1']      = dict(dist='lognormal', par1=2.0, par2=1.0) # PLACEHOLDERS; INSERT SOURCE
    pars.hpv11.dur['cin2']      = dict(dist='lognormal', par1=2.0, par2=1.0) # PLACEHOLDERS; INSERT SOURCE
    pars.hpv11.dur['cin3']      = dict(dist='lognormal', par1=2.0, par2=1.0) # PLACEHOLDERS; INSERT SOURCE
    pars.hpv11.rel_beta         = 1.0 # Transmission was relatively homogeneous across HPV genotypes, alpha species, and oncogenic risk categories -- doi: 10.2196/11284
    pars.hpv11.rel_cin1_prob    = 0.0 # Set this value to zero for non-carcinogenic genotypes
    pars.hpv11.rel_cin2_prob    = 1.0 # Set this value to zero for non-carcinogenic genotypes
    pars.hpv11.rel_cin3_prob    = 1.0 # Set this value to zero for non-carcinogenic genotypes
    pars.hpv11.rel_cancer_prob  = 1.0 # Set this value to zero for non-carcinogenic genotypes
    pars.hpv11.imm_boost        = 1.0 # TODO: look for data

<<<<<<< HEAD
=======
    pars.hpvlo = sc.objdict()
    pars.hpvlo.dur = dict()
    pars.hpvlo.dur['none']      = dict(dist='lognormal', par1=2, par2=1.0)
                                    # https://www.ncbi.nlm.nih.gov/pmc/articles/PMC3707974/
                                    # http://citeseerx.ist.psu.edu/viewdoc/download?doi=10.1.1.416.938&rep=rep1&type=pdf
                                    # https://academic.oup.com/jid/article/197/10/1436/2191990
    pars.hpvlo.dur['cin1']      = dict(dist='lognormal', par1=2.0, par2=1.0) # PLACEHOLDERS; INSERT SOURCE
    pars.hpvlo.dur['cin2']      = dict(dist='lognormal', par1=2.0, par2=1.0) # PLACEHOLDERS; INSERT SOURCE
    pars.hpvlo.dur['cin3']      = dict(dist='lognormal', par1=2.0, par2=1.0) # PLACEHOLDERS; INSERT SOURCE
    pars.hpvlo.rel_beta         = 1.0 # Transmission was relatively homogeneous across HPV genotypes, alpha species, and oncogenic risk categories -- doi: 10.2196/11284
    pars.hpvlo.rel_cin1_prob    = 0.0 # Set this value to zero for non-carcinogenic genotypes
    pars.hpvlo.rel_cin2_prob    = 1.0 # Set this value to zero for non-carcinogenic genotypes
    pars.hpvlo.rel_cin3_prob    = 1.0 # Set this value to zero for non-carcinogenic genotypes
    pars.hpvlo.rel_cancer_prob  = 1.0 # Set this value to zero for non-carcinogenic genotypes
    pars.hpvlo.imm_boost        = 1.0 # TODO: look for data

    pars.hpvhi = sc.objdict()
    pars.hpvhi.dur = dict()
    pars.hpvhi.dur['none']      = dict(dist='lognormal', par1=2, par2=1.0)
                                    # https://www.ncbi.nlm.nih.gov/pmc/articles/PMC3707974/
                                    # http://citeseerx.ist.psu.edu/viewdoc/download?doi=10.1.1.416.938&rep=rep1&type=pdf
                                    # https://academic.oup.com/jid/article/197/10/1436/2191990
    pars.hpvhi.dur['cin1']      = dict(dist='lognormal', par1=2.0, par2=1.0) # PLACEHOLDERS; INSERT SOURCE
    pars.hpvhi.dur['cin2']      = dict(dist='lognormal', par1=2.0, par2=1.0) # PLACEHOLDERS; INSERT SOURCE
    pars.hpvhi.dur['cin3']      = dict(dist='lognormal', par1=2.0, par2=1.0) # PLACEHOLDERS; INSERT SOURCE
    pars.hpvhi.rel_beta         = 1.0 # Transmission was relatively homogeneous across HPV genotypes, alpha species, and oncogenic risk categories -- doi: 10.2196/11284
    pars.hpvhi.rel_cin1_prob    = 0.0 # Set this value to zero for non-carcinogenic genotypes
    pars.hpvhi.rel_cin2_prob    = 1.0 # Set this value to zero for non-carcinogenic genotypes
    pars.hpvhi.rel_cin3_prob    = 1.0 # Set this value to zero for non-carcinogenic genotypes
    pars.hpvhi.rel_cancer_prob  = 1.0 # Set this value to zero for non-carcinogenic genotypes
    pars.hpvhi.imm_boost        = 1.0 # TODO: look for data

    pars.hpvhi5 = sc.objdict()
    pars.hpvhi5.dur = dict()
    pars.hpvhi5.dur['none']     = dict(dist='lognormal', par1=2.0, par2=1.0) # PLACEHOLDERS; INSERT SOURCE
    pars.hpvhi5.dur['cin1']     = dict(dist='lognormal', par1=2.0, par2=1.0) # PLACEHOLDERS; INSERT SOURCE
    pars.hpvhi5.dur['cin2']     = dict(dist='lognormal', par1=2.0, par2=1.0) # PLACEHOLDERS; INSERT SOURCE
    pars.hpvhi5.dur['cin3']     = dict(dist='lognormal', par1=2.0, par2=1.0) # PLACEHOLDERS; INSERT SOURCE
    pars.hpvhi5.rel_beta        = 1.0 # Transmission was relatively homogeneous across HPV genotypes, alpha species, and oncogenic risk categories -- doi: 10.2196/11284
    pars.hpvhi5.rel_cin1_prob   = 0.0 # Set this value to zero for non-carcinogenic genotypes
    pars.hpvhi5.rel_cin2_prob   = 1.0 # Set this value to zero for non-carcinogenic genotypes
    pars.hpvhi5.rel_cin3_prob   = 1.0 # Set this value to zero for non-carcinogenic genotypes
    pars.hpvhi5.rel_cancer_prob = 1.0 # Set this value to zero for non-carcinogenic genotypes
    pars.hpvhi5.imm_boost       = 1.0 # TODO: look for data

>>>>>>> dc999da4
    return _get_from_pars(pars, default, key=genotype, defaultkey='hpv16')


def get_cross_immunity(default=False, genotype=None):
    '''
    Get the cross immunity between each genotype in a sim
    '''
    pars = dict(

        hpv16 = dict(
            hpv16  = 1.0, # Default for own-immunity
            hpv18 = 0, # Assumption
            hpv31  = 0, # Assumption
            hpv33 = 0, # Assumption
            hpv45 = 0, # Assumption
            hpv52 = 0, # Assumption
            hpv58 = 0, # Assumption
            hpv6 = 0, # Assumption
            hpv11 = 0, # Assumption
        ),

        hpv18 = dict(
            hpv16=0,  # Default for own-immunity
            hpv18=1.0,  # Assumption
            hpv31=0,  # Assumption
            hpv33=0,  # Assumption
            hpv45=0,  # Assumption
            hpv52=0,  # Assumption
            hpv58=0,  # Assumption
            hpv6=0,  # Assumption
            hpv11=0,  # Assumption
        ),

        hpv31=dict(
            hpv16=0,  # Default for own-immunity
            hpv18=0,  # Assumption
            hpv31=1.0,  # Assumption
            hpv33=0,  # Assumption
            hpv45=0,  # Assumption
            hpv52=0,  # Assumption
            hpv58=0,  # Assumption
            hpv6=0,  # Assumption
            hpv11=0,  # Assumption
        ),

        hpv33=dict(
            hpv16=0,  # Default for own-immunity
            hpv18=0,  # Assumption
            hpv31=0,  # Assumption
            hpv33=1.0,  # Assumption
            hpv45=0,  # Assumption
            hpv52=0,  # Assumption
            hpv58=0,  # Assumption
            hpv6=0,  # Assumption
            hpv11=0,  # Assumption
        ),

        hpv45=dict(
            hpv16=0,  # Default for own-immunity
            hpv18=0,  # Assumption
            hpv31=0,  # Assumption
            hpv33=0,  # Assumption
            hpv45=1.0,  # Assumption
            hpv52=0,  # Assumption
            hpv58=0,  # Assumption
            hpv6=0,  # Assumption
            hpv11=0,  # Assumption
        ),

        hpv52=dict(
            hpv16=0,  # Default for own-immunity
            hpv18=0,  # Assumption
            hpv31=0,  # Assumption
            hpv33=0,  # Assumption
            hpv45=0,  # Assumption
            hpv52=1.0,  # Assumption
            hpv58=0,  # Assumption
            hpv6=0,  # Assumption
            hpv11=0,  # Assumption

        ),

        hpv58=dict(
            hpv16=0,  # Default for own-immunity
            hpv18=0,  # Assumption
            hpv31=0,  # Assumption
            hpv33=0,  # Assumption
            hpv45=0,  # Assumption
            hpv52=1.0,  # Assumption
            hpv58=0,  # Assumption
            hpv6=0,  # Assumption
            hpv11=0,  # Assumption

        ),

        hpv6=dict(
            hpv16=0,  # Default for own-immunity
            hpv18=0,  # Assumption
            hpv31=0,  # Assumption
            hpv33=0,  # Assumption
            hpv45=0,  # Assumption
            hpv52=0,  # Assumption
            hpv58=0,  # Assumption
            hpv6=1.0,  # Assumption
            hpv11=0,  # Assumption

        ),

        hpv11=dict(
            hpv16=0,  # Default for own-immunity
            hpv18=0,  # Assumption
            hpv31=0,  # Assumption
            hpv33=0,  # Assumption
            hpv45=0,  # Assumption
            hpv52=0,  # Assumption
            hpv58=0,  # Assumption
            hpv6=0,  # Assumption
            hpv11=1.0,  # Assumption

        ),


    )

    return _get_from_pars(pars, default, key=genotype, defaultkey='hpv16')


def get_mixing(network=None):
    '''
    Define defaults for sexual mixing matrices and the proportion of people of each age group
    who have relationships of each type.

    The mixing matrices represent males in the rows and females in the columns.
    Non-zero entires mean that there are some relationships between males/females of the age
    bands in the row/column combination. Entries >1 or <1 can be used to represent relative
    likelihoods of males of a given age cohort partnering with females of that cohort.
    For example, a mixing matrix like the following would mean that males aged 15-30 were twice
    likely to partner with females of age 15-30 compared to females aged 30-50.
        mixing = np.array([
                                #15, 30,
                            [15,  2, 1],
                            [30,  1, 1]])
    Note that the first column of the mixing matrix represents the age bins. The same age bins
    must be used for males and females, i.e. the matrix must be square.

    The proportion of people of each age group who have relationships of each type is
    given by the layer_probs array. The first row represents the age bins, the second row
    represents the proportion of females of each age who have relationships of each type, and
    the third row represents the proportion of males of each age who have relationships of
    each type.
    '''

    if network == 'default':

        mixing = dict(
            m=np.array([
            #       0,  5,  10, 15, 20, 25, 30, 35, 40, 45, 50, 55, 60, 65, 70, 75
            [ 0,    0,  0,  0,  0,  0,  0,  0,  0,  0,  0,  0,  0,  0,  0,  0,  0],
            [ 5,    0,  0,  0,  0,  0,  0,  0,  0,  0,  0,  0,  0,  0,  0,  0,  0],
            [10,    0,  0, .1,  0,  0,  0,  0,  0,  0,  0,  0,  0,  0,  0,  0,  0],
            [15,    0,  0, .1, .1,  0,  0,  0,  0,  0,  0,  0,  0,  0,  0,  0,  0],
            [20,    0,  0, .1, .1, .1, .1,  0,  0,  0,  0,  0,  0,  0,  0,  0,  0],
            [25,    0,  0, .5, .1, .5 ,.1, .1,  0,  0,  0,  0,  0,  0,  0,  0,  0],
            [30,    0,  0,  1, .5, .5, .5, .5, .1,  0,  0,  0,  0,  0,  0,  0,  0],
            [35,    0,  0, .5,  1,  1, .5,  1,  1, .5,  0,  0,  0,  0,  0,  0,  0],
            [40,    0,  0,  0, .5,  1,  1,  1,  1,  1, .5,  0,  0,  0,  0,  0,  0],
            [45,    0,  0,  0,  0, .1,  1,  1,  2,  1,  1, .5,  0,  0,  0,  0,  0],
            [50,    0,  0,  0,  0,  0, .1,  1,  1,  1,  1,  2, .5,  0,  0,  0,  0],
            [55,    0,  0,  0,  0,  0,  0, .1,  1,  1,  1,  1,  2, .5,  0,  0,  0],
            [60,    0,  0,  0,  0,  0,  0,  0, .1, .5,  1,  1,  1,  2, .5,  0,  0],
            [65,    0,  0,  0,  0,  0,  0,  0,  0,  0,  0,  1,  1,  1,  2, .5,  0],
            [70,    0,  0,  0,  0,  0,  0,  0,  0,  0,  0,  0,  1,  1,  1,  1, .5],
            [75,    0,  0,  0,  0,  0,  0,  0,  0,  0,  0,  0,  0,  1,  1,  1,  1],
        ]),
            c=np.array([
            #       0,  5,  10, 15, 20, 25, 30, 35, 40, 45, 50, 55, 60, 65, 70, 75
            [ 0,    0,  0,  0,  0,  0,  0,  0,  0,  0,  0,  0,  0,  0,  0,  0,  0],
            [ 5,    0,  0,  0,  0,  0,  0,  0,  0,  0,  0,  0,  0,  0,  0,  0,  0],
            [10,    0,  0,  1,  0,  0,  0,  0,  0,  0,  0,  0,  0,  0,  0,  0,  0],
            [15,    0,  0,  1,  1, .5,  0,  0,  0,  0,  0,  0,  0,  0,  0,  0,  0],
            [20,    0,  0, .5,  1,  1, .5,  0,  0,  0,  0,  0,  0,  0,  0,  0,  0],
            [25,    0,  0,  0,  1,  1,  1, .5,  0,  0,  0,  0,  0,  0,  0,  0,  0],
            [30,    0,  0,  0,  0,  1,  1,  1, .5,  0,  0,  0,  0,  0,  0,  0,  0],
            [35,    0,  0,  0,  0,  1,  1,  1,  1, .5,  0,  0,  0,  0,  0,  0,  0],
            [40,    0,  0,  0,  0,  0,  1,  1,  1,  1, .5,  0,  0,  0,  0,  0,  0],
            [45,    0,  0,  0,  0,  0,  1,  1,  1,  1,  1, .5,  0,  0,  0,  0,  0],
            [50,    0,  0,  0,  0,  0,  0,  1,  1,  1,  1,  1, .5,  0,  0,  0,  0],
            [55,    0,  0,  0,  0,  0,  0,  0,  1,  1,  1,  1,  1, .5,  0,  0,  0],
            [60,    0,  0,  0,  0,  0,  0,  0,  0,  1,  1,  1,  1,  1, .5,  0,  0],
            [65,    0,  0,  0,  0,  0,  0,  0,  0,  0,  1,  1,  1,  1,  2, .5,  0],
            [70,    0,  0,  0,  0,  0,  0,  0,  0,  0,  0,  1,  1,  1,  1,  1, .5],
            [75,    0,  0,  0,  0,  0,  0,  0,  0,  0,  0,  0,  1,  1,  1,  1,  1],
        ]),
            o=np.array([
            #       0,  5,  10, 15, 20, 25, 30, 35, 40, 45, 50, 55, 60, 65, 70, 75
            [ 0,    0,  0,  0,  0,  0,  0,  0,  0,  0,  0,  0,  0,  0,  0,  0,  0],
            [ 5,    0,  0,  0,  0,  0,  0,  0,  0,  0,  0,  0,  0,  0,  0,  0,  0],
            [10,    0,  0,  1,  0,  0,  0,  0,  0,  0,  0,  0,  0,  0,  0,  0,  0],
            [15,    0,  0,  1,  1, .5,  0,  0,  0,  0,  0,  0,  0,  0,  0,  0,  0],
            [20,    0,  0, .5,  1,  1, .5,  0,  0,  0,  0,  0,  0,  0,  0,  0,  0],
            [25,    0,  0,  0,  1,  1,  1, .5,  0,  0,  0,  0,  0,  0,  0,  0,  0],
            [30,    0,  0,  0,  0,  1,  1,  1, .5,  0,  0,  0,  0,  0,  0,  0,  0],
            [35,    0,  0,  0,  0,  1,  1,  1,  1, .5,  0,  0,  0,  0,  0,  0,  0],
            [40,    0,  0,  0,  0,  0,  1,  1,  1,  1, .5,  0,  0,  0,  0,  0,  0],
            [45,    0,  0,  0,  0,  0,  1,  1,  1,  1,  1, .5,  0,  0,  0,  0,  0],
            [50,    0,  0,  0,  0,  0,  0,  1,  1,  1,  1,  1, .5,  0,  0,  0,  0],
            [55,    0,  0,  0,  0,  0,  0,  0,  1,  1,  1,  1,  1, .5,  0,  0,  0],
            [60,    0,  0,  0,  0,  0,  0,  0,  0,  1,  1,  1,  1,  1, .5,  0,  0],
            [65,    0,  0,  0,  0,  0,  0,  0,  0,  0,  1,  1,  1,  1,  2, .5,  0],
            [70,    0,  0,  0,  0,  0,  0,  0,  0,  0,  0,  1,  1,  1,  1,  1, .5],
            [75,    0,  0,  0,  0,  0,  0,  0,  0,  0,  0,  0,  1,  1,  1,  1,  1],
        ]),
        )

        layer_probs = dict(
            m=np.array([
                [ 0,  5,    10,    15,   20,   25,   30,   35,    40,    45,    50,   55,   60,   65,   70,   75],
                [ 0,  0,  0.04,   0.2,  0.6,  0.8,  0.8,  0.8,  0.75,  0.65,  0.55,  0.4,  0.4,  0.4,  0.4,  0.4], # Share of females of each age who are married
                [ 0,  0,  0.01,  0.01,  0.2,  0.6,  0.8,  0.9,  0.90,  0.90,  0.90,  0.8,  0.7,  0.6,  0.5,  0.6]] # Share of males of each age who are married
            ),
            c=np.array([
                [ 0,  5,    10,    15,   20,   25,   30,   35,    40,    45,    50,   55,   60,   65,   70,   75],
                [ 0,  0,  0.10,   0.6,  0.3,  0.1,  0.1,  0.1,   0.1,  0.05,  0.01, 0.01, 0.01, 0.01, 0.01, 0.01], # Share of females of each age having casual relationships
                [ 0,  0,  0.05,   0.5,  0.5,  0.3,  0.4,  0.5,   0.5,   0.4,   0.3,  0.1, 0.05, 0.01, 0.01, 0.01]], # Share of males of each age having casual relationships
            ),
            o=np.array([
                [ 0,  5,    10,    15,   20,   25,   30,   35,    40,    45,    50,   55,   60,   65,   70,   75],
                [ 0,  0,  0.01,  0.05, 0.05, 0.04, 0.03, 0.02,  0.01,  0.01,  0.01, 0.01, 0.01, 0.01, 0.01, 0.01], # Share of females of each age having one-off relationships
                [ 0,  0,  0.01,  0.01, 0.01, 0.02, 0.03, 0.04,  0.05,  0.05,  0.03, 0.02, 0.01, 0.01, 0.01, 0.01]], # Share of males of each age having one-off relationships
            ),
        )

    elif network == 'random':
        mixing = dict(
            a=np.array([
            #       0,  5,  10, 15, 20, 25, 30, 35, 40, 45, 50, 55, 60, 65, 70, 75
            [ 0,    0,  0,  0,  0,  0,  0,  0,  0,  0,  0,  0,  0,  0,  0,  0,  0],
            [ 5,    0,  0,  0,  0,  0,  0,  0,  0,  0,  0,  0,  0,  0,  0,  0,  0],
            [10,    0,  0,  1,  0,  0,  0,  0,  0,  0,  0,  0,  0,  0,  0,  0,  0],
            [15,    0,  0,  1,  1, .5,  0,  0,  0,  0,  0,  0,  0,  0,  0,  0,  0],
            [20,    0,  0, .5,  1,  1, .5,  0,  0,  0,  0,  0,  0,  0,  0,  0,  0],
            [25,    0,  0,  0,  1,  1,  1, .5,  0,  0,  0,  0,  0,  0,  0,  0,  0],
            [30,    0,  0,  0,  0,  1,  1,  1, .5,  0,  0,  0,  0,  0,  0,  0,  0],
            [35,    0,  0,  0,  0,  1,  1,  1,  1, .5,  0,  0,  0,  0,  0,  0,  0],
            [40,    0,  0,  0,  0,  0,  1,  1,  1,  1, .5,  0,  0,  0,  0,  0,  0],
            [45,    0,  0,  0,  0,  0,  1,  1,  1,  1,  1, .5,  0,  0,  0,  0,  0],
            [50,    0,  0,  0,  0,  0,  0,  1,  1,  1,  1,  1, .5,  0,  0,  0,  0],
            [55,    0,  0,  0,  0,  0,  0,  0,  1,  1,  1,  1,  1, .5,  0,  0,  0],
            [60,    0,  0,  0,  0,  0,  0,  0,  0,  1,  1,  1,  1,  1, .5,  0,  0],
            [65,    0,  0,  0,  0,  0,  0,  0,  0,  0,  1,  1,  1,  1,  2, .5,  0],
            [70,    0,  0,  0,  0,  0,  0,  0,  0,  0,  0,  1,  1,  1,  1,  1, .5],
            [75,    0,  0,  0,  0,  0,  0,  0,  0,  0,  0,  0,  1,  1,  1,  1,  1],
        ])
        )
        layer_probs = dict(
            a=np.array([
                [ 0,  5,    10,    15,   20,   25,   30,   35,    40,    45,    50,   55,   60,   65,   70,   75],
                [ 0,  0,  0.04,   0.2,  0.6,  0.8,  0.8,  0.8,  0.75,  0.65,  0.55,  0.4,  0.4,  0.4,  0.4,  0.4], # Share of females of each age who are married
                [ 0,  0,  0.01,  0.01,  0.2,  0.6,  0.8,  0.9,  0.90,  0.90,  0.90,  0.8,  0.7,  0.6,  0.5,  0.6]] # Share of males of each age who are married
            ))

    else:
        errormsg = f'Network "{network}" not found; the choices at this stage are random and default.'
        raise ValueError(errormsg)

    return mixing, layer_probs


def get_vaccine_genotype_pars(default=False, vaccine=None):
    '''
    Define the cross-immunity of each vaccine against each genotype
    '''
    pars = dict(

        default = dict(
            hpv16=1,
            hpv18=1,  # Assumption
            hpv31=0,  # Assumption
            hpv33=0,  # Assumption
            hpv45=0,  # Assumption
            hpv52=0,  # Assumption
            hpv58=0,  # Assumption
            hpv6=0,  # Assumption
            hpv11=0,  # Assumption
        ),

        bivalent = dict(
            hpv16=1,
            hpv18=1,  # Assumption
            hpv31=0,  # Assumption
            hpv33=0,  # Assumption
            hpv45=0,  # Assumption
            hpv52=0,  # Assumption
            hpv58=0,  # Assumption
            hpv6=0,  # Assumption
            hpv11=0,  # Assumption
        ),

        quadrivalent=dict(
            hpv16=1,
            hpv18=1,  # Assumption
            hpv31=0,  # Assumption
            hpv33=0,  # Assumption
            hpv45=0,  # Assumption
            hpv52=0,  # Assumption
            hpv58=0,  # Assumption
            hpv6=1,  # Assumption
            hpv11=1,  # Assumption
        ),

        nonavalent=dict(
            hpv16=1,
            hpv18=1,  # Assumption
            hpv31=1,  # Assumption
            hpv33=1,  # Assumption
            hpv45=1,  # Assumption
            hpv52=1,  # Assumption
            hpv58=1,  # Assumption
            hpv6=1,  # Assumption
            hpv11=1,  # Assumption
        ),
    )

    return _get_from_pars(pars, default=default, key=vaccine)


def get_vaccine_dose_pars(default=False, vaccine=None):
    '''
    Define the parameters for each vaccine
    '''

    pars = dict(

        default = dict(
            imm_init  = dict(dist='beta', par1=30, par2=2), # Initial distribution of immunity
            imm_boost = 2, # Factor by which a dose increases immunity
            doses     = 1, # Number of doses for this vaccine
            interval  = None, # Interval between doses
        ),

        bivalent = dict(
            imm_init=dict(dist='beta', par1=30, par2=2),  # Initial distribution of immunity
            imm_boost=2,  # Factor by which a dose increases immunity
            doses=1,  # Number of doses for this vaccine
            interval=None,  # Interval between doses
        ),

        quadrivalent = dict(
            imm_init=dict(dist='beta', par1=30, par2=2),  # Initial distribution of immunity
            imm_boost=2,  # Factor by which a dose increases immunity
            doses=1,  # Number of doses for this vaccine
            interval=None,  # Interval between doses
        ),

        nonavalent = dict(
            imm_init=dict(dist='beta', par1=30, par2=2),  # Initial distribution of immunity
            imm_boost=2,  # Factor by which a dose increases immunity
            doses=1,  # Number of doses for this vaccine
            interval=None,  # Interval between doses
        ),
    )

    return _get_from_pars(pars, default, key=vaccine)


def get_screen_pars(screen=None):
    '''
    Define the parameters for each screen method
    '''

    pars = dict(
        hpv = dict(
            sensitivity=dict(
                infectious=dict(
                    hpv16=1,
                    hpv18=1,
                    hpv31=1,
                    hpv33=1,
                    hpv45=1,
                    hpv52=1,
                    hpv58=1,
                    hpv6=1,
                    hpv11=1,
                ),
                cin1=dict(
                    hpv16=1,
                    hpv18=1,
                    hpv31=1,
                    hpv33=1,
                    hpv45=1,
                    hpv52=1,
                    hpv58=1,
                    hpv6=1,
                    hpv11=1,
                ),
                cin2=dict(
                    hpv16=1,
                    hpv18=1,
                    hpv31=1,
                    hpv33=1,
                    hpv45=1,
                    hpv52=1,
                    hpv58=1,
                    hpv6=1,
                    hpv11=1,
                ),
                cin3=dict(
                    hpv16=1,
                    hpv18=1,
                    hpv31=1,
                    hpv33=1,
                    hpv45=1,
                    hpv52=1,
                    hpv58=1,
                    hpv6=1,
                    hpv11=1,
                ),
            ),
            specificity=None,
        ),

        hpv1618 = dict(
            sensitivity=dict(
                infectious=dict(
                    hpv16=1,
                    hpv18=1,
                    hpv31=0,
                    hpv33=0,
                    hpv45=0,
                    hpv52=0,
                    hpv58=0,
                    hpv6=0,
                    hpv11=0,
                ),
                cin1=dict(
                    hpv16=1,
                    hpv18=1,
                    hpv31=0,
                    hpv33=0,
                    hpv45=0,
                    hpv52=0,
                    hpv58=0,
                    hpv6=0,
                    hpv11=0,
                ),
                cin2=dict(
                    hpv16=1,
                    hpv18=1,
                    hpv31=0,
                    hpv33=0,
                    hpv45=0,
                    hpv52=0,
                    hpv58=0,
                    hpv6=0,
                    hpv11=0,
                ),
                cin3=dict(
                    hpv16=1,
                    hpv18=1,
                    hpv31=0,
                    hpv33=0,
                    hpv45=0,
                    hpv52=0,
                    hpv58=0,
                    hpv6=0,
                    hpv11=0,
                ),
            ),
            specificity=None,
        ),

        cytology = dict(
            sensitivity=None,
            specificity=None,
        ),

        via=dict(
            sensitivity=None,
            specificity=None,
        ),

        colposcopy=dict(
            sensitivity=None,
            specificity=None,
        ),
    )

    return _get_from_pars(pars, key=screen)

def get_treatment_pars(screen=None):
    '''
    Define the parameters for each treatment method
    '''

    pars = dict(
        excisional = dict(
            efficacy=dict(
                infectious=1,
                cin1=1,
                cin2=1,
                cin3=1,
            ),
            time_to_clearance=dict(
                infectious=dict(dist='lognormal', par1=1.0, par2=1.0), # PLACEHOLDERS; INSERT SOURCE,
                cin1=dict(dist='lognormal', par1=1.0, par2=1.0), # PLACEHOLDERS; INSERT SOURCE,,
                cin2=dict(dist='lognormal', par1=1.0, par2=1.0), # PLACEHOLDERS; INSERT SOURCE,,
                cin3=dict(dist='lognormal', par1=1.0, par2=1.0), # PLACEHOLDERS; INSERT SOURCE,,
            )
        ),
        ablative=dict(
            efficacy=dict(
                infectious=1,
                cin1=1,
                cin2=1,
                cin3=1,
            ),
            time_to_clearance=dict(
                infectious=dict(dist='lognormal', par1=1.0, par2=1.0),  # PLACEHOLDERS; INSERT SOURCE,
                cin1=dict(dist='lognormal', par1=1.0, par2=1.0),  # PLACEHOLDERS; INSERT SOURCE,,
                cin2=dict(dist='lognormal', par1=1.0, par2=1.0),  # PLACEHOLDERS; INSERT SOURCE,,
                cin3=dict(dist='lognormal', par1=1.0, par2=1.0),  # PLACEHOLDERS; INSERT SOURCE,,
            )
        ),
    )

    return _get_from_pars(pars, key=screen)<|MERGE_RESOLUTION|>--- conflicted
+++ resolved
@@ -97,30 +97,16 @@
     pars['vaccine_pars'] = dict()  # Vaccines that are being used; populated during initialization
     pars['vaccine_map'] = dict()  # Reverse mapping from number to vaccine key
 
-<<<<<<< HEAD
     # Screening parameters
     pars['screen_pars'] = dict()  # Screening method that is being used; populated during initialization
 
-    # Parameters determining duration of dysplasia stages
-    pars['dur'] = {}
-    pars['dur']['none']     = dict(dist='lognormal', par1=2.0, par2=1.0)  # Length of time that HPV is present without dysplasia
-    pars['dur']['cin1']     = dict(dist='lognormal', par1=2.0, par2=1.0)  # Duration of CIN1 (mild/very mild dysplasia)
-    pars['dur']['cin2']     = dict(dist='lognormal', par1=3.0, par2=1.0)  # Duration of CIN2 (moderate dysplasia)
-    pars['dur']['cin3']     = dict(dist='lognormal', par1=4.0, par2=1.0)  # Duration of CIN3 (severe dysplasia/in situ carcinoma)
-    pars['dur']['cancer']   = dict(dist='lognormal', par1=6.0, par2=3.0)  # Duration of untreated cancer
-=======
     # Duration of invasive cerival cancer before death
     pars['dur_cancer']  = dict(dist='lognormal', par1=6.0, par2=3.0)  # Duration of untreated cancer
->>>>>>> dc999da4
 
     # Parameters determining relative transmissibility at each stage of disease
     pars['rel_trans'] = {}
     pars['rel_trans']['none']   = 1 # Baseline value
-<<<<<<< HEAD
-    pars['rel_trans']['cin1']   = 1 # Less transmissible. Assumption, need data
-=======
     pars['rel_trans']['cin1']   = 1 # Baseline value. Assumption, need data
->>>>>>> dc999da4
     pars['rel_trans']['cin2']   = 0.2 # Assumption, need data
     pars['rel_trans']['cin3']   = 0.05 # Assumption, need data
 
@@ -397,11 +383,7 @@
 
     pars.hpv16 = sc.objdict()
     pars.hpv16.dur = dict()
-<<<<<<< HEAD
     pars.hpv16.dur['none']      = dict(dist='lognormal', par1=2.3625, par2=0.5)
-=======
-    pars.hpv16.dur['none']      = dict(dist='lognormal', par1=2, par2=0.5)
->>>>>>> dc999da4
                                     # Made the distribution wider to accommodate varying means
                                     # https://www.ncbi.nlm.nih.gov/pmc/articles/PMC3707974/
                                     # http://citeseerx.ist.psu.edu/viewdoc/download?doi=10.1.1.416.938&rep=rep1&type=pdf
@@ -424,11 +406,7 @@
 
     pars.hpv18 = sc.objdict()
     pars.hpv18.dur = dict()
-<<<<<<< HEAD
     pars.hpv18.dur['none']      = dict(dist='lognormal', par1=2.2483, par2=0.5)
-=======
-    pars.hpv18.dur['none']      = dict(dist='lognormal', par1=2, par2=0.5)
->>>>>>> dc999da4
                                     # Made the distribution wider to accommodate varying means
                                     # https://www.ncbi.nlm.nih.gov/pmc/articles/PMC3707974/
                                     # http://citeseerx.ist.psu.edu/viewdoc/download?doi=10.1.1.416.938&rep=rep1&type=pdf
@@ -451,11 +429,7 @@
 
     pars.hpv31 = sc.objdict()
     pars.hpv31.dur = dict()
-<<<<<<< HEAD
     pars.hpv31.dur['none']      = dict(dist='lognormal', par1=2.5197, par2=1.0)
-=======
-    pars.hpv31.dur['none']      = dict(dist='lognormal', par1=2, par2=1.0)
->>>>>>> dc999da4
                                     # https://www.ncbi.nlm.nih.gov/pmc/articles/PMC3707974/
                                     # http://citeseerx.ist.psu.edu/viewdoc/download?doi=10.1.1.416.938&rep=rep1&type=pdf
                                     # https://academic.oup.com/jid/article/197/10/1436/2191990
@@ -476,11 +450,7 @@
 
     pars.hpv33 = sc.objdict()
     pars.hpv33.dur = dict()
-<<<<<<< HEAD
     pars.hpv33.dur['none']      = dict(dist='lognormal', par1=2.3226, par2=1.0)
-=======
-    pars.hpv33.dur['none']      = dict(dist='lognormal', par1=2, par2=1.0)
->>>>>>> dc999da4
                                     # https://www.ncbi.nlm.nih.gov/pmc/articles/PMC3707974/
                                     # http://citeseerx.ist.psu.edu/viewdoc/download?doi=10.1.1.416.938&rep=rep1&type=pdf
                                     # https://academic.oup.com/jid/article/197/10/1436/2191990
@@ -501,11 +471,7 @@
 
     pars.hpv45 = sc.objdict()
     pars.hpv45.dur = dict()
-<<<<<<< HEAD
     pars.hpv45.dur['none']      = dict(dist='lognormal', par1=2.0213, par2=1.0)
-=======
-    pars.hpv45.dur['none']      = dict(dist='lognormal', par1=2, par2=1.0)
->>>>>>> dc999da4
                                     # https://www.ncbi.nlm.nih.gov/pmc/articles/PMC3707974/
                                     # http://citeseerx.ist.psu.edu/viewdoc/download?doi=10.1.1.416.938&rep=rep1&type=pdf
                                     # https://academic.oup.com/jid/article/197/10/1436/2191990
@@ -526,11 +492,7 @@
 
     pars.hpv52 = sc.objdict()
     pars.hpv52.dur = dict()
-<<<<<<< HEAD
     pars.hpv52.dur['none']      = dict(dist='lognormal', par1=2.3491, par2=1.0)
-=======
-    pars.hpv52.dur['none']      = dict(dist='lognormal', par1=2, par2=1.0)
->>>>>>> dc999da4
                                     # https://www.ncbi.nlm.nih.gov/pmc/articles/PMC3707974/
                                     # http://citeseerx.ist.psu.edu/viewdoc/download?doi=10.1.1.416.938&rep=rep1&type=pdf
                                     # https://academic.oup.com/jid/article/197/10/1436/2191990
@@ -551,11 +513,7 @@
 
     pars.hpv6 = sc.objdict()
     pars.hpv6.dur = dict()
-<<<<<<< HEAD
     pars.hpv6.dur['none']       = dict(dist='lognormal', par1=1.8245, par2=1.0)
-=======
-    pars.hpv6.dur['none']       = dict(dist='lognormal', par1=2, par2=1.0)
->>>>>>> dc999da4
                                     # https://pubmed.ncbi.nlm.nih.gov/17416761/
     pars.hpv6.dur['cin1']       = dict(dist='lognormal', par1=2.0, par2=1.0) # PLACEHOLDERS; INSERT SOURCE
     pars.hpv6.dur['cin2']       = dict(dist='lognormal', par1=2.0, par2=1.0) # PLACEHOLDERS; INSERT SOURCE
@@ -569,11 +527,7 @@
 
     pars.hpv11 = sc.objdict()
     pars.hpv11.dur = dict()
-<<<<<<< HEAD
     pars.hpv11.dur['none']      = dict(dist='lognormal', par1=1.8718, par2=1.0)
-=======
-    pars.hpv11.dur['none']      = dict(dist='lognormal', par1=2, par2=1.0)
->>>>>>> dc999da4
                                     # https://pubmed.ncbi.nlm.nih.gov/17416761/
     pars.hpv11.dur['cin1']      = dict(dist='lognormal', par1=2.0, par2=1.0) # PLACEHOLDERS; INSERT SOURCE
     pars.hpv11.dur['cin2']      = dict(dist='lognormal', par1=2.0, par2=1.0) # PLACEHOLDERS; INSERT SOURCE
@@ -585,54 +539,6 @@
     pars.hpv11.rel_cancer_prob  = 1.0 # Set this value to zero for non-carcinogenic genotypes
     pars.hpv11.imm_boost        = 1.0 # TODO: look for data
 
-<<<<<<< HEAD
-=======
-    pars.hpvlo = sc.objdict()
-    pars.hpvlo.dur = dict()
-    pars.hpvlo.dur['none']      = dict(dist='lognormal', par1=2, par2=1.0)
-                                    # https://www.ncbi.nlm.nih.gov/pmc/articles/PMC3707974/
-                                    # http://citeseerx.ist.psu.edu/viewdoc/download?doi=10.1.1.416.938&rep=rep1&type=pdf
-                                    # https://academic.oup.com/jid/article/197/10/1436/2191990
-    pars.hpvlo.dur['cin1']      = dict(dist='lognormal', par1=2.0, par2=1.0) # PLACEHOLDERS; INSERT SOURCE
-    pars.hpvlo.dur['cin2']      = dict(dist='lognormal', par1=2.0, par2=1.0) # PLACEHOLDERS; INSERT SOURCE
-    pars.hpvlo.dur['cin3']      = dict(dist='lognormal', par1=2.0, par2=1.0) # PLACEHOLDERS; INSERT SOURCE
-    pars.hpvlo.rel_beta         = 1.0 # Transmission was relatively homogeneous across HPV genotypes, alpha species, and oncogenic risk categories -- doi: 10.2196/11284
-    pars.hpvlo.rel_cin1_prob    = 0.0 # Set this value to zero for non-carcinogenic genotypes
-    pars.hpvlo.rel_cin2_prob    = 1.0 # Set this value to zero for non-carcinogenic genotypes
-    pars.hpvlo.rel_cin3_prob    = 1.0 # Set this value to zero for non-carcinogenic genotypes
-    pars.hpvlo.rel_cancer_prob  = 1.0 # Set this value to zero for non-carcinogenic genotypes
-    pars.hpvlo.imm_boost        = 1.0 # TODO: look for data
-
-    pars.hpvhi = sc.objdict()
-    pars.hpvhi.dur = dict()
-    pars.hpvhi.dur['none']      = dict(dist='lognormal', par1=2, par2=1.0)
-                                    # https://www.ncbi.nlm.nih.gov/pmc/articles/PMC3707974/
-                                    # http://citeseerx.ist.psu.edu/viewdoc/download?doi=10.1.1.416.938&rep=rep1&type=pdf
-                                    # https://academic.oup.com/jid/article/197/10/1436/2191990
-    pars.hpvhi.dur['cin1']      = dict(dist='lognormal', par1=2.0, par2=1.0) # PLACEHOLDERS; INSERT SOURCE
-    pars.hpvhi.dur['cin2']      = dict(dist='lognormal', par1=2.0, par2=1.0) # PLACEHOLDERS; INSERT SOURCE
-    pars.hpvhi.dur['cin3']      = dict(dist='lognormal', par1=2.0, par2=1.0) # PLACEHOLDERS; INSERT SOURCE
-    pars.hpvhi.rel_beta         = 1.0 # Transmission was relatively homogeneous across HPV genotypes, alpha species, and oncogenic risk categories -- doi: 10.2196/11284
-    pars.hpvhi.rel_cin1_prob    = 0.0 # Set this value to zero for non-carcinogenic genotypes
-    pars.hpvhi.rel_cin2_prob    = 1.0 # Set this value to zero for non-carcinogenic genotypes
-    pars.hpvhi.rel_cin3_prob    = 1.0 # Set this value to zero for non-carcinogenic genotypes
-    pars.hpvhi.rel_cancer_prob  = 1.0 # Set this value to zero for non-carcinogenic genotypes
-    pars.hpvhi.imm_boost        = 1.0 # TODO: look for data
-
-    pars.hpvhi5 = sc.objdict()
-    pars.hpvhi5.dur = dict()
-    pars.hpvhi5.dur['none']     = dict(dist='lognormal', par1=2.0, par2=1.0) # PLACEHOLDERS; INSERT SOURCE
-    pars.hpvhi5.dur['cin1']     = dict(dist='lognormal', par1=2.0, par2=1.0) # PLACEHOLDERS; INSERT SOURCE
-    pars.hpvhi5.dur['cin2']     = dict(dist='lognormal', par1=2.0, par2=1.0) # PLACEHOLDERS; INSERT SOURCE
-    pars.hpvhi5.dur['cin3']     = dict(dist='lognormal', par1=2.0, par2=1.0) # PLACEHOLDERS; INSERT SOURCE
-    pars.hpvhi5.rel_beta        = 1.0 # Transmission was relatively homogeneous across HPV genotypes, alpha species, and oncogenic risk categories -- doi: 10.2196/11284
-    pars.hpvhi5.rel_cin1_prob   = 0.0 # Set this value to zero for non-carcinogenic genotypes
-    pars.hpvhi5.rel_cin2_prob   = 1.0 # Set this value to zero for non-carcinogenic genotypes
-    pars.hpvhi5.rel_cin3_prob   = 1.0 # Set this value to zero for non-carcinogenic genotypes
-    pars.hpvhi5.rel_cancer_prob = 1.0 # Set this value to zero for non-carcinogenic genotypes
-    pars.hpvhi5.imm_boost       = 1.0 # TODO: look for data
-
->>>>>>> dc999da4
     return _get_from_pars(pars, default, key=genotype, defaultkey='hpv16')
 
 
