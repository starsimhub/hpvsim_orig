--- conflicted
+++ resolved
@@ -366,8 +366,7 @@
                                     # https://pubmed.ncbi.nlm.nih.gov/17416761/
     pars.hpv16.dur['dys']       = dict(dist='lognormal', par1=4.0, par2=4.0) # PLACEHOLDERS; INSERT SOURCE
     pars.hpv16.dysp_rate        = 1.0 # Rate of progression to dysplasia. This parameter is used as the growth rate within a logistic function that maps durations to progression probabilities
-    pars.hpv16.prog_rate        = 0.6 # Rate of progression of dysplasia once it is established. This parameter is used as the growth rate within a logistic function that maps durations to progression probabilities
-    pars.hpv16.prog_time        = 3  # Point of inflection in logistic function
+    pars.hpv16.prog_rate        = 0.4 # Rate of progression of dysplasia once it is established. This parameter is used as the growth rate within a logistic function that maps durations to progression probabilities
     pars.hpv16.imm_boost        = 1.0 # TODO: look for data
 
     pars.hpv18 = sc.objdict()
@@ -380,8 +379,7 @@
                                     # https://pubmed.ncbi.nlm.nih.gov/17416761/
     pars.hpv18.dur['dys']       = dict(dist='lognormal', par1=2.0, par2=2.0) # PLACEHOLDERS; INSERT SOURCE
     pars.hpv18.dysp_rate        = 0.9 # Rate of progression to dysplasia. This parameter is used as the growth rate within a logistic function that maps durations to progression probabilities
-    pars.hpv18.prog_rate        = 0.8 # Rate of progression of dysplasia once it is established. This parameter is used as the growth rate within a logistic function that maps durations to progression probabilities
-    pars.hpv18.prog_time        = 6  # Point of inflection in logistic function
+    pars.hpv18.prog_rate        = 1.0 # Rate of progression of dysplasia once it is established. This parameter is used as the growth rate within a logistic function that maps durations to progression probabilities
     pars.hpv18.imm_boost        = 1.0 # TODO: look for data
 
     pars.hpv31 = sc.objdict()
@@ -392,8 +390,7 @@
                                     # https://academic.oup.com/jid/article/197/10/1436/2191990
     pars.hpv31.dur['dys']       = dict(dist='lognormal', par1=3.0, par2=2.0) # PLACEHOLDERS; INSERT SOURCE
     pars.hpv31.dysp_rate        = 0.5 # Rate of progression to dysplasia. This parameter is used as the growth rate within a logistic function that maps durations to progression probabilities
-    pars.hpv31.prog_rate        = 0.5 # Rate of progression of dysplasia once it is established. This parameter is used as the growth rate within a logistic function that maps durations to progression probabilities
-    pars.hpv31.prog_time        = 10  # Point of inflection in logistic function
+    pars.hpv31.prog_rate        = 0.3 # Rate of progression of dysplasia once it is established. This parameter is used as the growth rate within a logistic function that maps durations to progression probabilities
     pars.hpv31.imm_boost        = 1.0 # TODO: look for data
 
     pars.hpv33 = sc.objdict()
@@ -404,8 +401,7 @@
                                     # https://academic.oup.com/jid/article/197/10/1436/2191990
     pars.hpv33.dur['dys']       = dict(dist='lognormal', par1=3.0, par2=3.0) # PLACEHOLDERS; INSERT SOURCE
     pars.hpv33.dysp_rate        = 0.8 # Rate of progression to dysplasia. This parameter is used as the growth rate within a logistic function that maps durations to progression probabilities
-    pars.hpv33.prog_rate        = 0.5 # Rate of progression of dysplasia once it is established. This parameter is used as the growth rate within a logistic function that maps durations to progression probabilities
-    pars.hpv33.prog_time        = 10  # Point of inflection in logistic function
+    pars.hpv33.prog_rate        = 0.8 # Rate of progression of dysplasia once it is established. This parameter is used as the growth rate within a logistic function that maps durations to progression probabilities
     pars.hpv33.imm_boost        = 1.0 # TODO: look for data
 
     pars.hpv45 = sc.objdict()
@@ -417,7 +413,6 @@
     pars.hpv45.dur['dys']       = dict(dist='lognormal', par1=3.0, par2=2.0) # PLACEHOLDERS; INSERT SOURCE
     pars.hpv45.dysp_rate        = 0.8 # Rate of progression to dysplasia. This parameter is used as the growth rate within a logistic function that maps durations to progression probabilities
     pars.hpv45.prog_rate        = 0.8 # Rate of progression of dysplasia once it is established. This parameter is used as the growth rate within a logistic function that maps durations to progression probabilities
-    pars.hpv45.prog_time        = 10  # Point of inflection in logistic function
     pars.hpv45.imm_boost        = 1.0 # TODO: look for data
 
     pars.hpv52 = sc.objdict()
@@ -429,7 +424,6 @@
     pars.hpv52.dur['dys']       = dict(dist='lognormal', par1=3.0, par2=2.0) # PLACEHOLDERS; INSERT SOURCE
     pars.hpv52.dysp_rate        = 0.8 # Rate of progression to dysplasia. This parameter is used as the growth rate within a logistic function that maps durations to progression probabilities
     pars.hpv52.prog_rate        = 0.8 # Rate of progression of dysplasia once it is established. This parameter is used as the growth rate within a logistic function that maps durations to progression probabilities
-    pars.hpv52.prog_time        = 10  # Point of inflection in logistic function
     pars.hpv52.imm_boost        = 1.0 # TODO: look for data
 
     pars.hpv6 = sc.objdict()
@@ -439,10 +433,6 @@
     pars.hpv6.dur['dys']       = dict(dist='lognormal', par1=0.5, par2=1.0) # PLACEHOLDERS; INSERT SOURCE
     pars.hpv6.dysp_rate        = 0.01 # Rate of progression to dysplasia. This parameter is used as the growth rate within a logistic function that maps durations to progression probabilities
     pars.hpv6.prog_rate        = 0.01 # Rate of progression of dysplasia once it is established. This parameter is used as the growth rate within a logistic function that maps durations to progression probabilities
-<<<<<<< HEAD
-    pars.hpv6.prog_time        = 30  # Point of inflection in logistic function
-=======
->>>>>>> 67e5c072
     pars.hpv6.imm_boost        = 1.0 # TODO: look for data
 
     pars.hpv11 = sc.objdict()
@@ -452,7 +442,6 @@
     pars.hpv11.dur['dys']       = dict(dist='lognormal', par1=4.0, par2=1.0) # PLACEHOLDERS; INSERT SOURCE
     pars.hpv11.dysp_rate        = 0.8 # Rate of progression to dysplasia. This parameter is used as the growth rate within a logistic function that maps durations to progression probabilities
     pars.hpv11.prog_rate        = 0.8 # Rate of progression of dysplasia once it is established. This parameter is used as the growth rate within a logistic function that maps durations to progression probabilities
-    pars.hpv11.prog_time        = 30  # Point of inflection in logistic function
     pars.hpv11.imm_boost        = 1.0 # TODO: look for data
 
     return _get_from_pars(pars, default, key=genotype, defaultkey='hpv16')
@@ -895,7 +884,17 @@
                     hpv6=0,
                     hpv11=0,
                 ),
-                cancerous=0.984,
+                cancerous=dict(
+                    hpv16=0.984,
+                    hpv18=0.984,
+                    hpv31=0.984,
+                    hpv33=0.984,
+                    hpv45=0.984,
+                    hpv52=0.984,
+                    hpv58=0.984,
+                    hpv6=0,
+                    hpv11=0,
+                ),
             ),
             inadequacy=0,
         ),
@@ -947,7 +946,17 @@
                     hpv6=0,
                     hpv11=0,
                 ),
-                cancerous=0.984,
+                cancerous=dict(
+                    hpv16=1,
+                    hpv18=1,
+                    hpv31=0,
+                    hpv33=0,
+                    hpv45=0,
+                    hpv52=0,
+                    hpv58=0,
+                    hpv6=0,
+                    hpv11=0,
+                ),
             ),
             inadequacy=0,
         ),
