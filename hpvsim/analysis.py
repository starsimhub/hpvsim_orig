'''
Additional analysis functions that are not part of the core workflow,
but which are useful for particular investigations.
'''

import numpy as np
import pylab as pl
import pandas as pd
import sciris as sc
from . import utils as hpu
from . import misc as hpm
from . import plotting as hppl
from . import defaults as hpd
from . import parameters as hppar
from .settings import options as hpo # For setting global options


__all__ = ['Analyzer', 'snapshot', 'age_pyramid', 'age_results']


class Analyzer(sc.prettyobj):
    '''
    Base class for analyzers. Based on the Intervention class. Analyzers are used
    to provide more detailed information about a simulation than is available by
    default -- for example, pulling states out of sim.people on a particular timestep
    before it gets updated in the next timestep.

    To retrieve a particular analyzer from a sim, use ``sim.get_analyzer()``.

    Args:
        label (str): a label for the Analyzer (used for ease of identification)
    '''

    def __init__(self, label=None):
        if label is None:
            label = self.__class__.__name__ # Use the class name if no label is supplied
        self.label = label # e.g. "Record ages"
        self.initialized = False
        self.finalized = False
        return


    def __call__(self, *args, **kwargs):
        # Makes Analyzer(sim) equivalent to Analyzer.apply(sim)
        if not self.initialized:
            errormsg = f'Analyzer (label={self.label}, {type(self)}) has not been initialized'
            raise RuntimeError(errormsg)
        return self.apply(*args, **kwargs)


    def initialize(self, sim=None):
        '''
        Initialize the analyzer, e.g. convert date strings to integers.
        '''
        self.initialized = True
        self.finalized = False
        return


    def finalize(self, sim=None):
        '''
        Finalize analyzer

        This method is run once as part of ``sim.finalize()`` enabling the analyzer to perform any
        final operations after the simulation is complete (e.g. rescaling)
        '''
        if self.finalized:
            raise RuntimeError('Analyzer already finalized')  # Raise an error because finalizing multiple times has a high probability of producing incorrect results e.g. applying rescale factors twice
        self.finalized = True
        return


    def apply(self, sim):
        '''
        Apply analyzer at each time point. The analyzer has full access to the
        sim object, and typically stores data/results in itself. This is the core
        method which each analyzer object needs to implement.

        Args:
            sim: the Sim instance
        '''
        raise NotImplementedError


    def shrink(self, in_place=False):
        '''
        Remove any excess stored data from the intervention; for use with ``sim.shrink()``.

        Args:
            in_place (bool): whether to shrink the intervention (else shrink a copy)
        '''
        if in_place:
            return self
        else:
            return sc.dcp(self)


    def to_json(self):
        '''
        Return JSON-compatible representation

        Custom classes can't be directly represented in JSON. This method is a
        one-way export to produce a JSON-compatible representation of the
        intervention. This method will attempt to JSONify each attribute of the
        intervention, skipping any that fail.

        Returns:
            JSON-serializable representation
        '''
        # Set the name
        json = {}
        json['analyzer_name'] = self.label if hasattr(self, 'label') else None
        json['analyzer_class'] = self.__class__.__name__

        # Loop over the attributes and try to process
        attrs = self.__dict__.keys()
        for attr in attrs:
            try:
                data = getattr(self, attr)
                try:
                    attjson = sc.jsonify(data)
                    json[attr] = attjson
                except Exception as E:
                    json[attr] = f'Could not jsonify "{attr}" ({type(data)}): "{str(E)}"'
            except Exception as E2:
                json[attr] = f'Could not jsonify "{attr}": "{str(E2)}"'
        return json


def validate_recorded_dates(sim, requested_dates, recorded_dates, die=True):
    '''
    Helper method to ensure that dates recorded by an analyzer match the ones
    requested.
    '''
    requested_dates = sorted(list(requested_dates))
    recorded_dates = sorted(list(recorded_dates))
    if recorded_dates != requested_dates: # pragma: no cover
        errormsg = f'The dates {requested_dates} were requested but only {recorded_dates} were recorded: please check the dates fall between {sim["start"]} and {sim["end"]} and the sim was actually run'
        if die:
            raise RuntimeError(errormsg)
        else:
            print(errormsg)
    return



class snapshot(Analyzer):
    '''
    Analyzer that takes a "snapshot" of the sim.people array at specified points
    in time, and saves them to itself. To retrieve them, you can either access
    the dictionary directly, or use the ``get()`` method.

    Args:
        timepoints  (list): list of ints/strings/date objects, the days on which to take the snapshot
        die         (bool): whether or not to raise an exception if a date is not found (default true)
        kwargs      (dict): passed to :py:class:`Analyzer`


    **Example**::

        sim = cv.Sim(analyzers=cv.snapshot('2015.4', '2020'))
        sim.run()
        snapshot = sim['analyzers'][0]
        people = snapshot.snapshots[0]            # Option 1
        people = snapshot.snapshots['2020']       # Option 2
        people = snapshot.get('2020')             # Option 3
        people = snapshot.get(34)                 # Option 4
        people = snapshot.get()                   # Option 5
    '''

    def __init__(self, timepoints, *args, die=True, **kwargs):
        super().__init__(**kwargs) # Initialize the Analyzer object
        timepoints = sc.promotetolist(timepoints) # Combine multiple timepoints
        self.timepoints     = timepoints
        self.die            = die  # Whether or not to raise an exception
        self.dates          = None # Representations in terms of years, e.g. 2020.4, set during initialization
        self.start          = None # Store the start year of the simulation
        self.snapshots      = sc.odict() # Store the actual snapshots
        return


    def initialize(self, sim):
        self.start = sim['start'] # Store the simulation start
        self.timepoints, self.dates = sim.get_t(self.timepoints, return_date_format='str') # Ensure timepoints and dates are in the right format
        self.initialized = True
        return


    def apply(self, sim):
        for ind in sc.findinds(self.timepoints, sim.t):
            date = self.dates[ind]
            self.snapshots[date] = sc.dcp(sim.people) # Take snapshot!


    def finalize(self, sim):
        super().finalize()
        validate_recorded_dates(sim, requested_dates=self.dates, recorded_dates=self.snapshots.keys(), die=self.die)
        return


    def get(self, key=None):
        ''' Retrieve a snapshot from the given key (int, str, or date) '''
        if key is None:
            key = self.dates[0]
        date = key # TODO: consider ways to make this more robust
        if date in self.snapshots:
            snapshot = self.snapshots[date]
        else:
            dates = ', '.join(list(self.snapshots.keys()))
            errormsg = f'Could not find snapshot date {date}: choices are {self.dates}'
            raise sc.KeyNotFoundError(errormsg)
        return snapshot



class age_pyramid(Analyzer):
    '''
    Constructs an age/sex pyramid at specified points within the sim. Can be used with data

    Args:
        timepoints  (list): list of ints/strings/date objects, the days on which to take the snapshot
        die         (bool): whether or not to raise an exception if a date is not found (default true)
        kwargs      (dict): passed to Analyzer()


    **Example**::

        sim = cv.Sim(analyzers=hp.age_pyramid('2015', '2020'))
        sim.run()
        age_pyramid = sim['analyzers'][0]
    '''

    def __init__(self, timepoints, edges=None, age_labels=None, datafile=None, die=False, **kwargs):
        super().__init__(**kwargs) # Initialize the Analyzer object
        timepoints          = sc.promotetolist(timepoints) # Combine multiple timepoints
        self.timepoints     = timepoints
        self.edges          = edges # Edges of bins
        self.datafile       = datafile # Data file to load
        self.bins           = None # Age bins, calculated from edges
        self.data           = None # Store the loaded data
        self.die            = die  # Whether or not to raise an exception
        self.dates          = None # Representations in terms of years, e.g. 2020.4, set during initialization
        self.start          = None # Store the start year of the simulation
        self.age_labels     = age_labels # Labels for the age bins - will be automatically generated if not provided
        self.age_pyramids   = sc.odict() # Store the age pyramids
        return


    def initialize(self, sim):
        super().initialize()

        # Handle timepoints and dates
        self.start = sim['start']   # Store the simulation start
        self.end   = sim['end']     # Store simulation end
        if self.timepoints is None:
            self.timepoints = self.end # If no day is supplied, use the last day
        self.timepoints, self.dates = sim.get_t(self.timepoints, return_date_format='str') # Ensure timepoints and dates are in the right format
        max_hist_time = self.timepoints[-1]
        max_sim_time = sim['end']
        if max_hist_time > max_sim_time:
            errormsg = f'Cannot create histogram for {self.dates[-1]} ({max_hist_time}) because the simulation ends on {self.end} ({max_sim_time})'
            raise ValueError(errormsg)

        # Handle edges, age bins, and labels
        if self.edges is None: # Default age bins
            self.edges = np.linspace(0,100,11)
        self.bins = self.edges[:-1] # Don't include the last edge in the bins
        if self.age_labels is None:
            self.age_labels = [f'{int(self.edges[i])}-{int(self.edges[i+1])}' for i in range(len(self.edges)-1)]
            self.age_labels.append(f'{int(self.edges[-1])}+')

        # Handle the data file
        if self.datafile is not None:
            if sc.isstring(self.datafile):
                self.data = hpm.load_data(self.datafile, check_date=False)
            else:
                self.data = self.datafile # Use it directly
                self.datafile = None

            # Validate the data. Currently we only allow the same timepoints and age brackets
            data_dates = {str(float(i)) for i in self.data.year}
            if len(set(self.dates)-data_dates) or len(data_dates-set(self.dates)):
                string = f'Dates provided in the age pyramid datafile ({data_dates}) are not the same as the age pyramid dates that were requested ({self.dates}).'
                if self.die:
                    raise ValueError(string)
                else:
                    string += '\nPlots will only show requested dates, not all dates in the datafile.'
                    print(string)
            self.data_dates = data_dates

            # Validate the edges - must be the same as requested edges from the model output
            data_edges = np.array(self.data.age.unique(), dtype=float)
            if not np.array_equal(np.sort(self.edges),np.sort(data_edges)):
                errormsg = f'Age bins provided in the age pyramid datafile ({data_edges}) are not the same as the age pyramid age bins that were requested ({self.edges}).'
                raise ValueError(errormsg)

        self.initialized = True

        return


    def apply(self, sim):
        for ind in sc.findinds(self.timepoints, sim.t):

            date = self.dates[ind]
            self.age_pyramids[date] = sc.objdict() # Initialize the dictionary
            scale = sim.rescale_vec[sim.t//sim.resfreq] # Determine current scale factor
            age = sim.people.age # Get the age distribution
            self.age_pyramids[date]['bins'] = self.bins # Copy here for convenience
            for sb,sex in enumerate(['m','f']): # Loop over each sex; sb stands for sex boolean, translating the labels to 0/1
                inds = (sim.people.alive*(sim.people.sex==sb)).nonzero()[0]
                self.age_pyramids[date][sex] = np.histogram(age[inds], bins=self.edges)[0]*scale  # Bin people


    def finalize(self, sim):
        super().finalize()
        validate_recorded_dates(sim, requested_dates=self.dates, recorded_dates=self.age_pyramids.keys(), die=self.die)
        return


    def plot(self, m_color='#4682b4', f_color='#ee7989', fig_args=None, axis_args=None, data_args=None,
             percentages=True, do_save=None, fig_path=None, do_show=True, **kwargs):
        '''
        Plot the age pyramids

        Args:
            m_color (hex or rgb): the color of the bars for males
            f_color (hex or rgb): the color of the bars for females
            fig_args (dict): passed to pl.figure()
            axis_args (dict): passed to pl.subplots_adjust()
            data_args (dict): 'width', 'color', and 'offset' arguments for the data
            percentages (bool): whether to plot the pyramid as percentages or numbers
            do_save (bool): whether to save
            fig_path (str or filepath): filepath to save to
            do_show (bool): whether to show the figure
            kwargs (dict): passed to ``hp.options.with_style()``; see that function for choices
        '''
        import seaborn as sns # Import here since slow

        # Handle inputs
        fig_args = sc.mergedicts(dict(figsize=(12,8)), fig_args)
        axis_args = sc.mergedicts(dict(left=0.08, right=0.92, bottom=0.08, top=0.92), axis_args)
        d_args = sc.objdict(sc.mergedicts(dict(width=0.3, color='#000000', offset=0), data_args))
        all_args = sc.mergedicts(fig_args, axis_args, d_args)

        # Initialize
        fig = pl.figure(**fig_args)
        labels = list(reversed(self.age_labels))

        # Set properties depending on data
        if self.data is None: # Simple case: just plot model output
            n_plots = len(self.timepoints)
            n_rows, n_cols = sc.get_rows_cols(n_plots)
        else: # Complex case: add data
            n_cols = 2 # Data plots go in the right column
            n_rows = len(self.timepoints) # We only show plots for requested timepoints

        # Handle windows and what to plot
        pyramidsdict = self.age_pyramids
        if not len(pyramidsdict):
            errormsg = f'Cannot plot since no age pyramids were recorded (scheduled timepoints: {self.timepoints})'
            raise ValueError(errormsg)

        # Make the figure(s)
        xlabel = 'Share of population by sex' if percentages else 'Population by sex'
        with hpo.with_style(**kwargs):
            count=1
            for date,pyramid in pyramidsdict.items():
                pl.subplots_adjust(**axis_args)
                bins = pyramid['bins']

                # Prepare data
                pydf = pd.DataFrame(pyramid)
                if percentages:
                    pydf['m'] = pydf['m'] / sum(pydf['m'])
                    pydf['f'] = pydf['f'] / sum(pydf['f'])
                pydf['f']=-pydf['f'] # Reverse values for females to get on same axis

                # Start making plot
                ax = pl.subplot(n_rows, n_cols, count)
                sns.barplot(x='m', y='bins', data=pydf, order=np.flip(bins), orient='h', ax=ax, color=m_color)
                sns.barplot(x='f', y='bins', data=pydf, order=np.flip(bins), orient='h', ax=ax, color=f_color)
                ax.set_xlabel(xlabel)
                ax.set_ylabel('Age group')
                ax.set_yticklabels(labels[1:])
                xticks = ax.get_xticks()
                if percentages:
                    xlabels = [f'{abs(i):.2f}' for i in xticks]
                else:
                    xlabels = [f'{sc.sigfig(abs(i), sigfigs=2, SI=True)}' for i in xticks]
                pl.xticks(xticks, xlabels)
                ax.set_title(f'{date}')
                count +=1

                if self.data is not None:

                    if date in self.data_dates:
                        datadf = self.data[self.data.year==float(date)]
                        # Consistent naming of males and females
                        datadf.columns = datadf.columns.str[0]
                        datadf.columns = datadf.columns.str.lower()
                        if percentages:
                            datadf = datadf.assign(m=datadf['m'] / sum(datadf['m']), f=datadf['f'] / sum(datadf['f']))
                        datadf = datadf.assign(f=-datadf['f'])

                        # Start making plot
                        ax = pl.subplot(n_rows, n_cols, count)
                        sns.barplot(x='m', y='a', data=datadf, order=np.flip(bins), orient='h', ax=ax, color=m_color)
                        sns.barplot(x='f', y='a', data=datadf, order=np.flip(bins), orient='h', ax=ax, color=f_color)
                        ax.set_xlabel(xlabel)
                        ax.set_ylabel('Age group')
                        ax.set_yticklabels(labels[1:])
                        xticks = ax.get_xticks()
                        if percentages:
                            xlabels = [f'{abs(i):.2f}' for i in xticks]
                        else:
                            xlabels = [f'{sc.sigfig(abs(i), sigfigs=2, SI=True)}' for i in xticks]
                        pl.xticks(xticks, xlabels)
                        ax.set_title(f'{date} - data')

                    count += 1

        return hppl.tidy_up(fig, do_save=do_save, fig_path=fig_path, do_show=do_show, args=all_args)



class age_results(Analyzer):
    '''
    Constructs results by age at specified points within the sim. Can be used with data

    Args:
        result_keys  (dict): dictionary with keys of results to generate and associated timepoints/age-bins to generate each result as well as whether to compute_fit
        die         (bool): whether or not to raise an exception if errors are found
        kwargs      (dict): passed to :py:class:`Analyzer`

    **Example**::

        sim = hp.Sim(analyzers=hpv.age_results(
        result_keys=sc.objdict(
            hpv_prevalence=sc.objdict(
                timepoints=['1990'],
                edges=np.array([0.,20.,25.,30.,40.,45.,50.,55.,65.,100.]),
            ),
            hpv_incidence=sc.objdict(
                timepoints=['1990'],
                edges=np.array([0.,20.,30.,40.,50.,60.,70.,80.,100.])
            )
        )
        )
        sim.run()
        age_results = sim['analyzers'][0]
    '''

    def __init__(self, result_keys, die=False, **kwargs):
        super().__init__(**kwargs) # Initialize the Analyzer object
        self.mismatch       = 0
        self.result_keys    = sc.objdict(result_keys) # Store the result keys, ensure it's an object dict
        self.die            = die  # Whether or not to raise an exception
        self.start          = None # Store the start year of the simulation
        self.results        = sc.odict() # Store the age results
        return


    def initialize(self, sim):

        if not self.initialized:

            super().initialize()
            # Handle timepoints and dates
            self.start = sim['start']  # Store the simulation start
            self.end = sim['end']  # Store simulation end

            # Handle dt - if we're storing annual results we'll need to aggregate them over
            # several consecutive timesteps
            self.dt = sim['dt']
            self.resfreq = sim.resfreq

            self.validate_results(sim)

            # Store genotypes
            self.ng = sim['n_genotypes']
            self.glabels = [g.upper() for g in sim['genotype_map'].values()]

            # Store colors
            self.result_properties = sc.objdict()
            for rkey in self.result_keys.keys():
                self.result_properties[rkey] = sc.objdict()
                self.result_properties[rkey].color = sim.results[rkey].color
                self.result_properties[rkey].name = sim.results[rkey].name

            self.initialized = True
        else:
            print('Warning, already initialized')

        return


    def validate_results(self, sim):
        choices = sim.result_keys()
        for rk, rdict in self.result_keys.items():
            if rk not in choices:
                strm = '\n'.join(choices)
                errormsg = f'Cannot compute age results for {rk}. Please enter one of the standard sim result_keys to the age_results analyzer; choices are {strm}.'
                raise ValueError(errormsg)
            else:
                self.results[rk] = sc.objdict()

                # Handle the data file
                # If data is provided, extract timepoints, edges, age bins and labels from that
                if 'datafile' in rdict.keys():
                    if sc.isstring(rdict.datafile):
                        rdict.data = hpm.load_data(rdict.datafile, check_date=False)
                    else:
                        rdict.data = rdict.datafile  # Use it directly
                        rdict.datafile = None

                    # extract edges, age bins and labels from that
                    # Handle edges, age bins, and labels
                    rdict.timepoints = rdict.data.year.unique()
                    rdict.age_labels = []
                    rdict.edges = np.array(rdict.data.age.unique(), dtype=float)
                    rdict.edges = np.append(rdict.edges, 100)
                    rdict.bins = rdict.edges[:-1]  # Don't include the last edge in the bins
                    self.results[rk]['bins'] = rdict.bins
                    rdict.age_labels = [f'{int(rdict.bins[i])}-{int(rdict.bins[i + 1])}' for i in
                                            range(len(rdict.bins) - 1)]
                    rdict.age_labels.append(f'{int(rdict.bins[-1])}+')

                else:
                    # Handle edges, age bins, and labels
                    rdict.age_labels = []
                    if (not hasattr(rdict,'edges')) or rdict.edges is None:  # Default age bins
                        rdict.edges = np.linspace(0, 100, 11)
                    rdict.bins = rdict.edges[:-1]  # Don't include the last edge in the bins
                    self.results[rk]['bins'] = rdict.bins
                    rdict.age_labels = [f'{int(rdict.bins[i])}-{int(rdict.bins[i + 1])}' for i in
                                        range(len(rdict.bins) - 1)]
                    rdict.age_labels.append(f'{int(rdict.bins[-1])}+')
                    if 'timepoints' not in rdict.keys():
                        errormsg = 'Did not provide timepoints for this age analyzer'
                        raise ValueError(errormsg)

                rdict.timepoints, rdict.dates = sim.get_t(rdict.timepoints,
                                                          return_date_format='str')  # Ensure timepoints and dates are in the right format
                max_hist_time = rdict.timepoints[-1]
                max_sim_time = sim['end']
                if max_hist_time > max_sim_time:
                    errormsg = f'Cannot create age results for {rdict.dates[-1]} ({max_hist_time}) because the simulation ends on {self.end} ({max_sim_time})'
                    raise ValueError(errormsg)

                rdict.calcpoints = []
                for tpi, tp in enumerate(rdict.timepoints):
                    rdict.calcpoints += [tp + i for i in range(int(1 / self.dt))]

                if 'compute_fit' in rdict.keys() and rdict.compute_fit:
                    if rdict.data is None:
                        errormsg = 'Cannot compute fit without data'
                        raise ValueError(errormsg)
                    else:
                        if 'weights' in rdict.data.columns:
                            rdict.weights = rdict.data['weights'].values
                        else:
                            rdict.weights = np.ones(len(rdict.data))
                        rdict.mismatch = 0  # The final value


    def convert_rname_stocks(self, rname):
        ''' Helper function for converting stock result names to people attributes '''
        attr = rname.replace('total_', '').replace('_prevalence', '')  # Strip out terms that aren't stored in the people
        if attr[0] == 'n': attr = attr[2:] # Remove n, used to identify stocks
        if attr == 'hpv': attr = 'infectious'  # People with HPV are referred to as infectious in the sim
        if attr == 'cancer': attr = 'cancerous'
        return attr

    def convert_rname_flows(self, rname):
        ''' Helper function for converting flow result names to people attributes '''
        attr = rname.replace('total_', '').replace('_incidence', '')  # Name of the actual state
        if attr == 'hpv': attr = 'infections'  # HPV is referred to as infections in the sim
        if attr == 'cancer': attr = 'cancers'  # cancer is referred to as cancers in the sim
        if attr == 'cancer_mortality': attr = 'cancer_deaths'
        # Handle variable names
        mapping = {
            'infections': ['date_infectious', 'infectious'],
            'cin':  ['date_cin1', 'cin'], # Not a typo - the date the get a CIN is the same as the date they get a CIN1
            'cin1': ['date_cin1', 'cin1'],
            'cin2': ['date_cin2', 'cin2'],
            'cin3': ['date_cin3', 'cin3'],
            'cancers': ['date_cancerous', 'cancerous'],
            'cancer': ['date_cancerous', 'cancerous'],
            'detected_cancer': ['date_detected_cancer', 'detected_cancer'],
            'detected_cancers': ['date_detected_cancer', 'detected_cancer'],
            'cancer_deaths': ['date_dead_cancer', 'dead_cancer'],
            'detected_cancer_deaths': ['date_dead_cancer', 'dead_cancer']
        }
        attr1 = mapping[attr][0]  # Messy way of turning 'total cancers' into 'date_cancerous' and 'cancerous' etc
        attr2 = mapping[attr][1]  # As above
        return attr1, attr2


    def apply(self, sim):
        ''' Calculate age results '''

        # Shorten variables that are used a lot
        ng = self.ng

        # Go through each result key and determine if this is a timepoint where age results are requested
        for result, result_dict in self.result_keys.items():
            if sim.t in result_dict.timepoints:
                na = len(result_dict.bins)
                ind = sc.findinds(result_dict.timepoints, sim.t)[0]  # Get the index
                date = result_dict.dates[ind]  # Create the date which will be used to key the results
                age = sim.people.age  # Get the age distribution
                scale = sim.rescale_vec[sim.t // sim.resfreq]  # Determine current scale factor

                if 'compute_fit' in result_dict.keys() and 'total' not in result:
                    thisdatadf = result_dict.data[(result_dict.data.year == float(date)) & (result_dict.data.name == result)]
                    unique_genotypes = thisdatadf.genotype.unique()
                    ng = len(unique_genotypes)

                size = na if 'total' in result or 'cancer' in result else (ng, na)
                self.results[result][date] = np.zeros(size)

                # Both annual stocks and prevalence require us to calculate the current stocks.
                # Unlike incidence, these don't have to be aggregated over multiple timepoints.
                if result[0] == 'n' or 'prevalence' in result:
                    attr = self.convert_rname_stocks(result) # Convert to a people attribute
                    if attr in sim.people.keys():
                        if 'total' in result:
                            inds = sim.people[attr].any(axis=0).nonzero()  # Pull out people for which this state is true
                            self.results[result][date] = np.histogram(age[inds[-1]], bins=result_dict.edges)[0] * scale  # Bin the people
                        else:
                            for g in range(ng):
                                inds = sim.people[attr][g, :].nonzero()
                                self.results[result][date][g, :] = np.histogram(age[inds[-1]], bins=result_dict.edges)[0] * scale  # Bin the people

                        if 'prevalence' in result:
                            # Need to divide by the right denominator
                            if 'hpv' in result:  # Denominator is whole population
                                denom = (np.histogram(age, bins=result_dict.edges)[0] * scale)
                            else:  # Denominator is females
                                denom = (np.histogram(age[sim.people.f_inds], bins=result_dict.edges)[0] * scale)
                            if 'total' not in result: denom = denom[None, :]
                            self.results[result][date] = self.results[result][date] / denom

                    else:
                        if 'detectable' in result:
                            hpv_test_pars = hppar.get_screen_pars('hpv')
                            for state in ['hpv', 'cin1', 'cin2', 'cin3']:
                                for g in range(ng):
                                    hpv_pos_probs = np.zeros(len(sim.people))
                                    tp_inds = hpu.true(sim.people[state][g, :])
                                    hpv_pos_probs[tp_inds] = hpv_test_pars['test_positivity'][state][
                                        sim['genotype_map'][g]]
                                    hpv_pos_inds = hpu.true(hpu.binomial_arr(hpv_pos_probs))
                                    if 'total' in result:
                                        self.results[result][date] += np.histogram(age[hpv_pos_inds], bins=result_dict.edges)[
                                            0] * scale  # Bin the people
                                    else:
                                        self.results[result][date][g, :] += np.histogram(age[hpv_pos_inds], bins=result_dict.edges)[
                                                                          0] * scale  # Bin the people
                            denom = (np.histogram(age, bins=result_dict.edges)[0] * scale)
                            if 'total' in result: denom = denom * ng
                            self.results[result][date] = self.results[result][date] / denom

                self.date = date # Need to store the date for subsequent calcpoints
                self.timepoint = sim.t # Need to store the timepoints for subsequent calcpoints


            # Both annual new cases and incidence require us to calculate the new cases over all
            # the timepoints that belong to the requested year.
            if sim.t in result_dict.calcpoints:
                date = self.date # Stored just above for use here
                scale = sim.rescale_vec[sim.t//sim.resfreq] # Determine current scale factor
                age = sim.people.age # Get the age distribution

                # Figure out if it's a flow or incidence
                if result.replace('total_', '') in hpd.flow_keys or result in hpd.cancer_flow_keys or 'incidence' in result or 'mortality' in result:
                    attr1, attr2 = self.convert_rname_flows(result)
                    if result[:5] == 'total' or 'cancer' in result:  # Results across all genotypes
                        if result == 'detected_cancer_deaths':
                            inds = ((sim.people[attr1] == sim.t) * (sim.people[attr2]) * (sim.people['detected_cancer'])).nonzero()
                        else:
                            inds = ((sim.people[attr1] == sim.t) * (sim.people[attr2])).nonzero()
                        self.results[result][date] += np.histogram(age[inds[-1]], bins=result_dict.edges)[0] * scale  # Bin the people
                    else:  # Results by genotype
                        for g in range(ng):  # Loop over genotypes
                            inds = ((sim.people[attr1][g, :] == sim.t) * (sim.people[attr2][g, :])).nonzero()
                            self.results[result][date][g, :] += np.histogram(age[inds[-1]], bins=result_dict.edges)[0] * scale  # Bin the people

                    # Figure out if this is the last timepoint in the year we're calculating results for
                    if sim.t == self.timepoint+self.resfreq-1:
                        if 'incidence' in result:
                            # Need to divide by the right denominator
                            if 'hpv' in result:  # Denominator is susceptible population
                                denom = (np.histogram(age[sim.people.sus_pool], bins=result_dict.edges)[0] * scale)
                            else:  # Denominator is females at risk for cancer
                                denom = (np.histogram(age[sc.findinds(sim.people.is_female_alive & ~sim.people.cancerous)], bins=result_dict.edges)[
                                             0] * scale) / 1e5  # CIN and cancer are per 100,000 women
                            if 'total' not in result and 'cancer' not in result: denom = denom[None, :]
                            self.results[result][date] = self.results[result][date] / denom

                        if 'mortality' in result:
                            # Need to divide by the right denominator
                            # first need to find people who died of other causes today and add them back into denom
                            denom = np.histogram(age[hpu.true(sim.people.is_female_alive)], bins=result_dict.edges)[0] * scale
                            scale_factor =  1e5  # per 100,000 women
                            denom /= scale_factor
                            self.results[result][date] = self.results[result][date] / denom


    def finalize(self, sim):
        super().finalize()
        for rkey, rdict in self.result_keys.items():
            validate_recorded_dates(sim, requested_dates=rdict.dates, recorded_dates=self.results[rkey].keys()[1:], die=self.die)
            if 'compute_fit' in rdict.keys():
                self.mismatch += self.compute(rkey)

        sim.fit = self.mismatch

        return


    def compute(self, key):
        res = []
        for name, group in self.result_keys[key].data.groupby(['genotype', 'year']):
            genotype = name[0]
            year = str(name[1]) + '.0'
            if 'total' in key or 'cancer' in key:
                sim_res = list(self.results[key][year])
                res.extend(sim_res)
            else:
                sim_res = list(self.results[key][year][self.glabels.index(genotype)])
                res.extend(sim_res)
        self.result_keys[key].data['model_output'] = res
        self.result_keys[key].data['diffs'] = self.result_keys[key].data['model_output'] - self.result_keys[key].data['value']
        self.result_keys[key].data['gofs'] = hpm.compute_gof(self.result_keys[key].data['value'].values, self.result_keys[key].data['model_output'].values)
        self.result_keys[key].data['losses'] = self.result_keys[key].data['gofs'].values * self.result_keys[key].weights
        self.result_keys[key].mismatch = self.result_keys[key].data['losses'].sum()

        return self.result_keys[key].mismatch


    def plot(self, fig_args=None, axis_args=None, data_args=None, width=0.8,
             do_save=None, fig_path=None, do_show=True, **kwargs):
        '''
        Plot the age results

        Args:
            fig_args (dict): passed to pl.figure()
            axis_args (dict): passed to pl.subplots_adjust()
            data_args (dict): 'width', 'color', and 'offset' arguments for the data
            width (float): width of the bars
            do_save (bool): whether to save
            fig_path (str or filepath): filepath to save to
            do_show (bool): whether to show the figure
            kwargs (dict): passed to ``hp.options.with_style()``; see that function for choices
        '''

        # Handle inputs
        fig_args = sc.mergedicts(dict(figsize=(12,8)), fig_args)
        axis_args = sc.mergedicts(dict(left=0.08, right=0.92, bottom=0.08, top=0.92), axis_args)
        d_args = sc.objdict(sc.mergedicts(dict(width=0.3, color='#000000', offset=0), data_args))
        all_args = sc.mergedicts(fig_args, axis_args, d_args)

        # Initialize
        fig = pl.figure(**fig_args)

        # Figure out rows and columns
        if len(self.results) == 0:
            errormsg = 'Cannot plot since no age results were recorded)'
            raise ValueError(errormsg)
        else:
            dates_per_result = [len(rk['dates']) for rk in self.result_keys.values()]
            n_plots = sum(dates_per_result)
            n_rows, n_cols = sc.get_rows_cols(n_plots)

        # Make the figure(s)
        with hpo.with_style(**kwargs):
            plot_count=1
            for rkey,resdict in self.results.items():

                pl.subplots_adjust(**axis_args)

                for date in self.result_keys[rkey]['dates']:

                    # Start making plot
                    ax = pl.subplot(n_rows, n_cols, plot_count)
                    x = np.arange(len(self.result_keys[rkey].age_labels))  # the label locations
                    if 'data' in self.result_keys[rkey].keys():
                        thisdatadf = self.result_keys[rkey].data[(self.result_keys[rkey].data.year == float(date))&(self.result_keys[rkey].data.name == rkey)]
                        unique_genotypes = thisdatadf.genotype.unique()

                    if 'total' not in rkey and 'cancer' not in rkey:
                        # Prepare plot settings
                        for g in range(self.ng):
                            glabel = self.glabels[g].upper()
                            ax.plot(x, resdict[date][g,:], color=self.result_properties[rkey].color[g], linestyle='--', label=f'Model - {glabel}')
                            if ('data' in self.result_keys[rkey].keys()) and (len(thisdatadf) > 0):
                                # check if this genotype is in dataframe
                                if self.glabels[g].upper() in unique_genotypes:
                                    ydata = np.array(thisdatadf[thisdatadf.genotype==self.glabels[g].upper()].value)
                                    ax.scatter(x, ydata, color=self.result_properties[rkey].color[g], marker='s', label=f'Data - {glabel}')

                    else:
                        if ('data' in self.result_keys[rkey].keys()) and (len(thisdatadf) > 0):
                            ax.plot(x, resdict[date], color=self.result_properties[rkey].color, linestyle='--', label='Model')
                            ydata = np.array(thisdatadf.value)
                            ax.scatter(x, ydata,  color=self.result_properties[rkey].color, marker='s', label='Data')
                        else:
                            ax.plot(x, resdict[date], color=self.result_properties[rkey].color, linestyle='--', label='Model')
                    ax.set_xlabel('Age group')
                    ax.set_title(self.result_properties[rkey].name+' - '+date)
                    ax.legend()
                    pl.xticks(x, self.result_keys[rkey].age_labels)

                    plot_count+=1


<<<<<<< HEAD
        return hppl.tidy_up(fig, do_save=do_save, fig_path=fig_path, do_show=do_show, args=all_args)


def import_optuna():
    ''' A helper function to import Optuna, which is an optional dependency '''
    try:
        import optuna as op # Import here since it's slow
    except ModuleNotFoundError as E: # pragma: no cover
        errormsg = f'Optuna import failed ({str(E)}), please install first (pip install optuna)'
        raise ModuleNotFoundError(errormsg)
    return op


class Calibration(Analyzer):
    '''
    A class to handle calibration of HPVsim simulations. Uses the Optuna hyperparameter
    optimization library (optuna.org), which must be installed separately (via
    pip install optuna).

    Note: running a calibration does not guarantee a good fit! You must ensure that
    you run for a sufficient number of iterations, have enough free parameters, and
    that the parameters have wide enough bounds. Please see the tutorial on calibration
    for more information.

    Args:
        sim          (Sim)  : the simulation to calibrate
        datafiles    (list) : list of datafile strings to calibrate to
        calib_pars   (dict) : a dictionary of the parameters to calibrate of the format dict(key1=[best, low, high])
        fit_args     (dict) : a dictionary of options that are passed to sim.compute_fit() to calculate the goodness-of-fit
        par_samplers (dict) : an optional mapping from parameters to the Optuna sampler to use for choosing new points for each; by default, suggest_uniform
        n_trials     (int)  : the number of trials per worker
        n_workers    (int)  : the number of parallel workers (default: maximum
        total_trials (int)  : if n_trials is not supplied, calculate by dividing this number by n_workers)
        name         (str)  : the name of the database (default: 'hpvsim_calibration')
        db_name      (str)  : the name of the database file (default: 'hpvsim_calibration.db')
        keep_db      (bool) : whether to keep the database after calibration (default: false)
        storage      (str)  : the location of the database (default: sqlite)
        rand_seed    (int)  : if provided, use this random seed to initialize Optuna runs (for reproducibility)
        label        (str)  : a label for this calibration object
        die          (bool) : whether to stop if an exception is encountered (default: false)
        verbose      (bool) : whether to print details of the calibration
        kwargs       (dict) : passed to hpv.Calibration()

    Returns:
        A Calibration object

    **Example**::

        sim = hpv.Sim(pars, genotypes=[hpv16, hpv18])
        calib_pars = dict(beta=[0.05, 0.010, 0.20],hpv_control_prob=[.9, 0.5, 1])
        calib = hpv.Calibration(sim, calib_pars=calib_pars,
                                datafiles=['test_data/south_africa_hpv_data.xlsx',
                                           'test_data/south_africa_cancer_data.xlsx'],
                                total_trials=10, n_workers=4)
        calib.calibrate()
        calib.plot()

    '''

    def __init__(self, sim, datafiles, calib_pars=None, genotype_pars=None, fit_args=None, par_samplers=None,
                 n_trials=None, n_workers=None, total_trials=None, name=None, db_name=None,
                 keep_db=None, storage=None, rand_seed=None, label=None, die=False, verbose=True):
        super().__init__(label=label) # Initialize the Analyzer object

        import multiprocessing as mp # Import here since it's also slow

        # Handle run arguments
        if n_trials  is None: n_trials  = 20
        if n_workers is None: n_workers = mp.cpu_count()
        if name      is None: name      = 'hpvsim_calibration'
        if db_name   is None: db_name   = f'{name}.db'
        if keep_db   is None: keep_db   = False
        if storage   is None: storage   = f'sqlite:///{db_name}'
        if total_trials is not None: n_trials = total_trials/n_workers
        self.run_args   = sc.objdict(n_trials=int(n_trials), n_workers=int(n_workers), name=name, db_name=db_name, keep_db=keep_db, storage=storage, rand_seed=rand_seed)

        # Handle other inputs
        self.sim            = sim
        self.calib_pars     = calib_pars
        self.genotype_pars  = genotype_pars
        self.fit_args       = sc.mergedicts(fit_args)
        self.par_samplers   = sc.mergedicts(par_samplers)
        self.die            = die
        self.verbose        = verbose
        self.calibrated     = False

        # Create age_results intervention
        self.target_data = []
        for datafile in datafiles:
            self.target_data.append(hpm.load_data(datafile))

        sim_results = sc.objdict()
        age_result_keys = sc.objdict()

        # Go through each of the target keys and determine how we are going to get the results from sim
        for targ in self.target_data:
            targ_keys = targ.name.unique()
            if len(targ_keys) > 1:
                errormsg = f'Only support one set of targets per datafile, {len(targ_keys)} provided'
                raise ValueError(errormsg)
            if 'age' in targ.columns:
                age_result_keys[targ_keys[0]] = sc.objdict(
                    datafile=sc.dcp(targ),
                    compute_fit=True,
                )
            else:
                sim_results[targ_keys[0]] = sc.objdict(
                    data=sc.dcp(targ)
                )

        ar = age_results(result_keys=age_result_keys)
        self.sim['analyzers'] += [ar]
        self.sim.initialize()
        for rkey in sim_results.keys():
            sim_results[rkey].timepoints = sim.get_t(sim_results[rkey].data.year.unique()[0], return_date_format='str')[0]//sim.resfreq
            if 'weights' not in sim_results[rkey].data.columns:
                sim_results[rkey].weights = np.ones(len(sim_results[rkey].data))
        self.age_results_keys = age_result_keys.keys()
        self.sim_results = sim_results
        self.sim_results_keys = sim_results.keys()

        self.result_properties = sc.objdict()
        for rkey in self.age_results_keys + self.sim_results_keys:
            self.result_properties[rkey] = sc.objdict()
            self.result_properties[rkey].name = self.sim.results[rkey].name
            self.result_properties[rkey].color = self.sim.results[rkey].color

        return

    def run_sim(self, calib_pars, genotype_pars=None, label=None, return_sim=False):
        ''' Create and run a simulation '''
        sim = self.sim.copy()
        if label: sim.label = label

        # Set regular sim pars
        if calib_pars is not None:
            valid_pars = {k:v for k,v in calib_pars.items() if k in sim.pars}
            sim.update_pars(valid_pars)
            if len(valid_pars) != len(calib_pars):
                extra = set(calib_pars.keys()) - set(valid_pars.keys())
                errormsg = f'The following parameters are not part of the sim, nor is a custom function specified to use them: {sc.strjoin(extra)}'
                raise ValueError(errormsg)

        # Set genotype pars
        if genotype_pars is not None:
            gmap = sim['genotype_map']
            gmap_r = {v:k for k,v in gmap.items()}
            for gname,gpardict in genotype_pars.items():
                g = gmap_r[gname]
                for gpar,gval in gpardict.items():
                    if isinstance(gval,dict):
                        for gparkey, gparval in gval.items():
                            sim['genotypes'][g].p[gpar][gparkey] = gparval
                    else:
                        sim['genotypes'][g].p[gpar] = gval

        # Run the sim
        try:
            sim.run()
            if return_sim:
                return sim
            else:
                return sim.fit

        except Exception as E:
            if self.die:
                raise E
            else:
                warnmsg = f'Encountered error running sim!\nParameters:\n{valid_pars}\nTraceback:\n{sc.traceback()}'
                hpm.warn(warnmsg)
                output = None if return_sim else np.inf
                return output


    def get_pars(self, pardict=None, trial=None, gname=None):
        ''' Sample from pars, after extracting them from the structure they're provided in '''
        pars={}
        for key, val in pardict.items():
            if isinstance(val, list):
                low, high = val[1], val[2]
                if key in self.par_samplers:  # If a custom sampler is used, get it now
                    try:
                        sampler_fn = getattr(trial, self.par_samplers[key])
                    except Exception as E:
                        errormsg = 'The requested sampler function is not found: ensure it is a valid attribute of an Optuna Trial object'
                        raise AttributeError(errormsg) from E
                else:
                    sampler_fn = trial.suggest_uniform
                if gname is not None:
                    sampler_key = gname + '_' + key
                else:
                    sampler_key = key
                pars[sampler_key] = sampler_fn(sampler_key, low, high)  # Sample from values within this range

            elif isinstance(val, dict):
                sampler_fn = trial.suggest_uniform
                pars[key] = dict()
                for parkey, par_highlowlist in val.items():
                    if gname is not None:
                        sampler_key = gname + '_' + key + '_' + parkey
                    else:
                        sampler_key = key + '_' + parkey
                    pars[key][parkey] = sampler_fn(sampler_key, par_highlowlist[1], par_highlowlist[2])

        return pars


    def run_trial(self, trial):
        ''' Define the objective for Optuna '''

        if self.genotype_pars is not None:
            genotype_pars = {}
            for gname, pardict in self.genotype_pars.items():
                genotype_pars[gname] = self.get_pars(pardict, trial, gname=gname)
        else:
            genotype_pars = None
        if self.calib_pars is not None:
            calib_pars = self.get_pars(self.calib_pars, trial)
        else:
            calib_pars = None

        sim = self.run_sim(calib_pars, genotype_pars, return_sim=True)
        # trial.set_user_attr('sim', sim) # CK: fails since not a JSON, could use sc.jsonpickle()
        # Extract results we are calibrating to, a combination of by-age and sim-results
        # First check for by-age results
        r = sim.get_analyzer().results
        r = sc.jsonify(r)
        trial.set_user_attr('analyzer_results', r) # CK: TODO: will fail with more than 1 analyzer

        # Now compute fit for sim results and save sim results (TODO: THIS IS BY GENOTYPE FOR A SINGLE TIMEPOINT. GENERALIZE THIS)
        sim_results = sc.objdict()
        for rkey in self.sim_results:
            self.sim_results[rkey].model_output = sim.results[rkey][:,self.sim_results[rkey].timepoints[0]]
            self.sim_results[rkey].diffs = self.sim_results[rkey].data.value - self.sim_results[rkey].model_output
            self.sim_results[rkey].gofs = hpm.compute_gof(self.sim_results[rkey].data.value, self.sim_results[rkey].model_output)
            self.sim_results[rkey].losses = self.sim_results[rkey].gofs * self.sim_results[rkey].weights
            self.sim_results[rkey].mismatch = self.sim_results[rkey].losses.sum()
            sim.fit += self.sim_results[rkey].mismatch
            sim_results[rkey] = self.sim_results[rkey].model_output

        sim_results = sc.jsonify(sim_results)
        trial.set_user_attr('sim_results', sim_results)
        sim.shrink() # CK: Proof of principle only!!
        trial.set_user_attr('jsonpickle_sim', sc.jsonpickle(sim))
        return sim.fit


    def worker(self):
        ''' Run a single worker '''
        op = import_optuna()
        if self.verbose:
            op.logging.set_verbosity(op.logging.DEBUG)
        else:
            op.logging.set_verbosity(op.logging.ERROR)
        study = op.load_study(storage=self.run_args.storage, study_name=self.run_args.name)
        output = study.optimize(self.run_trial, n_trials=self.run_args.n_trials, callbacks=None) # [tesst]
        return output


    def run_workers(self):
        ''' Run multiple workers in parallel '''
        if self.run_args.n_workers > 1: # Normal use case: run in parallel
            output = sc.parallelize(self.worker, iterarg=self.run_args.n_workers)
        else: # Special case: just run one
            output = [self.worker()]
        return output


    def remove_db(self):
        '''
        Remove the database file if keep_db is false and the path exists.

        New in version 3.1.0.
        '''
        if os.path.exists(self.run_args.db_name):
            os.remove(self.run_args.db_name)
            if self.verbose:
                print(f'Removed existing calibration {self.run_args.db_name}')
        return


    def make_study(self):
        ''' Make a study, deleting one if it already exists '''
        op = import_optuna()
        if not self.run_args.keep_db:
            self.remove_db()
        if self.run_args.rand_seed is not None:
            sampler = op.samplers.RandomSampler(self.run_args.rand_seed)
            sampler.reseed_rng()
            raise NotImplementedError('Implemented but does not work')
        else:
            sampler = None
        output = op.create_study(storage=self.run_args.storage, study_name=self.run_args.name, sampler=sampler)
        return output


    def calibrate(self, calib_pars=None, genotype_pars=None, verbose=True, **kwargs):
        '''
        Actually perform calibration.

        Args:
            calib_pars (dict): if supplied, overwrite stored calib_pars
            verbose (bool): whether to print output from each trial
            kwargs (dict): if supplied, overwrite stored run_args (n_trials, n_workers, etc.)
        '''
        op = import_optuna()

        # Load and validate calibration parameters
        if calib_pars is not None:
            self.calib_pars = calib_pars
        if genotype_pars is not None:
            self.genotype_pars = genotype_pars
        if (self.calib_pars is None) and (self.genotype_pars is None):
            errormsg = 'You must supply calibration parameters (calib_pars or genotype_pars) either when creating the calibration object or when calling calibrate().'
            raise ValueError(errormsg)
        self.run_args.update(kwargs) # Update optuna settings

        # Run the optimization
        t0 = sc.tic()
        self.make_study()
        self.run_workers()
        self.study = op.load_study(storage=self.run_args.storage, study_name=self.run_args.name)
        self.best_pars = sc.objdict(self.study.best_params)
        self.elapsed = sc.toc(t0, output=True)

        # Collect analyzer results
        # Load a single sim
        sim = sc.jsonpickle(self.study.trials[0].user_attrs['jsonpickle_sim'])
        self.ng = sim['pars']['n_genotypes']
        self.glabels = [g['label'] for g in sim['pars']['genotypes']]

        self.analyzer_results = []
        self.sim_results = []
        for trial in self.study.trials:
            r = trial.user_attrs['analyzer_results'] # CK: TODO: make more general
            sim_results = trial.user_attrs['sim_results']
            self.sim_results.append(sim_results)
            self.analyzer_results.append(r)

        # Compare the results
        self.initial_pars = sc.objdict()
        self.par_bounds = sc.objdict()

        # Compare for regular sim pars
        if self.calib_pars is not None:
            for key, val in self.calib_pars.items():
                if isinstance(val, list):
                    self.initial_pars[key] = val[0]
                    self.par_bounds[key] = np.array([val[1], val[2]])
                elif isinstance(val, dict):
                    for parkey, par_highlowlist in val.items():
                        sampler_key = key + '_' + parkey + '_'
                        self.initial_pars[sampler_key] = par_highlowlist[0]
                        self.par_bounds[sampler_key] = np.array([par_highlowlist[1], par_highlowlist[2]])

        # Compare for genotype pars
        if self.genotype_pars is not None:
            for gname, gpardict in self.genotype_pars.items():
                for key, val in gpardict.items():
                    if isinstance(val, list):
                        sampler_key = gname + '_' + key
                        self.initial_pars[sampler_key] = val[0]
                        self.par_bounds[sampler_key] = np.array([val[1], val[2]])
                    elif isinstance(val, dict):
                        for parkey, par_highlowlist in val.items():
                            sampler_key = gname + '_' + key + '_' + parkey
                            self.initial_pars[sampler_key] = par_highlowlist[0]
                            self.par_bounds[sampler_key] = np.array([par_highlowlist[1], par_highlowlist[2]])

        self.parse_study()

        # Tidy up
        self.calibrated = True
        if not self.run_args.keep_db:
            self.remove_db()

        return self


    def parse_study(self):
        '''Parse the study into a data frame -- called automatically '''
        best = self.best_pars

        print('Making results structure...')
        results = []
        n_trials = len(self.study.trials)
        failed_trials = []
        for trial in self.study.trials:
            data = {'index':trial.number, 'mismatch': trial.value}
            for key,val in trial.params.items():
                data[key] = val
            if data['mismatch'] is None:
                failed_trials.append(data['index'])
            else:
                results.append(data)
        print(f'Processed {n_trials} trials; {len(failed_trials)} failed')

        keys = ['index', 'mismatch'] + list(best.keys())
        data = sc.objdict().make(keys=keys, vals=[])
        for i,r in enumerate(results):
            for key in keys:
                if key not in r:
                    warnmsg = f'Key {key} is missing from trial {i}, replacing with default'
                    hpm.warn(warnmsg)
                    r[key] = best[key]
                data[key].append(r[key])
        self.data = data
        self.df = pd.DataFrame.from_dict(data)

        return


    def to_json(self, filename=None):
        '''
        Convert the data to JSON.

        New in version 3.1.1.
        '''
        order = np.argsort(self.df['mismatch'])
        json = []
        for o in order:
            row = self.df.iloc[o,:].to_dict()
            rowdict = dict(index=row.pop('index'), mismatch=row.pop('mismatch'), pars={})
            for key,val in row.items():
                rowdict['pars'][key] = val
            json.append(rowdict)
        if filename:
            sc.savejson(filename, json, indent=2)
        else:
            return json


    def plot(self, top_results=None, fig_args=None, axis_args=None, data_args=None, do_save=None,
             fig_path=None, do_show=True, plot_type=sns.boxplot, **kwargs):
        '''
        Plot the calibration results

        Args:
            top_results (int): number of results to plot. if None, plot them all
            fig_args (dict): passed to pl.figure()
            axis_args (dict): passed to pl.subplots_adjust()
            data_args (dict): 'width', 'color', and 'offset' arguments for the data
            do_save (bool): whether to save
            fig_path (str or filepath): filepath to save to
            do_show (bool): whether to show the figure
            kwargs (dict): passed to :py:func:`hpvsim.options.with_style`; see that function for choices
        '''

        # Handle inputs
        fig_args = sc.mergedicts(dict(figsize=(12,8)), fig_args)
        axis_args = sc.mergedicts(dict(left=0.08, right=0.92, bottom=0.08, top=0.92), axis_args)
        d_args = sc.objdict(sc.mergedicts(dict(width=0.3, color='#000000', offset=0), data_args))
        all_args = sc.mergedicts(fig_args, axis_args, d_args)

        # Pull out results to use
        analyzer_results = sc.dcp(self.analyzer_results)
        sim_results = sc.dcp(self.sim_results)

        # Get rows and columns
        if not len(analyzer_results) and not len(sim_results):
            errormsg = f'Cannot plot since no results were recorded)'
            raise ValueError(errormsg)
        else:
            all_dates = [[date for date in r.keys() if date != 'bins'] for r in analyzer_results[0].values()]
            dates_per_result = [len(date_list) for date_list in all_dates]
            other_results = len(sim_results[0].keys())
            n_plots = sum(dates_per_result) + other_results
            n_rows, n_cols = sc.get_rows_cols(n_plots)

        # Initialize
        fig, axes = pl.subplots(n_rows, n_cols, **fig_args)
        for ax in axes.flat[n_plots:]:
            ax.set_visible(False)
        axes = axes.flatten()
        pl.subplots_adjust(**axis_args)

        # Pull out attributes that don't vary by run
        age_labels = sc.objdict()
        for resname,resdict in zip(self.age_results_keys, analyzer_results[0].values()):
            age_labels[resname] = [str(int(resdict['bins'][i])) + '-' + str(int(resdict['bins'][i + 1])) for i in range(len(resdict['bins']) - 1)]
            age_labels[resname].append(str(int(resdict['bins'][-1])) + '+')

        # determine how many results to plot
        if top_results is not None:
            self.df = self.df.sort_values(by=['mismatch'])
            index_to_plot = self.df.iloc[0:top_results, 0].values
            analyzer_results = [analyzer_results[i] for i in index_to_plot]
            sim_results = [sim_results[i] for i in index_to_plot]

        # Make the figure
        with hpo.with_style(**kwargs):

            plot_count = 0
            for rn, resname in enumerate(self.age_results_keys):
                x = np.arange(len(age_labels[resname]))  # the label locations

                for date in all_dates[rn]:

                    # Initialize axis and data storage structures
                    ax = axes[plot_count]
                    bins = []
                    genotypes = []
                    values = []

                    # Pull out data
                    thisdatadf = self.target_data[rn][(self.target_data[rn].year == float(date)) & (self.target_data[rn].name == resname)]
                    unique_genotypes = thisdatadf.genotype.unique()

                    # Start making plot
                    if 'total' not in resname and 'cancer' not in resname:
                        for g in range(self.ng):
                            glabel = self.glabels[g].upper()
                            # Plot data
                            if glabel in unique_genotypes:
                                ydata = np.array(thisdatadf[thisdatadf.genotype == glabel].value)
                                ax.scatter(x, ydata, color=self.result_properties[resname].color[g], marker='s', label=f'Data - {glabel}')

                            # Construct a dataframe with things in the most logical order for plotting
                            for run_num, run in enumerate(analyzer_results):
                                genotypes += [glabel]*len(x)
                                bins += x.tolist()
                                values += run[resname][date][g]

                        # Plot model
                        modeldf = pd.DataFrame({'bins':bins, 'values':values, 'genotypes':genotypes})
                        ax = plot_type(ax=ax, x='bins', y='values', hue="genotypes", data=modeldf, dodge=True, boxprops=dict(alpha=.3))

                    else:
                        # Plot data
                        ydata = np.array(thisdatadf.value)
                        ax.scatter(x, ydata, color=self.result_properties[resname].color, marker='s', label='Data')

                        # Construct a dataframe with things in the most logical order for plotting
                        for run_num, run in enumerate(analyzer_results):
                            bins += x.tolist()
                            values += run[resname][date]

                        # Plot model
                        modeldf = pd.DataFrame({'bins':bins, 'values':values})
                        ax = plot_type(ax=ax, x='bins', y='values', data=modeldf, color=self.result_properties[resname].color, boxprops=dict(alpha=.3))

                    # Set title and labels
                    ax.set_xlabel('Age group')
                    ax.set_title(self.result_properties[resname].name+', '+ date.replace('.0', ''))
                    ax.legend()
                    ax.set_xticks(x, age_labels[resname])
                    plot_count += 1

            for rn, resname in enumerate(self.sim_results_keys):
                x = np.arange(len(self.glabels))
                ax = axes[plot_count]
                bins = []
                values = []
                thisdatadf = self.target_data[rn+sum(dates_per_result)][self.target_data[rn + sum(dates_per_result)].name == resname]
                ydata = np.array(thisdatadf.value)
                ax.scatter(x, ydata, color=self.result_properties[resname].color[0], marker='s', label=f'Data')

                # Construct a dataframe with things in the most logical order for plotting
                for run_num, run in enumerate(sim_results):
                    bins += x.tolist()
                    values += run[resname]
                # Plot model
                modeldf = pd.DataFrame({'bins': bins, 'values': values})
                ax = plot_type(ax=ax, x='bins', y='values', data=modeldf, dodge=True, boxprops=dict(alpha=.3))

                # Set title and labels
                date = thisdatadf.year[0]
                ax.set_xlabel('Genotype')
                ax.set_title(self.result_properties[resname].name + ', ' + str(date))
                ax.legend()
                ax.set_xticks(x, self.glabels)
                plot_count += 1

=======
>>>>>>> 95e765e1
        return hppl.tidy_up(fig, do_save=do_save, fig_path=fig_path, do_show=do_show, args=all_args)<|MERGE_RESOLUTION|>--- conflicted
+++ resolved
@@ -816,580 +816,4 @@
                     plot_count+=1
 
 
-<<<<<<< HEAD
-        return hppl.tidy_up(fig, do_save=do_save, fig_path=fig_path, do_show=do_show, args=all_args)
-
-
-def import_optuna():
-    ''' A helper function to import Optuna, which is an optional dependency '''
-    try:
-        import optuna as op # Import here since it's slow
-    except ModuleNotFoundError as E: # pragma: no cover
-        errormsg = f'Optuna import failed ({str(E)}), please install first (pip install optuna)'
-        raise ModuleNotFoundError(errormsg)
-    return op
-
-
-class Calibration(Analyzer):
-    '''
-    A class to handle calibration of HPVsim simulations. Uses the Optuna hyperparameter
-    optimization library (optuna.org), which must be installed separately (via
-    pip install optuna).
-
-    Note: running a calibration does not guarantee a good fit! You must ensure that
-    you run for a sufficient number of iterations, have enough free parameters, and
-    that the parameters have wide enough bounds. Please see the tutorial on calibration
-    for more information.
-
-    Args:
-        sim          (Sim)  : the simulation to calibrate
-        datafiles    (list) : list of datafile strings to calibrate to
-        calib_pars   (dict) : a dictionary of the parameters to calibrate of the format dict(key1=[best, low, high])
-        fit_args     (dict) : a dictionary of options that are passed to sim.compute_fit() to calculate the goodness-of-fit
-        par_samplers (dict) : an optional mapping from parameters to the Optuna sampler to use for choosing new points for each; by default, suggest_uniform
-        n_trials     (int)  : the number of trials per worker
-        n_workers    (int)  : the number of parallel workers (default: maximum
-        total_trials (int)  : if n_trials is not supplied, calculate by dividing this number by n_workers)
-        name         (str)  : the name of the database (default: 'hpvsim_calibration')
-        db_name      (str)  : the name of the database file (default: 'hpvsim_calibration.db')
-        keep_db      (bool) : whether to keep the database after calibration (default: false)
-        storage      (str)  : the location of the database (default: sqlite)
-        rand_seed    (int)  : if provided, use this random seed to initialize Optuna runs (for reproducibility)
-        label        (str)  : a label for this calibration object
-        die          (bool) : whether to stop if an exception is encountered (default: false)
-        verbose      (bool) : whether to print details of the calibration
-        kwargs       (dict) : passed to hpv.Calibration()
-
-    Returns:
-        A Calibration object
-
-    **Example**::
-
-        sim = hpv.Sim(pars, genotypes=[hpv16, hpv18])
-        calib_pars = dict(beta=[0.05, 0.010, 0.20],hpv_control_prob=[.9, 0.5, 1])
-        calib = hpv.Calibration(sim, calib_pars=calib_pars,
-                                datafiles=['test_data/south_africa_hpv_data.xlsx',
-                                           'test_data/south_africa_cancer_data.xlsx'],
-                                total_trials=10, n_workers=4)
-        calib.calibrate()
-        calib.plot()
-
-    '''
-
-    def __init__(self, sim, datafiles, calib_pars=None, genotype_pars=None, fit_args=None, par_samplers=None,
-                 n_trials=None, n_workers=None, total_trials=None, name=None, db_name=None,
-                 keep_db=None, storage=None, rand_seed=None, label=None, die=False, verbose=True):
-        super().__init__(label=label) # Initialize the Analyzer object
-
-        import multiprocessing as mp # Import here since it's also slow
-
-        # Handle run arguments
-        if n_trials  is None: n_trials  = 20
-        if n_workers is None: n_workers = mp.cpu_count()
-        if name      is None: name      = 'hpvsim_calibration'
-        if db_name   is None: db_name   = f'{name}.db'
-        if keep_db   is None: keep_db   = False
-        if storage   is None: storage   = f'sqlite:///{db_name}'
-        if total_trials is not None: n_trials = total_trials/n_workers
-        self.run_args   = sc.objdict(n_trials=int(n_trials), n_workers=int(n_workers), name=name, db_name=db_name, keep_db=keep_db, storage=storage, rand_seed=rand_seed)
-
-        # Handle other inputs
-        self.sim            = sim
-        self.calib_pars     = calib_pars
-        self.genotype_pars  = genotype_pars
-        self.fit_args       = sc.mergedicts(fit_args)
-        self.par_samplers   = sc.mergedicts(par_samplers)
-        self.die            = die
-        self.verbose        = verbose
-        self.calibrated     = False
-
-        # Create age_results intervention
-        self.target_data = []
-        for datafile in datafiles:
-            self.target_data.append(hpm.load_data(datafile))
-
-        sim_results = sc.objdict()
-        age_result_keys = sc.objdict()
-
-        # Go through each of the target keys and determine how we are going to get the results from sim
-        for targ in self.target_data:
-            targ_keys = targ.name.unique()
-            if len(targ_keys) > 1:
-                errormsg = f'Only support one set of targets per datafile, {len(targ_keys)} provided'
-                raise ValueError(errormsg)
-            if 'age' in targ.columns:
-                age_result_keys[targ_keys[0]] = sc.objdict(
-                    datafile=sc.dcp(targ),
-                    compute_fit=True,
-                )
-            else:
-                sim_results[targ_keys[0]] = sc.objdict(
-                    data=sc.dcp(targ)
-                )
-
-        ar = age_results(result_keys=age_result_keys)
-        self.sim['analyzers'] += [ar]
-        self.sim.initialize()
-        for rkey in sim_results.keys():
-            sim_results[rkey].timepoints = sim.get_t(sim_results[rkey].data.year.unique()[0], return_date_format='str')[0]//sim.resfreq
-            if 'weights' not in sim_results[rkey].data.columns:
-                sim_results[rkey].weights = np.ones(len(sim_results[rkey].data))
-        self.age_results_keys = age_result_keys.keys()
-        self.sim_results = sim_results
-        self.sim_results_keys = sim_results.keys()
-
-        self.result_properties = sc.objdict()
-        for rkey in self.age_results_keys + self.sim_results_keys:
-            self.result_properties[rkey] = sc.objdict()
-            self.result_properties[rkey].name = self.sim.results[rkey].name
-            self.result_properties[rkey].color = self.sim.results[rkey].color
-
-        return
-
-    def run_sim(self, calib_pars, genotype_pars=None, label=None, return_sim=False):
-        ''' Create and run a simulation '''
-        sim = self.sim.copy()
-        if label: sim.label = label
-
-        # Set regular sim pars
-        if calib_pars is not None:
-            valid_pars = {k:v for k,v in calib_pars.items() if k in sim.pars}
-            sim.update_pars(valid_pars)
-            if len(valid_pars) != len(calib_pars):
-                extra = set(calib_pars.keys()) - set(valid_pars.keys())
-                errormsg = f'The following parameters are not part of the sim, nor is a custom function specified to use them: {sc.strjoin(extra)}'
-                raise ValueError(errormsg)
-
-        # Set genotype pars
-        if genotype_pars is not None:
-            gmap = sim['genotype_map']
-            gmap_r = {v:k for k,v in gmap.items()}
-            for gname,gpardict in genotype_pars.items():
-                g = gmap_r[gname]
-                for gpar,gval in gpardict.items():
-                    if isinstance(gval,dict):
-                        for gparkey, gparval in gval.items():
-                            sim['genotypes'][g].p[gpar][gparkey] = gparval
-                    else:
-                        sim['genotypes'][g].p[gpar] = gval
-
-        # Run the sim
-        try:
-            sim.run()
-            if return_sim:
-                return sim
-            else:
-                return sim.fit
-
-        except Exception as E:
-            if self.die:
-                raise E
-            else:
-                warnmsg = f'Encountered error running sim!\nParameters:\n{valid_pars}\nTraceback:\n{sc.traceback()}'
-                hpm.warn(warnmsg)
-                output = None if return_sim else np.inf
-                return output
-
-
-    def get_pars(self, pardict=None, trial=None, gname=None):
-        ''' Sample from pars, after extracting them from the structure they're provided in '''
-        pars={}
-        for key, val in pardict.items():
-            if isinstance(val, list):
-                low, high = val[1], val[2]
-                if key in self.par_samplers:  # If a custom sampler is used, get it now
-                    try:
-                        sampler_fn = getattr(trial, self.par_samplers[key])
-                    except Exception as E:
-                        errormsg = 'The requested sampler function is not found: ensure it is a valid attribute of an Optuna Trial object'
-                        raise AttributeError(errormsg) from E
-                else:
-                    sampler_fn = trial.suggest_uniform
-                if gname is not None:
-                    sampler_key = gname + '_' + key
-                else:
-                    sampler_key = key
-                pars[sampler_key] = sampler_fn(sampler_key, low, high)  # Sample from values within this range
-
-            elif isinstance(val, dict):
-                sampler_fn = trial.suggest_uniform
-                pars[key] = dict()
-                for parkey, par_highlowlist in val.items():
-                    if gname is not None:
-                        sampler_key = gname + '_' + key + '_' + parkey
-                    else:
-                        sampler_key = key + '_' + parkey
-                    pars[key][parkey] = sampler_fn(sampler_key, par_highlowlist[1], par_highlowlist[2])
-
-        return pars
-
-
-    def run_trial(self, trial):
-        ''' Define the objective for Optuna '''
-
-        if self.genotype_pars is not None:
-            genotype_pars = {}
-            for gname, pardict in self.genotype_pars.items():
-                genotype_pars[gname] = self.get_pars(pardict, trial, gname=gname)
-        else:
-            genotype_pars = None
-        if self.calib_pars is not None:
-            calib_pars = self.get_pars(self.calib_pars, trial)
-        else:
-            calib_pars = None
-
-        sim = self.run_sim(calib_pars, genotype_pars, return_sim=True)
-        # trial.set_user_attr('sim', sim) # CK: fails since not a JSON, could use sc.jsonpickle()
-        # Extract results we are calibrating to, a combination of by-age and sim-results
-        # First check for by-age results
-        r = sim.get_analyzer().results
-        r = sc.jsonify(r)
-        trial.set_user_attr('analyzer_results', r) # CK: TODO: will fail with more than 1 analyzer
-
-        # Now compute fit for sim results and save sim results (TODO: THIS IS BY GENOTYPE FOR A SINGLE TIMEPOINT. GENERALIZE THIS)
-        sim_results = sc.objdict()
-        for rkey in self.sim_results:
-            self.sim_results[rkey].model_output = sim.results[rkey][:,self.sim_results[rkey].timepoints[0]]
-            self.sim_results[rkey].diffs = self.sim_results[rkey].data.value - self.sim_results[rkey].model_output
-            self.sim_results[rkey].gofs = hpm.compute_gof(self.sim_results[rkey].data.value, self.sim_results[rkey].model_output)
-            self.sim_results[rkey].losses = self.sim_results[rkey].gofs * self.sim_results[rkey].weights
-            self.sim_results[rkey].mismatch = self.sim_results[rkey].losses.sum()
-            sim.fit += self.sim_results[rkey].mismatch
-            sim_results[rkey] = self.sim_results[rkey].model_output
-
-        sim_results = sc.jsonify(sim_results)
-        trial.set_user_attr('sim_results', sim_results)
-        sim.shrink() # CK: Proof of principle only!!
-        trial.set_user_attr('jsonpickle_sim', sc.jsonpickle(sim))
-        return sim.fit
-
-
-    def worker(self):
-        ''' Run a single worker '''
-        op = import_optuna()
-        if self.verbose:
-            op.logging.set_verbosity(op.logging.DEBUG)
-        else:
-            op.logging.set_verbosity(op.logging.ERROR)
-        study = op.load_study(storage=self.run_args.storage, study_name=self.run_args.name)
-        output = study.optimize(self.run_trial, n_trials=self.run_args.n_trials, callbacks=None) # [tesst]
-        return output
-
-
-    def run_workers(self):
-        ''' Run multiple workers in parallel '''
-        if self.run_args.n_workers > 1: # Normal use case: run in parallel
-            output = sc.parallelize(self.worker, iterarg=self.run_args.n_workers)
-        else: # Special case: just run one
-            output = [self.worker()]
-        return output
-
-
-    def remove_db(self):
-        '''
-        Remove the database file if keep_db is false and the path exists.
-
-        New in version 3.1.0.
-        '''
-        if os.path.exists(self.run_args.db_name):
-            os.remove(self.run_args.db_name)
-            if self.verbose:
-                print(f'Removed existing calibration {self.run_args.db_name}')
-        return
-
-
-    def make_study(self):
-        ''' Make a study, deleting one if it already exists '''
-        op = import_optuna()
-        if not self.run_args.keep_db:
-            self.remove_db()
-        if self.run_args.rand_seed is not None:
-            sampler = op.samplers.RandomSampler(self.run_args.rand_seed)
-            sampler.reseed_rng()
-            raise NotImplementedError('Implemented but does not work')
-        else:
-            sampler = None
-        output = op.create_study(storage=self.run_args.storage, study_name=self.run_args.name, sampler=sampler)
-        return output
-
-
-    def calibrate(self, calib_pars=None, genotype_pars=None, verbose=True, **kwargs):
-        '''
-        Actually perform calibration.
-
-        Args:
-            calib_pars (dict): if supplied, overwrite stored calib_pars
-            verbose (bool): whether to print output from each trial
-            kwargs (dict): if supplied, overwrite stored run_args (n_trials, n_workers, etc.)
-        '''
-        op = import_optuna()
-
-        # Load and validate calibration parameters
-        if calib_pars is not None:
-            self.calib_pars = calib_pars
-        if genotype_pars is not None:
-            self.genotype_pars = genotype_pars
-        if (self.calib_pars is None) and (self.genotype_pars is None):
-            errormsg = 'You must supply calibration parameters (calib_pars or genotype_pars) either when creating the calibration object or when calling calibrate().'
-            raise ValueError(errormsg)
-        self.run_args.update(kwargs) # Update optuna settings
-
-        # Run the optimization
-        t0 = sc.tic()
-        self.make_study()
-        self.run_workers()
-        self.study = op.load_study(storage=self.run_args.storage, study_name=self.run_args.name)
-        self.best_pars = sc.objdict(self.study.best_params)
-        self.elapsed = sc.toc(t0, output=True)
-
-        # Collect analyzer results
-        # Load a single sim
-        sim = sc.jsonpickle(self.study.trials[0].user_attrs['jsonpickle_sim'])
-        self.ng = sim['pars']['n_genotypes']
-        self.glabels = [g['label'] for g in sim['pars']['genotypes']]
-
-        self.analyzer_results = []
-        self.sim_results = []
-        for trial in self.study.trials:
-            r = trial.user_attrs['analyzer_results'] # CK: TODO: make more general
-            sim_results = trial.user_attrs['sim_results']
-            self.sim_results.append(sim_results)
-            self.analyzer_results.append(r)
-
-        # Compare the results
-        self.initial_pars = sc.objdict()
-        self.par_bounds = sc.objdict()
-
-        # Compare for regular sim pars
-        if self.calib_pars is not None:
-            for key, val in self.calib_pars.items():
-                if isinstance(val, list):
-                    self.initial_pars[key] = val[0]
-                    self.par_bounds[key] = np.array([val[1], val[2]])
-                elif isinstance(val, dict):
-                    for parkey, par_highlowlist in val.items():
-                        sampler_key = key + '_' + parkey + '_'
-                        self.initial_pars[sampler_key] = par_highlowlist[0]
-                        self.par_bounds[sampler_key] = np.array([par_highlowlist[1], par_highlowlist[2]])
-
-        # Compare for genotype pars
-        if self.genotype_pars is not None:
-            for gname, gpardict in self.genotype_pars.items():
-                for key, val in gpardict.items():
-                    if isinstance(val, list):
-                        sampler_key = gname + '_' + key
-                        self.initial_pars[sampler_key] = val[0]
-                        self.par_bounds[sampler_key] = np.array([val[1], val[2]])
-                    elif isinstance(val, dict):
-                        for parkey, par_highlowlist in val.items():
-                            sampler_key = gname + '_' + key + '_' + parkey
-                            self.initial_pars[sampler_key] = par_highlowlist[0]
-                            self.par_bounds[sampler_key] = np.array([par_highlowlist[1], par_highlowlist[2]])
-
-        self.parse_study()
-
-        # Tidy up
-        self.calibrated = True
-        if not self.run_args.keep_db:
-            self.remove_db()
-
-        return self
-
-
-    def parse_study(self):
-        '''Parse the study into a data frame -- called automatically '''
-        best = self.best_pars
-
-        print('Making results structure...')
-        results = []
-        n_trials = len(self.study.trials)
-        failed_trials = []
-        for trial in self.study.trials:
-            data = {'index':trial.number, 'mismatch': trial.value}
-            for key,val in trial.params.items():
-                data[key] = val
-            if data['mismatch'] is None:
-                failed_trials.append(data['index'])
-            else:
-                results.append(data)
-        print(f'Processed {n_trials} trials; {len(failed_trials)} failed')
-
-        keys = ['index', 'mismatch'] + list(best.keys())
-        data = sc.objdict().make(keys=keys, vals=[])
-        for i,r in enumerate(results):
-            for key in keys:
-                if key not in r:
-                    warnmsg = f'Key {key} is missing from trial {i}, replacing with default'
-                    hpm.warn(warnmsg)
-                    r[key] = best[key]
-                data[key].append(r[key])
-        self.data = data
-        self.df = pd.DataFrame.from_dict(data)
-
-        return
-
-
-    def to_json(self, filename=None):
-        '''
-        Convert the data to JSON.
-
-        New in version 3.1.1.
-        '''
-        order = np.argsort(self.df['mismatch'])
-        json = []
-        for o in order:
-            row = self.df.iloc[o,:].to_dict()
-            rowdict = dict(index=row.pop('index'), mismatch=row.pop('mismatch'), pars={})
-            for key,val in row.items():
-                rowdict['pars'][key] = val
-            json.append(rowdict)
-        if filename:
-            sc.savejson(filename, json, indent=2)
-        else:
-            return json
-
-
-    def plot(self, top_results=None, fig_args=None, axis_args=None, data_args=None, do_save=None,
-             fig_path=None, do_show=True, plot_type=sns.boxplot, **kwargs):
-        '''
-        Plot the calibration results
-
-        Args:
-            top_results (int): number of results to plot. if None, plot them all
-            fig_args (dict): passed to pl.figure()
-            axis_args (dict): passed to pl.subplots_adjust()
-            data_args (dict): 'width', 'color', and 'offset' arguments for the data
-            do_save (bool): whether to save
-            fig_path (str or filepath): filepath to save to
-            do_show (bool): whether to show the figure
-            kwargs (dict): passed to :py:func:`hpvsim.options.with_style`; see that function for choices
-        '''
-
-        # Handle inputs
-        fig_args = sc.mergedicts(dict(figsize=(12,8)), fig_args)
-        axis_args = sc.mergedicts(dict(left=0.08, right=0.92, bottom=0.08, top=0.92), axis_args)
-        d_args = sc.objdict(sc.mergedicts(dict(width=0.3, color='#000000', offset=0), data_args))
-        all_args = sc.mergedicts(fig_args, axis_args, d_args)
-
-        # Pull out results to use
-        analyzer_results = sc.dcp(self.analyzer_results)
-        sim_results = sc.dcp(self.sim_results)
-
-        # Get rows and columns
-        if not len(analyzer_results) and not len(sim_results):
-            errormsg = f'Cannot plot since no results were recorded)'
-            raise ValueError(errormsg)
-        else:
-            all_dates = [[date for date in r.keys() if date != 'bins'] for r in analyzer_results[0].values()]
-            dates_per_result = [len(date_list) for date_list in all_dates]
-            other_results = len(sim_results[0].keys())
-            n_plots = sum(dates_per_result) + other_results
-            n_rows, n_cols = sc.get_rows_cols(n_plots)
-
-        # Initialize
-        fig, axes = pl.subplots(n_rows, n_cols, **fig_args)
-        for ax in axes.flat[n_plots:]:
-            ax.set_visible(False)
-        axes = axes.flatten()
-        pl.subplots_adjust(**axis_args)
-
-        # Pull out attributes that don't vary by run
-        age_labels = sc.objdict()
-        for resname,resdict in zip(self.age_results_keys, analyzer_results[0].values()):
-            age_labels[resname] = [str(int(resdict['bins'][i])) + '-' + str(int(resdict['bins'][i + 1])) for i in range(len(resdict['bins']) - 1)]
-            age_labels[resname].append(str(int(resdict['bins'][-1])) + '+')
-
-        # determine how many results to plot
-        if top_results is not None:
-            self.df = self.df.sort_values(by=['mismatch'])
-            index_to_plot = self.df.iloc[0:top_results, 0].values
-            analyzer_results = [analyzer_results[i] for i in index_to_plot]
-            sim_results = [sim_results[i] for i in index_to_plot]
-
-        # Make the figure
-        with hpo.with_style(**kwargs):
-
-            plot_count = 0
-            for rn, resname in enumerate(self.age_results_keys):
-                x = np.arange(len(age_labels[resname]))  # the label locations
-
-                for date in all_dates[rn]:
-
-                    # Initialize axis and data storage structures
-                    ax = axes[plot_count]
-                    bins = []
-                    genotypes = []
-                    values = []
-
-                    # Pull out data
-                    thisdatadf = self.target_data[rn][(self.target_data[rn].year == float(date)) & (self.target_data[rn].name == resname)]
-                    unique_genotypes = thisdatadf.genotype.unique()
-
-                    # Start making plot
-                    if 'total' not in resname and 'cancer' not in resname:
-                        for g in range(self.ng):
-                            glabel = self.glabels[g].upper()
-                            # Plot data
-                            if glabel in unique_genotypes:
-                                ydata = np.array(thisdatadf[thisdatadf.genotype == glabel].value)
-                                ax.scatter(x, ydata, color=self.result_properties[resname].color[g], marker='s', label=f'Data - {glabel}')
-
-                            # Construct a dataframe with things in the most logical order for plotting
-                            for run_num, run in enumerate(analyzer_results):
-                                genotypes += [glabel]*len(x)
-                                bins += x.tolist()
-                                values += run[resname][date][g]
-
-                        # Plot model
-                        modeldf = pd.DataFrame({'bins':bins, 'values':values, 'genotypes':genotypes})
-                        ax = plot_type(ax=ax, x='bins', y='values', hue="genotypes", data=modeldf, dodge=True, boxprops=dict(alpha=.3))
-
-                    else:
-                        # Plot data
-                        ydata = np.array(thisdatadf.value)
-                        ax.scatter(x, ydata, color=self.result_properties[resname].color, marker='s', label='Data')
-
-                        # Construct a dataframe with things in the most logical order for plotting
-                        for run_num, run in enumerate(analyzer_results):
-                            bins += x.tolist()
-                            values += run[resname][date]
-
-                        # Plot model
-                        modeldf = pd.DataFrame({'bins':bins, 'values':values})
-                        ax = plot_type(ax=ax, x='bins', y='values', data=modeldf, color=self.result_properties[resname].color, boxprops=dict(alpha=.3))
-
-                    # Set title and labels
-                    ax.set_xlabel('Age group')
-                    ax.set_title(self.result_properties[resname].name+', '+ date.replace('.0', ''))
-                    ax.legend()
-                    ax.set_xticks(x, age_labels[resname])
-                    plot_count += 1
-
-            for rn, resname in enumerate(self.sim_results_keys):
-                x = np.arange(len(self.glabels))
-                ax = axes[plot_count]
-                bins = []
-                values = []
-                thisdatadf = self.target_data[rn+sum(dates_per_result)][self.target_data[rn + sum(dates_per_result)].name == resname]
-                ydata = np.array(thisdatadf.value)
-                ax.scatter(x, ydata, color=self.result_properties[resname].color[0], marker='s', label=f'Data')
-
-                # Construct a dataframe with things in the most logical order for plotting
-                for run_num, run in enumerate(sim_results):
-                    bins += x.tolist()
-                    values += run[resname]
-                # Plot model
-                modeldf = pd.DataFrame({'bins': bins, 'values': values})
-                ax = plot_type(ax=ax, x='bins', y='values', data=modeldf, dodge=True, boxprops=dict(alpha=.3))
-
-                # Set title and labels
-                date = thisdatadf.year[0]
-                ax.set_xlabel('Genotype')
-                ax.set_title(self.result_properties[resname].name + ', ' + str(date))
-                ax.legend()
-                ax.set_xticks(x, self.glabels)
-                plot_count += 1
-
-=======
->>>>>>> 95e765e1
         return hppl.tidy_up(fig, do_save=do_save, fig_path=fig_path, do_show=do_show, args=all_args)