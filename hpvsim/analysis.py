--- conflicted
+++ resolved
@@ -582,10 +582,7 @@
             'cin3': ['date_cin3', 'cin3'],
             'cancers': ['date_cancerous', 'cancerous'],
             'cancer': ['date_cancerous', 'cancerous'],
-<<<<<<< HEAD
             'detected_cancer': ['date_detected_cancer', 'detected_cancer'],
-=======
->>>>>>> 389effcb
             'detected_cancers': ['date_detected_cancer', 'detected_cancer'],
             'cancer_deaths': ['date_dead_cancer', 'dead_cancer'],
             'detected_cancer_deaths': ['date_dead_cancer', 'dead_cancer']
