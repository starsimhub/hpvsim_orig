--- conflicted
+++ resolved
@@ -359,10 +359,7 @@
 
         return
 
-<<<<<<< HEAD
-=======
-
->>>>>>> 261907cd
+
     def infect(self, inds, source=None, layer=None, genotype=0):
         '''
         Infect people and determine their eventual outcomes.
