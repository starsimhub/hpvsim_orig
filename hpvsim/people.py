'''
Defines the People class and functions associated with making people and handling
the transitions between states (e.g., from susceptible to infected).
'''

#%% Imports
import numpy as np
import sciris as sc
from . import utils as hpu
from . import defaults as hpd
from . import base as hpb
from . import population as hppop
from . import plotting as hpplt
from . import parameters as hppar
from . import immunity as hpimm


__all__ = ['People']

class People(hpb.BasePeople):
    '''
    A class to perform all the operations on the people -- usually not invoked directly.

    This class is usually created automatically by the sim. The only required input
    argument is the population size, but typically the full parameters dictionary
    will get passed instead since it will be needed before the People object is
    initialized. However, ages, contacts, etc. will need to be created separately --
    see ``hpv.make_people()`` instead.

    Note that this class handles the mechanics of updating the actual people, while
    ``hpv.BasePeople`` takes care of housekeeping (saving, loading, exporting, etc.).
    Please see the BasePeople class for additional methods.

    Args:
        pars (dict): the sim parameters, e.g. sim.pars -- alternatively, if a number, interpreted as n_agents
        strict (bool): whether or not to only create keys that are already in self.meta.person; otherwise, let any key be set
        pop_trend (dataframe): a dataframe of years and population sizes, if available
        kwargs (dict): the actual data, e.g. from a popdict, being specified

    **Examples**::

        ppl1 = hpv.People(2000)

        sim = hpv.Sim()
        ppl2 = hpv.People(sim.pars)
    '''
    
    #%% Basic methods

    def __init__(self, pars, strict=True, pop_trend=None, pop_age_trend=None, **kwargs):

        # Initialize the BasePeople, which also sets things up for filtering
        super().__init__(pars)
        
        # Handle pars and settings

        # Other initialization
        self.pop_trend = pop_trend
        self.pop_age_trend = pop_age_trend
        self.init_contacts() # Initialize the contacts
        self.ng = self.pars['n_genotypes']
        self.na = len(self.pars['age_bin_edges'])-1

        self.lag_bins = np.linspace(0,50,51)
        self.rship_lags = dict()
        for lkey in self.layer_keys():
            self.rship_lags[lkey] = np.zeros(len(self.lag_bins)-1, dtype=hpd.default_float)

        # Store age bins
        self.age_bin_edges = self.pars['age_bin_edges'] # Age bins for age results

        if strict:
            self.lock() # If strict is true, stop further keys from being set (does not affect attributes)

        # Store flows to be computed during simulation
        self.init_flows()

        # Although we have called init(), we still need to call initialize()
        self.initialized = False
        
        # Store kwargs here for now, to be dealt with during initialize()
        self.kwargs = kwargs

        return


    def init_flows(self):
        ''' Initialize flows to be zero '''
        df = hpd.default_float
        self.flows              = {key: 0 for key in hpd.flow_keys}
        self.genotype_flows     = {key: np.zeros(self.ng, dtype=df) for key in hpd.genotype_flow_keys}
        self.age_flows          = {key: np.zeros(self.na, dtype=df) for key in hpd.flow_keys}
        self.sex_flows          = {f'{key}'         : np.zeros(2, dtype=df) for key in hpd.by_sex_keys}
        self.demographic_flows  = {f'{key}'         : 0 for key in hpd.dem_keys}
        return
    
    
    def scale_flows(self, inds):
        '''
        Return the scaled versions of the flows -- replacement for len(inds) 
        followed by scale factor multiplication
        '''
        return self.scale[inds].sum()


    def increment_age(self):
        ''' Let people age by one timestep '''
        self.age[self.alive] += self.dt
        return


    def initialize(self, sim_pars=None):
        ''' Perform initializations '''
        super().initialize() # Initialize states

        # Handle partners and contacts
        kwargs = self.kwargs
        if 'partners' in kwargs:
            self.partners[:] = kwargs.pop('partners') # Store the desired concurrency
        if 'current_partners' in kwargs:
            self.current_partners[:] = kwargs.pop('current_partners') # Store current actual number - updated each step though
            for ln,lkey in enumerate(self.layer_keys()):
                self.rship_start_dates[ln,self.current_partners[ln]>0] = 0
        if 'contacts' in kwargs:
            self.add_contacts(kwargs.pop('contacts')) # Also updated each step

        self.n_rships[:] = self.current_partners
        self.ever_partnered[:] = self.current_partners.sum(axis=0)>0

        # Handle all other values, e.g. age
        for key,value in kwargs.items():
            if self._lock:
                self.set(key, value)
            elif key in self._data:
                self[key][:] = value
            else:
                self[key] = value
        
        # Set the scale factor
        self.scale[:] = sim_pars['pop_scale']

        # Additional validation
        self.validate(sim_pars=sim_pars) # First, check that essential-to-match parameters match
        self.initialized = True

        return


    def update_states_pre(self, t, year=None):
        ''' Perform all state updates at the current timestep '''

        # Initialize
        self.t = t
        self.dt = self.pars['dt']
        self.init_flows()

        # Let people age by one time step
        self.increment_age()

        # Perform updates that are not genotype-specific
        update_freq = max(1, int(self.pars['dt_demog'] / self.pars['dt'])) # Ensure it's an integer not smaller than 1
        if t % update_freq == 0:

            # Apply death rates from other causes
            other_deaths, deaths_female, deaths_male    = self.apply_death_rates(year=year)
            self.demographic_flows['other_deaths']      = other_deaths
            self.sex_flows['other_deaths_by_sex'][0]    = deaths_female
            self.sex_flows['other_deaths_by_sex'][1]    = deaths_male

            # Add births
            new_births = self.add_births(year=year)
            self.demographic_flows['births'] = new_births

            # Check migration
            migration = self.check_migration(year=year)
            self.demographic_flows['migration'] = migration

        # Perform updates that are genotype-specific
        ng = self.pars['n_genotypes']
        for g in range(ng):
            self.check_clearance(g) # check for clearance (need to do this first)
            self.update_severity(g) # update severity values
            self.check_transformation(g)  # check for new transformations

            for key in ['cin1s','cin2s','cin3s','cancers']:  # update flows
                cases_by_age, cases = self.check_progress(key, g)
                self.flows[key] += cases  # Increment flows (summed over all genotypes)
                self.genotype_flows[key][g] = cases # Store flows by genotype
                self.age_flows[key] += cases_by_age # Increment flows by age (summed over all genotypes)
            self.flows['cins'] += self.flows['cin1s']+self.flows['cin2s']+self.flows['cin3s']
            self.genotype_flows['cins'][g] = self.genotype_flows['cin1s'][g]+self.genotype_flows['cin2s'][g]+self.genotype_flows['cin3s'][g]
            self.age_flows['cins'] += self.age_flows['cin1s']+self.age_flows['cin2s']+self.age_flows['cin3s']

        # Perform updates that are not genotype specific
        deaths_by_age, deaths = self.check_cancer_deaths()
        self.flows['cancer_deaths'] = deaths
        self.age_flows['cancer_deaths'] = deaths_by_age

        # Before applying interventions or new infections, calculate the pool of susceptibles
        self.sus_pool = self.susceptible.all(axis=0) # True for people with no infection at the start of the timestep

        return

    
    #%% Disease progression methods
    def set_prognoses(self, inds, g, gpars, dt):
        '''
        Assigns prognoses for all infected women on day of infection.
        '''

        # Set length of infection, which is moderated by any prior cell-level immunity
<<<<<<< HEAD
        cell_imm = self.cell_imm[g, inds]
        self.dur_episomal[g, inds]  = hpu.sample(**gpars['dur_episomal'], size=len(inds))*(1-cell_imm)
        self.dur_infection[g, inds]  = self.dur_episomal[g, inds]

        # Determine how long before precancerous cell changes
        dur_precin = hpu.sample(**gpars['dur_precin'], size=len(inds)) # Sample from distribution
        cin_bools = self.dur_episomal[g, inds] > dur_precin # Pull out those whose infection is long enough for precancer
        cin_inds = inds[cin_bools]
        nocin_inds = inds[~cin_bools]
        self.dur_precin[g, inds] = np.minimum(self.dur_episomal[g, inds], dur_precin)
        self.dur_cin[g, cin_inds] = self.dur_episomal[g, cin_inds] - self.dur_precin[g, cin_inds]

        # Set date of clearance for those who don't develop precancer
        self.date_clearance[g, nocin_inds] = self.t + sc.randround(self.dur_precin[g, nocin_inds]/dt)

        # Set date of onset of precancer and eventual severity outcomes for those who develop precancer
        self.date_cin1[g, cin_inds] = self.t + sc.randround(self.dur_precin[g, cin_inds]/dt)
=======
        sev_imm = self.sev_imm[g, inds]
        self.dur_episomal[g, inds]  = hpu.sample(**gpars['dur_episomal'], size=len(inds))*(1-sev_imm)
>>>>>>> a2d0978e

        # Set infection severity and outcomes
        self.set_severity(inds[cin_bools], g, gpars, dt)

        return


    def set_severity(self, inds, g, gpars, dt, set_sev=True):
        '''
        Set severity levels for individual women
        Args:
            inds: indices of women to set severity for
            g: genotype index
            dt: timestep
            set_sev: whether or not to set initial severity
        '''

        # Pull out useful variables
        ccdict = self.pars['clinical_cutoffs']
        if set_sev: self.sev[g, inds] = 0 # Severity starts at 0 on day 1 of infection

        # Calculate the integral of severity for each woman
        dur_episomal = self.dur_episomal[g, inds]
        dur_cin = self.dur_cin[g, inds]
        if gpars['sev_integral']=='analytic':
            sevs = hppar.compute_severity_integral(dur_cin, rel_sev=self.rel_sev[inds], pars=gpars['sev_fn'])  # Calculate analytic integral of cumulative severity
        elif gpars['sev_integral']=='numeric':
            cumdysp = self.pars['cumdysp'][self.pars['genotype_map'][g]]
            t = np.around(dur_cin/dt).astype(int) # Round
            t[t > len(cumdysp) - 1] = len(cumdysp) - 1
            sevs = cumdysp[t]
        elif gpars['sev_integral'] is None:
            sevs = hppar.compute_severity(dur_cin, rel_sev=self.rel_sev[inds], pars=gpars['sev_fn'])

        # Now figure out probabilities of cellular transformations preceding cancer, based on this severity level
        transform_prob_par = gpars['transform_prob'] # Pull out the genotype-specific parameter governing the probability of transformation
        n_extra = self.pars['ms_agent_ratio']
        cancer_scale = self.pars['pop_scale'] / n_extra

        # Non-multiscale version
        if n_extra == 1:
            transform_prob_arr = hpu.transform_prob(transform_prob_par, sevs)

        # Multiscale version
        elif n_extra > 1:

            # Firstly, determine who will transform based on severity values, and scale them to create more agents
            transform_probs = hpu.transform_prob(transform_prob_par, sevs) # Use this to determine probability of transformation
            is_transform = hpu.binomial_arr(transform_probs) # Select who transforms - NB, this array gets extended later
            transform_inds = inds[is_transform] # Indices of those who transform
            self.scale[transform_inds] = cancer_scale  # Shrink the weight of the original agents, but otherwise leave them the same

            # Create extra disease severity values for the extra agents
            full_size = (len(inds), n_extra)  # Main axis is indices, but include columns for multiscale agents
            extra_dur_episomal = hpu.sample(**gpars['dur_episomal'], size=full_size)
            extra_dur_precin = hpu.sample(**gpars['dur_precin'], size=full_size)
            extra_dur_cin = np.maximum(extra_dur_episomal - extra_dur_precin, 0)
            extra_rel_sevs = np.ones(full_size)*self.rel_sev[inds][:,None]

            if gpars['sev_integral'] == 'analytic':
                extra_sev = hppar.compute_severity_integral(extra_dur_cin, rel_sev=extra_rel_sevs, pars=gpars['sev_fn'])  # Calculate analytic integral of cumulative severity
            elif gpars['sev_integral'] == 'numeric':
                cumdysp = self.pars['cumdysp'][self.pars['genotype_map'][g]]
                t = np.around(extra_dur_cin/dt*extra_rel_sevs).astype(int)  # Round
                t[t > len(cumdysp) - 1] = len(cumdysp) - 1
                extra_sev = cumdysp[t]
            elif gpars['sev_integral'] is None:
                extra_sev = hppar.compute_severity(extra_dur_cin, rel_sev=extra_rel_sevs, pars=gpars['sev_fn'])  # Calculate analytic integral of cumulative severity

            # Based on the extra severity values, determine additional transformation probabilities
            extra_transform_probs = hpu.transform_prob(transform_prob_par, extra_sev[:, 1:])
            extra_transform_bools = hpu.binomial_arr(extra_transform_probs)
            extra_transform_bools *= self.level0[inds, None]  # Don't allow existing cancer agents to make more cancer agents
            extra_transform_counts = extra_transform_bools.sum(axis=1)  # Find out how many new cancer cases we have
            n_new_agents = extra_transform_counts.sum()  # Total number of new agents
            if n_new_agents:  # If we have more than 0, proceed
                extra_source_lists = []
                for i, count in enumerate(extra_transform_counts):
                    ii = inds[i]
                    if count:  # At least 1 new cancer agent, plus person is not already a cancer agent
                        extra_source_lists.append([ii] * int(count))  # Duplicate the current index count times
                extra_source_inds = np.concatenate(extra_source_lists).flatten()  # Assemble the sources for these new agents
                n_new_agents = len(extra_source_inds)  # The same as above, *unless* a cancer agent tried to spawn more cancer agents

                # Create the new agents and assign them the same properties as the existing agents
                new_inds = self._grow(n_new_agents)
                for state in self.meta.states_to_set:
                    if state.ndim == 1:
                        self[state.name][new_inds] = self[state.name][extra_source_inds]
                    elif state.ndim == 2:
                        self[state.name][:, new_inds] = self[state.name][:, extra_source_inds]

                # Reset the states for the new agents
                self.level0[new_inds] = False
                self.level1[new_inds] = True
                self.scale[new_inds] = cancer_scale

                # Add the new indices onto the existing vectors
                inds = np.append(inds, new_inds)
                is_transform = np.append(is_transform, np.full(len(new_inds), fill_value=True))
                new_dur_episomal = extra_dur_episomal[:,1:][extra_transform_bools]
                new_dur_precin = extra_dur_precin[:, 1:][extra_transform_bools]
                new_dur_cin = extra_dur_cin[:, 1:][extra_transform_bools]
                self.dur_episomal[g, new_inds] = new_dur_episomal
                self.dur_precin[g, new_inds] = new_dur_precin
                self.dur_cin[g, new_inds] = new_dur_cin
                self.dur_infection[g, new_inds] = new_dur_episomal
                self.date_infectious[g, new_inds] = self.t
                self.date_exposed[g, new_inds] = self.t
                dur_episomal = np.append(dur_episomal, new_dur_episomal)

            # Finally, create an array for storing the transformation probabilities.
            # We've already figured out who's going to transform, so we fill the array with 1s for those who do.
            transform_prob_arr = np.zeros(len(inds))
            transform_prob_arr[is_transform] = 1  # Make sure inds that got assigned cancer above dont get stochastically missed

        # Set dates of cin1, 2, 3 for all women who get infected
        self.date_cin2[g, inds]         = self.t + sc.randround(hppar.compute_inv_severity(ccdict['cin1'],      rel_sev=self.rel_sev[inds], pars=gpars['sev_fn'])/dt)
        self.date_cin3[g, inds]         = self.t + sc.randround(hppar.compute_inv_severity(ccdict['cin2'],      rel_sev=self.rel_sev[inds], pars=gpars['sev_fn'])/dt)

        # Determine who goes to cancer
        is_transform = hpu.binomial_arr(transform_prob_arr)
        transform_inds = inds[is_transform]
        no_cancer_inds = inds[~is_transform]  # Indices of those who eventually heal lesion/clear infection

        # Set date of clearance for those who don't go to cancer
        time_to_clear = dur_episomal[~is_transform]
        self.date_clearance[g, no_cancer_inds] = np.fmax(self.date_clearance[g, no_cancer_inds],
                                                         self.date_exposed[g, no_cancer_inds] +
                                                         sc.randround(time_to_clear / dt))

        # Set dates for those who go to cancer. Transformation is assumed to occur at
        # the end of episomal infection, while cancer is assumed to begin once severity
        # exceeds the cancer cutoff, which may mean that it begins as soon as transformation
        # happens, if severity is already above the threshold.
        dur_episomal_transformed = dur_episomal[is_transform] # Duration of episomal infection for those who transform
        self.date_transformed[g, transform_inds] = self.t + sc.randround(dur_episomal_transformed/dt)
        time_to_cancer = hppar.compute_inv_severity(ccdict['cin3'], rel_sev=self.rel_sev[transform_inds], pars=gpars['sev_fn'])

        # Calculate duration of transformed infection. The minimum ensures that anyone who
        # transforms after they've already exceeded the severity cutoff goes straight to cancer
        self.dur_transformed[g, transform_inds] = np.maximum(time_to_cancer - dur_episomal_transformed, 0)
        self.date_cancerous[g, transform_inds] = self.date_transformed[g, transform_inds] + sc.randround(self.dur_transformed[g, transform_inds]/dt)
        self.dur_infection[g, transform_inds] = self.dur_infection[g, transform_inds] + self.dur_transformed[g, transform_inds]
        dur_cancer = hpu.sample(**self.pars['dur_cancer'], size=len(transform_inds))
        self.date_dead_cancer[transform_inds] = self.date_cancerous[g, transform_inds] + sc.randround(dur_cancer / dt)
        self.dur_cancer[g, transform_inds] = dur_cancer

        return

    def update_severity(self, genotype):
        '''
        Update disease severity for women with infection and update their current severity
        '''
        gpars = self.pars['genotype_pars'][genotype]
        fg_inds = hpu.true(self.is_female & self.infectious[genotype,:]) # Indices of women infected with this genotype
        time_with_infection = (self.t - self.date_exposed[genotype, fg_inds]) * self.dt
        rel_sevs = self.rel_sev[fg_inds]
        if (time_with_infection<0).any():
            errormsg = 'Time with infection cannot be less than zero.'
            raise ValueError(errormsg)
        if (np.isnan(self.date_exposed[genotype, fg_inds])).any():
            errormsg = f'No date of exposure defined for {hpu.iundefined(self.date_exposed[genotype, fg_inds],fg_inds)} on timestep {self.t}'
            raise ValueError(errormsg)

        self.sev[genotype, fg_inds] = hppar.compute_severity(time_with_infection, rel_sev=rel_sevs, pars=gpars['sev_fn'])

        if (np.isnan(self.sev[genotype, fg_inds])).any():
            errormsg = 'Invalid severity values.'
            raise ValueError(errormsg)

        return


    #%% Methods for updating partnerships
    def dissolve_partnerships(self, t=None):
        ''' Dissolve partnerships '''

        n_dissolved = dict()

        for lno,lkey in enumerate(self.layer_keys()):
            layer = self.contacts[lkey]

            to_dissolve = (~self['alive'][layer['m']]) + (~self['alive'][layer['f']]) + ( (self.t*self.pars['dt']) > layer['end']).astype(bool)
            dissolved = layer.pop_inds(to_dissolve) # Remove them from the contacts list

            # Update current number of partners
            unique, counts = hpu.unique(np.concatenate([dissolved['f'],dissolved['m']]))
            self.current_partners[lno,unique] -= counts
            self.rship_end_dates[lno, unique] = self.t
            n_dissolved[lkey] = len(dissolved['f'])

        return n_dissolved # Return the number of dissolved partnerships by layer


    def create_partnerships(self, tind, mixing, layer_probs, cross_layer, dur_pship, acts, age_act_pars, pref_weight=100):
        '''
        Create partnerships. All the hard work of creating the contacts is done by hppop.make_contacts,
        which in turn relies on hpu.create_edgelist for creating the edgelist. This method is just a light wrapper
        that passes in the arguments in the right format and the updates relationship info stored in the People class.
        '''
        # Initialize
        new_pships = dict()

        # Loop over layers
        lno=0
        for lkey in self.layer_keys():
            pship_args = dict(
                lno=lno, tind=tind, partners=self.partners[lno], current_partners=self.current_partners,
                sexes=self.sex, ages=self.age, debuts=self.debut, is_female=self.is_female, is_active=self.is_active,
                mixing=mixing[lkey], layer_probs=layer_probs[lkey], cross_layer=cross_layer,
                pref_weight=pref_weight, durations=dur_pship[lkey], acts=acts[lkey], age_act_pars=age_act_pars[lkey]
            )
            new_pships[lkey], current_partners, new_pship_inds, new_pship_counts = hppop.make_contacts(**pship_args)

            # Update relationship info
            if len(new_pship_inds)>0:
                self.ever_partnered[new_pship_inds] = True
            self.current_partners[:] = current_partners
            if len(new_pship_inds):
                self.rship_start_dates[lno, new_pship_inds] = self.t
                self.n_rships[lno, new_pship_inds] += new_pship_counts
                lags = self.rship_start_dates[lno, new_pship_inds] - self.rship_end_dates[lno, new_pship_inds]
                self.rship_lags[lkey] += np.histogram(lags, self.lag_bins)[0]

            lno += 1

        self.add_contacts(new_pships)

        return



    #%% Methods for updating state
    def check_inds(self, current, date, filter_inds=None):
        ''' Return indices for which the current state is false and which meet the date criterion '''
        if filter_inds is None:
            not_current = hpu.false(current)
        else:
            not_current = hpu.ifalsei(current, filter_inds)
        has_date = hpu.idefinedi(date, not_current)
        inds     = hpu.itrue(self.t >= date[has_date], has_date)
        return inds


    def check_inds_true(self, current, date, filter_inds=None):
        ''' Return indices for which the current state is true and which meet the date criterion '''
        if filter_inds is None:
            current_inds = hpu.true(current)
        else:
            current_inds = hpu.itruei(current, filter_inds)
        has_date = hpu.idefinedi(date, current_inds)
        inds     = hpu.itrue(self.t >= date[has_date], has_date)
        return inds

    def check_transformation(self, genotype):
        ''' Check for new transformations '''
        # Only include infectious, episomal females who haven't already cleared infection
        filter_inds = self.true_by_genotype('episomal', genotype)
        inds = self.check_inds(self.transformed[genotype,:], self.date_transformed[genotype,:], filter_inds=filter_inds)
        self.transformed[genotype, inds] = True  # Now transformed, cannot clear
        self.date_clearance[genotype, inds] = np.nan  # Remove their clearance dates
        return


    def check_progress(self, what, genotype):
        ''' Wrapper function for all the new progression checks '''
        if what=='cin1s':       cases_by_age, cases = self.check_cin1(genotype)
        elif what=='cin2s':     cases_by_age, cases = self.check_cin2(genotype)
        elif what=='cin3s':     cases_by_age, cases = self.check_cin3(genotype)
        elif what=='cancers':   cases_by_age, cases = self.check_cancer(genotype)
        return cases_by_age, cases


    def check_cin1(self, genotype):
        ''' Check for new progressions to CIN1 '''
        # Only include infectious females who haven't already cleared CIN1 or progressed to CIN2
        filters = self.infectious[genotype,:]*self.is_female*~(self.date_clearance[genotype,:]<=self.t)*(self.date_cin2[genotype,:]>=self.t)
        filter_inds = filters.nonzero()[0]
        inds = self.check_inds(self.cin1[genotype,:], self.date_cin1[genotype,:], filter_inds=filter_inds)
        self.cin1[genotype, inds] = True
        # Age calculations
        cases_by_age = np.histogram(self.age[inds], bins=self.age_bin_edges, weights=self.scale[inds])[0]
        return cases_by_age, self.scale_flows(inds)


    def check_cin2(self, genotype):
        ''' Check for new progressions to CIN2 '''
        filter_inds = self.true_by_genotype('cin1', genotype)
        inds = self.check_inds(self.cin2[genotype,:], self.date_cin2[genotype,:], filter_inds=filter_inds)
        self.cin2[genotype, inds] = True
        self.cin1[genotype, inds] = False # No longer counted as CIN1
        # Age calculations
        cases_by_age = np.histogram(self.age[inds], bins=self.age_bin_edges, weights=self.scale[inds])[0]
        return cases_by_age, self.scale_flows(inds)


    def check_cin3(self, genotype):
        ''' Check for new progressions to CIN3 '''
        filter_inds = self.true_by_genotype('cin2', genotype)
        inds = self.check_inds(self.cin3[genotype,:], self.date_cin3[genotype,:], filter_inds=filter_inds)
        self.cin3[genotype, inds] = True
        self.cin2[genotype, inds] = False # No longer counted as CIN2
        # Age calculations
        cases_by_age = np.histogram(self.age[inds], bins=self.age_bin_edges, weights=self.scale[inds])[0]
        return cases_by_age, self.scale_flows(inds)


    def check_cancer(self, genotype):
        ''' Check for new progressions to cancer '''
        filter_inds = self.true('transformed')
        inds = self.check_inds(self.cancerous[genotype,:], self.date_cancerous[genotype,:], filter_inds=filter_inds)

        # Set infectious states
        self.susceptible[:, inds] = False  # No longer susceptible to any genotype
        self.infectious[:, inds] = False  # No longer counted as infectious with any genotype
        self.inactive[:,inds] = True  # If this person has any other infections from any other genotypes, set them to inactive

        self.date_clearance[:, inds] = np.nan  # Remove their clearance dates for all genotypes

        # Deal with dysplasia states and dates
        for g in range(self.ng):
            if g != genotype:
                self.date_cancerous[g, inds] = np.nan  # Remove their date of cancer for all genotypes but the one currently causing cancer
                self.date_cin1[g, inds] = np.nan
                self.date_cin2[g, inds] = np.nan
                self.date_cin3[g, inds] = np.nan
            # else:
            #     date_cin2 = self.date_cin2[g,inds]
            #     change_inds = hpu.true(date_cin2 > self.t)
            #     self.date_cin2[g,inds[change_inds]] = np.nan
            #
            #     date_cin3 = self.date_cin3[g,inds]
            #     change_inds = hpu.true(date_cin3 > self.t)
            #     self.date_cin3[g,inds[change_inds]] = np.nan

        # Set the properties related to cell changes and disease severity markers
        self.cancerous[genotype, inds] = True
        self.episomal[:, inds] = False  # No longer counted as episomal with any genotype
        self.transformed[:, inds] = False  # No longer counted as transformed with any genotype
        self.sev[:, inds] = np.nan # NOTE: setting this to nan means this people no longer counts as CIN1/2/3, since those categories are based on this value

        # Age results
        cases_by_age = np.histogram(self.age[inds], bins=self.age_bin_edges, weights=self.scale[inds])[0]


        return cases_by_age, self.scale_flows(inds)


    def check_cancer_deaths(self):
        '''
        Check for new deaths from cancer
        '''
        filter_inds = self.true('cancerous')
        inds = self.check_inds(self.dead_cancer, self.date_dead_cancer, filter_inds=filter_inds)
        self.remove_people(inds, cause='cancer')
        cases_by_age = np.histogram(self.age[inds], bins=self.age_bin_edges, weights=self.scale[inds])[0]

        # check which of these were detected by symptom or screening
        self.flows['detected_cancer_deaths'] += self.scale_flows(hpu.true(self.detected_cancer[inds]))

        return cases_by_age, self.scale_flows(inds)


    def check_clearance(self, genotype):
        '''
        Check for HPV clearance.
        '''
        f_filter_inds = (self.is_female_alive & self.infectious[genotype,:]).nonzero()[-1]
        m_filter_inds = (self.is_male_alive   & self.infectious[genotype,:]).nonzero()[-1]
        f_inds = self.check_inds_true(self.infectious[genotype,:], self.date_clearance[genotype,:], filter_inds=f_filter_inds)
        m_inds = self.check_inds_true(self.infectious[genotype,:], self.date_clearance[genotype,:], filter_inds=m_filter_inds)
        m_cleared_inds = m_inds # All males clear

        # For females, determine who clears and who controls
        if self.pars['hpv_control_prob']>0:
            latent_probs = np.full(len(f_inds), self.pars['hpv_control_prob'], dtype=hpd.default_float)
            latent_bools = hpu.binomial_arr(latent_probs)
            latent_inds = f_inds[latent_bools]

            if len(latent_inds):
                self.susceptible[genotype, latent_inds] = False  # should already be false
                self.infectious[genotype, latent_inds] = False
                self.inactive[genotype, latent_inds] = True
                self.date_clearance[genotype, latent_inds] = np.nan

            f_cleared_inds = f_inds[~latent_bools]

        else:
            f_cleared_inds = f_inds

        cleared_inds = np.array(m_cleared_inds.tolist()+f_cleared_inds.tolist())

        # Now reset disease states
        if len(cleared_inds):
            self.susceptible[genotype, cleared_inds] = True
            self.infectious[genotype, cleared_inds] = False
            self.inactive[genotype, cleared_inds] = False # should already be false

        if len(f_cleared_inds):
            # female_cleared_inds = np.intersect1d(cleared_inds, self.f_inds) # Only give natural immunity to females
            hpimm.update_peak_immunity(self, f_cleared_inds, imm_pars=self.pars, imm_source=genotype) # update immunity

        # Whether infection is controlled on not, clear all cell changes and severity markeres
        self.episomal[genotype, f_inds] = False
        self.transformed[genotype, f_inds] = False
        self.sev[genotype, f_inds] = np.nan
        self.date_cin1[genotype, f_inds] = np.nan
        self.date_cin2[genotype, f_inds] = np.nan
        self.date_cin3[genotype, f_inds] = np.nan

        return


    def apply_death_rates(self, year=None):
        '''
        Apply death rates to remove people from the population
        NB people are not actually removed to avoid issues with indices
        '''

        death_pars = self.pars['death_rates']
        all_years = np.array(list(death_pars.keys()))
        base_year = all_years[0]
        age_bins = death_pars[base_year]['m'][:,0]
        age_inds = np.digitize(self.age, age_bins)-1
        death_probs = np.empty(len(self), dtype=hpd.default_float)
        year_ind = sc.findnearest(all_years, year)
        nearest_year = all_years[year_ind]
        mx_f = death_pars[nearest_year]['f'][:,1]*self.pars['dt_demog']
        mx_m = death_pars[nearest_year]['m'][:,1]*self.pars['dt_demog']

        death_probs[self.is_female] = mx_f[age_inds[self.is_female]]
        death_probs[self.is_male] = mx_m[age_inds[self.is_male]]
        death_probs[self.age>100] = 1 # Just remove anyone >100
        death_probs[~self.alive] = 0
        death_probs *= self.pars['rel_death'] # Adjust overall death probabilities

        # Get indices of people who die of other causes
        death_inds = hpu.true(hpu.binomial_arr(death_probs))
        deaths_female = self.scale_flows(hpu.true(self.is_female[death_inds]))
        deaths_male = self.scale_flows(hpu.true(self.is_male[death_inds]))
        other_deaths = self.remove_people(death_inds, cause='other') # Apply deaths

        return other_deaths, deaths_female, deaths_male


    def add_births(self, year=None, new_births=None, ages=0, immunity=None):
        '''
        Add more people to the population

        Specify either the year from which to retrieve the birth rate, or the absolute number
        of new people to add. Must specify one or the other. People are added in-place to the
        current `People` instance.
        '''

        assert (year is None) != (new_births is None), 'Must set either year or n_births, not both'

        if new_births is None:
            years = self.pars['birth_rates'][0]
            rates = self.pars['birth_rates'][1]
            this_birth_rate = self.pars['rel_birth']*np.interp(year, years, rates)*self.pars['dt_demog']/1e3
            new_births = sc.randround(this_birth_rate*self.n_alive_level0) # Crude births per 1000

        if new_births>0:
            # Generate other characteristics of the new people
            uids, sexes, debuts, rel_sev, partners = hppop.set_static(new_n=new_births, existing_n=len(self), pars=self.pars)
            
            # Grow the arrays`
            new_inds = self._grow(new_births)
            self.uid[new_inds]          = uids
            self.age[new_inds]          = ages
            self.scale[new_inds]        = self.pars['pop_scale']
            self.sex[new_inds]          = sexes
            self.debut[new_inds]        = debuts
            self.rel_sev[new_inds]      = rel_sev
            self.partners[:,new_inds]   = partners

            if immunity is not None:
                self.nab_imm[:,new_inds] = immunity


        return new_births*self.pars['pop_scale'] # These are not indices, so they scale differently


    def check_migration(self, year=None):
        """
        Check if people need to immigrate/emigrate in order to make the population
        size correct.
        """

        if self.pars['use_migration'] and self.pop_trend is not None:

            # Pull things out
            sim_start = self.pars['start']
            sim_pop0 = self.pars['n_agents']
            data_years = self.pop_trend.year.values
            data_pop = self.pop_trend.pop_size.values
            data_min = data_years[0]
            data_max = data_years[-1]
            age_dist_data = self.pop_age_trend[self.pop_age_trend.year == int(year)]

            # No migration if outside the range of the data
            if year < data_min:
                return 0
            elif year > data_max:
                return 0
            if sim_start < data_min: # Figure this out later, can't use n_agents then
                errormsg = 'Starting the sim earlier than the data is not hard, but has not been done yet'
                raise NotImplementedError(errormsg)

            # Do basic calculations
            data_pop0 = np.interp(sim_start, data_years, data_pop)
            scale = sim_pop0 / data_pop0 # Scale factor
            alive_inds = hpu.true(self.alive_level0)
            alive_ages = self.age[alive_inds].astype(int) # Return ages for everyone level 0 and alive
            count_ages = np.bincount(alive_ages, minlength=age_dist_data.shape[0]) # Bin and count them
            expected = age_dist_data['PopTotal'].values*scale # Compute how many of each age we would expect in population
            difference = (expected-count_ages).astype(int) # Compute difference between expected and simulated for each age
            n_migrate = np.sum(difference) # Compute total migrations (in and out)
            ages_to_remove = hpu.true(difference<0) # Ages where we have too many, need to apply emigration
            n_to_remove = difference[ages_to_remove] # Determine number of agents to remove for each age
            ages_to_add = hpu.true(difference>0) # Ages where we have too few, need to apply imigration
            n_to_add = difference[ages_to_add] # Determine number of agents to add for each age
            ages_to_add_list = np.repeat(ages_to_add, n_to_add)
            self.add_births(new_births=len(ages_to_add_list), ages=np.array(ages_to_add_list))

            # Remove people
            remove_frac = n_to_remove / count_ages[ages_to_remove]
            remove_probs = np.zeros(len(self))
            for ind,rf in enumerate(remove_frac):
                age = ages_to_remove[ind]
                inds_this_age = hpu.true((self.age>=age) * (self.age<age+1) * self.alive_level0)
                remove_probs[inds_this_age] = -rf
            migrate_inds = hpu.choose_w(remove_probs, -n_to_remove.sum())
            self.remove_people(migrate_inds, cause='emigration')  # Remove people

        else:
            n_migrate = 0

        return n_migrate*self.pars['pop_scale'] # These are not indices, so they scale differently



    #%% Methods to make events occur (death, infection, others TBC)
    def make_naive(self, inds):
        '''
        Make a set of people naive. This is used during dynamic resampling.

        Args:
            inds (array): list of people to make naive
        '''
        for key in self.meta.states:
            if key in ['susceptible']:
                self[key][:, inds] = True
            elif key in ['other_dead']:
                self[key][inds] = False
            else:
                self[key][:, inds] = False

        # Reset immunity
        for key in self.meta.imm_states:
            self[key][:, inds] = 0

        # Reset dates
        for key in self.meta.dates + self.meta.durs:
            self[key][:, inds] = np.nan

        return


    def infect(self, inds, g=None, layer=None):
        '''
        Infect people and determine their eventual outcomes.
        Method also deduplicates input arrays in case one agent is infected many times
        and stores who infected whom in infection_log list.

        Args:
            inds      (array): array of people to infect
            g         (int):   int of genotype to infect people with
            layer     (str):   contact layer this infection was transmitted on

        Returns:
            count (int): number of people infected
        '''

        if len(inds) == 0:
            return 0

        # Check whether anyone is already infected with genotype - this should not happen because we only
        # infect susceptible people
        if len(hpu.true(self.infectious[g,inds])):
            errormsg = f'Attempting to reinfect the following agents who are already infected with genotype {g}: {hpu.itruei(self.infectious[g,:],inds)}'
            raise ValueError(errormsg)

        dt = self.pars['dt']

        # Set date of infection and exposure
        base_t = self.t
        self.date_infectious[g,inds] = base_t
        if layer != 'reactivation':
            self.date_exposed[g,inds] = base_t

        # Count reinfections and remove any previous dates
        self.genotype_flows['reinfections'][g]  += self.scale_flows((~np.isnan(self.date_clearance[g, inds])).nonzero()[-1])
        self.flows['reinfections']              += self.scale_flows((~np.isnan(self.date_clearance[g, inds])).nonzero()[-1])
        for key in ['date_clearance', 'date_transformed']:
            self[key][g, inds] = np.nan

        # Count reactivations and adjust latency status
        if layer == 'reactivation':
            self.genotype_flows['reactivations'][g] += self.scale_flows(inds)
            self.flows['reactivations']             += self.scale_flows(inds)
            self.age_flows['reactivations']         += np.histogram(self.age[inds], bins=self.age_bin_edges, weights=self.scale[inds])[0]
            self.latent[g, inds] = False # Adjust states -- no longer latent

        # Update states, genotype info, and flows
        self.susceptible[g, inds]   = False # no longer susceptible
        self.infectious[g, inds]    = True  # now infectious
        self.episomal[g, inds]      = True  # now episomal
        self.inactive[g, inds]      = False  # no longer inactive

        # Add to flow results. Note, we only count these infectious in the results if they happened at this timestep
        if layer != 'seed_infection':
            # Create overall flows
            self.flows['infections']                += self.scale_flows(inds) # Add the total count to the total flow data
            self.genotype_flows['infections'][g]    += self.scale_flows(inds) # Add the count by genotype to the flow data
            self.age_flows['infections'][:]         += np.histogram(self.age[inds], bins=self.age_bin_edges, weights=self.scale[inds])[0]

            # Create by-sex flows
            infs_female = self.scale_flows(hpu.true(self.is_female[inds]))
            infs_male = self.scale_flows(hpu.true(self.is_male[inds]))
            self.sex_flows['infections_by_sex'][0] += infs_female
            self.sex_flows['infections_by_sex'][1] += infs_male

        # Now use genotype-specific prognosis probabilities to determine what happens.
        # Only women can progress beyond infection.
        f_inds = hpu.itruei(self.is_female,inds)
        m_inds = hpu.itruei(self.is_male,inds)

        # Compute disease progression for females
        if len(f_inds)>0:
            gpars = self.pars['genotype_pars'][g]
            self.set_prognoses(f_inds, g, gpars, dt)

        # Compute infection clearance for males
        if len(m_inds)>0:
            dur_infection = hpu.sample(**self.pars['dur_infection_male'], size=len(m_inds))
            self.date_clearance[g, m_inds] = self.date_infectious[g, m_inds] + np.ceil(dur_infection/dt)  # Date they clear HPV infection (interpreted as the timestep on which they recover)

        return self.scale_flows(inds) # For incrementing counters


    def remove_people(self, inds, cause=None):
        ''' Remove people - used for death and migration '''

        if cause == 'other':
            self.date_dead_other[inds] = self.t
            self.dead_other[inds] = True
        elif cause == 'cancer':
            self.dead_cancer[inds] = True
        elif cause == 'emigration':
            self.emigrated[inds] = True
        elif cause == 'hiv':
            self.dead_hiv[inds] = True
        else:
            errormsg = f'Cause of death must be one of "other", "cancer", "emigration", or "hiv", not {cause}.'
            raise ValueError(errormsg)

        # Set states to false
        self.alive[inds] = False
        for state in self.meta.genotype_stock_keys:
            self[state][:, inds] = False
        for state in self.meta.intv_stock_keys:
            self[state][inds] = False
        for state in self.meta.other_stock_keys:
            self[state][inds] = False

        # Wipe future dates
        future_dates = [date.name for date in self.meta.dates]
        for future_date in future_dates:
            ndims = len(self[future_date].shape)
            if ndims == 1:
                iinds = (self[future_date][inds] > self.t).nonzero()[-1]
                if len(iinds):
                    self[future_date][inds[iinds]] = np.nan
            elif ndims == 2:
                genotypes_to_clear, iinds = (self[future_date][:, inds] >= self.t).nonzero()
                if len(iinds):
                    self[future_date][genotypes_to_clear, inds[iinds]] = np.nan

        return self.scale_flows(inds)


    #%% Analysis methods

    def plot(self, *args, **kwargs):
        '''
        Plot statistics of the population -- age distribution, numbers of contacts,
        and overall weight of contacts (number of contacts multiplied by beta per
        layer).

        Args:
            bins      (arr)   : age bins to use (default, 0-100 in one-year bins)
            width     (float) : bar width
            font_size (float) : size of font
            alpha     (float) : transparency of the plots
            fig_args  (dict)  : passed to pl.figure()
            axis_args (dict)  : passed to pl.subplots_adjust()
            plot_args (dict)  : passed to pl.plot()
            do_show   (bool)  : whether to show the plot
            fig       (fig)   : handle of existing figure to plot into
        '''
        fig = hpplt.plot_people(people=self, *args, **kwargs)
        return fig


    def story(self, uid, *args):
        '''
        Print out a short history of events in the life of the specified individual.

        Args:
            uid (int/list): the person or people whose story is being regaled
            args (list): these people will tell their stories too

        **Example**::

            sim = hpv.Sim(pop_type='hybrid', verbose=0)
            sim.run()
            sim.people.story(12)
            sim.people.story(795)
        '''

        def label_lkey(lkey):
            ''' Friendly name for common layer keys '''
            if lkey.lower() == 'a':
                llabel = 'default contact'
            if lkey.lower() == 'm':
                llabel = 'marital'
            elif lkey.lower() == 'c':
                llabel = 'casual'
            else:
                llabel = f'"{lkey}"'
            return llabel

        uids = sc.promotetolist(uid)
        uids.extend(args)

        for uid in uids:

            p = self[uid]
            sex = 'female' if p.sex == 0 else 'male'

            intro  = f'\nThis is the story of {uid}, a {p.age:.0f} year old {sex}.'
            intro += f'\n{uid} became sexually active at age {p.debut:.0f}.'
            if not p.susceptible:
                if ~np.isnan(p.date_infectious):
                    print(f'{intro}\n{uid} contracted HPV on timestep {p.date_infectious} of the simulation.')
                else:
                    print(f'{intro}\n{uid} did not contract HPV during the simulation.')

            total_contacts = 0
            no_contacts = []
            for lkey in p.contacts.keys():
                llabel = label_lkey(lkey)
                n_contacts = len(p.contacts[lkey])
                total_contacts += n_contacts
                if n_contacts:
                    print(f'{uid} is connected to {n_contacts} people in the {llabel} layer')
                else:
                    no_contacts.append(llabel)
            if len(no_contacts):
                nc_string = ', '.join(no_contacts)
                print(f'{uid} has no contacts in the {nc_string} layer(s)')
            print(f'{uid} has {total_contacts} contacts in total')

            events = []

            dates = {
                'date_HPV_clearance'      : 'HPV cleared',
            }

            for attribute, message in dates.items():
                date = getattr(p,attribute)
                if not np.isnan(date):
                    events.append((date, message))

            if len(events):
                for timestep, event in sorted(events, key=lambda x: x[0]):
                    print(f'On timestep {timestep:.0f}, {uid} {event}')
            else:
                print(f'Nothing happened to {uid} during the simulation.')
        return
<|MERGE_RESOLUTION|>--- conflicted
+++ resolved
@@ -209,9 +209,8 @@
         '''
 
         # Set length of infection, which is moderated by any prior cell-level immunity
-<<<<<<< HEAD
-        cell_imm = self.cell_imm[g, inds]
-        self.dur_episomal[g, inds]  = hpu.sample(**gpars['dur_episomal'], size=len(inds))*(1-cell_imm)
+        sev_imm = self.sev_imm[g, inds]
+        self.dur_episomal[g, inds]  = hpu.sample(**gpars['dur_episomal'], size=len(inds))*(1-sev_imm)
         self.dur_infection[g, inds]  = self.dur_episomal[g, inds]
 
         # Determine how long before precancerous cell changes
@@ -227,10 +226,6 @@
 
         # Set date of onset of precancer and eventual severity outcomes for those who develop precancer
         self.date_cin1[g, cin_inds] = self.t + sc.randround(self.dur_precin[g, cin_inds]/dt)
-=======
-        sev_imm = self.sev_imm[g, inds]
-        self.dur_episomal[g, inds]  = hpu.sample(**gpars['dur_episomal'], size=len(inds))*(1-sev_imm)
->>>>>>> a2d0978e
 
         # Set infection severity and outcomes
         self.set_severity(inds[cin_bools], g, gpars, dt)
