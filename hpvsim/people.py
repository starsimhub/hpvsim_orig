--- conflicted
+++ resolved
@@ -767,7 +767,6 @@
             data_pop0 = np.interp(sim_start, data_years, data_pop)
             scale = sim_pop0 / data_pop0 # Scale factor
             alive_inds = hpu.true(self.alive_level0)
-<<<<<<< HEAD
             ages = self.age[alive_inds].astype(int) # Return ages for everyone level 0 and alive
             count_ages = np.bincount(ages, minlength=age_dist_data.shape[0]) # Bin and count them
             expected = age_dist_data['PopTotal'].values*scale # Compute how many of each age we would expect in population
@@ -787,24 +786,6 @@
                 inds = hpu.choose(len(alive_this_age_inds), -diff)
                 migrate_inds = alive_inds[alive_this_age_inds[inds]]
                 self.remove_people(migrate_inds, cause='emigration')  # Remove people
-=======
-            n_alive = len(alive_inds) # Actual number of alive agents
-            expected = np.interp(year, data_years, data_pop)*scale
-            n_migrate = int(expected - n_alive)
-
-            # Apply emigration
-            if n_migrate < 0:
-                inds = hpu.choose(n_alive, -n_migrate)
-                migrate_inds = alive_inds[inds]
-                self.remove_people(migrate_inds, cause='emigration') # Remove people
-
-            # Apply immigration
-            elif n_migrate > 0:
-                inds = hpu.choose(n_alive, n_migrate) # Randomly sample existing people in the population
-                age_inds = alive_inds[inds] # Pull out indices of agents whose ages should be duplicated
-                ages = self.age[age_inds] # Pull out those ages
-                self.add_births(new_births=n_migrate, ages=ages)
->>>>>>> e70a3b96
 
         else:
             n_migrate = 0
