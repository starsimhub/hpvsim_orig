'''
Defines the People class and functions associated with making people and handling
the transitions between states (e.g., from susceptible to infected).
'''

#%% Imports
import numpy as np
import sciris as sc
from collections import defaultdict
from . import version as hpv
from . import utils as hpu
from . import defaults as hpd
from . import base as hpb
from . import population as hppop
from . import parameters as hppar
from . import plotting as hpplt
from . import immunity as hpimm


__all__ = ['People']

class People(hpb.BasePeople):
    '''
    A class to perform all the operations on the people -- usually not invoked directly.

    This class is usually created automatically by the sim. The only required input
    argument is the population size, but typically the full parameters dictionary
    will get passed instead since it will be needed before the People object is
    initialized. However, ages, contacts, etc. will need to be created separately --
    see ``hp.make_people()`` instead.

    Note that this class handles the mechanics of updating the actual people, while
    ``hp.BasePeople`` takes care of housekeeping (saving, loading, exporting, etc.).
    Please see the BasePeople class for additional methods.

    Args:
        pars (dict): the sim parameters, e.g. sim.pars -- alternatively, if a number, interpreted as pop_size
        strict (bool): whether or not to only create keys that are already in self.meta.person; otherwise, let any key be set
        kwargs (dict): the actual data, e.g. from a popdict, being specified

    **Examples**::

        ppl1 = hp.People(2000)

        sim = hp.Sim()
        ppl2 = hp.People(sim.pars)
    '''

    def __init__(self, pars, strict=True, **kwargs):
        
        # Initialize the BasePeople, which also sets things up for filtering  
        super().__init__()

        # Handle pars and settings
        self.set_pars(pars)
        self.version = hpv.__version__ # Store version info

        # Other initialization
        self.t = 0 # Keep current simulation time
        self._lock = False # Prevent further modification of keys
        self.meta = hpd.PeopleMeta() # Store list of keys and dtypes
        self.contacts = None
        self.init_contacts() # Initialize the contacts
        self.infection_log = [] # Record of infections - keys for ['source','target','date','layer']

        # Set person properties -- all floats except for UID
        for key in self.meta.person:
            if key == 'uid':
                self[key] = np.arange(self.pars['pop_size'], dtype=hpd.default_int)
            elif key in ['partners', 'current_partners']:
                self[key] = np.full((self.pars['n_partner_types'], self.pars['pop_size']), np.nan, dtype=hpd.default_float)
            else:
                self[key] = np.full(self.pars['pop_size'], np.nan, dtype=hpd.default_float)

        # Set health states -- only susceptible is true by default -- booleans except exposed by genotype which should return the genotype that ind is exposed to
        for key in self.meta.states:
            if key in ['dead_other', 'vaccinated', 'screened', 'treated', 'diagnosed']: # ALl false at the beginning
                self[key] = np.full(self.pars['pop_size'], False, dtype=bool)
            elif key == 'alive':  # All true at the beginning
                self[key] = np.full(self.pars['pop_size'], True, dtype=bool)
            elif key == 'susceptible':
                self[key] = np.full((self.pars['n_genotypes'], self.pars['pop_size']), True, dtype=bool)
            else:
                self[key] = np.full((self.pars['n_genotypes'], self.pars['pop_size']), False, dtype=bool)

        # Set dates and durations -- both floats
        for key in self.meta.dates + self.meta.durs:
            if key in ['date_dead_other', 'date_vaccinated','date_screened', 'date_next_screen', 'date_treated']:
                self[key] = np.full(self.pars['pop_size'], np.nan, dtype=hpd.default_float)
            else:
                self[key] = np.full((self.pars['n_genotypes'], self.pars['pop_size']), np.nan, dtype=hpd.default_float)

        # Set genotype states, which store info about which genotype a person is exposed to
        for key in self.meta.imm_states:  # Everyone starts out with no immunity; TODO, reconsider this
            if key == 't_imm_event':
                self[key] = np.zeros((self.pars['n_imm_sources'], self.pars['pop_size']), dtype=hpd.default_int)
            else:
                self[key] = np.zeros((self.pars['n_imm_sources'], self.pars['pop_size']), dtype=hpd.default_float)
        for key in self.meta.intv_states:
            self[key] = np.zeros(self.pars['pop_size'], dtype=hpd.default_int)

        # Store relationship information
        nk = self.pars['n_partner_types']
        self.rship_start_dates  = np.full((nk,self.pars['pop_size']), np.nan, dtype=hpd.default_float)
        self.rship_end_dates    = np.full((nk,self.pars['pop_size']), np.nan, dtype=hpd.default_float)
        self.n_rships           = np.full((nk,self.pars['pop_size']), 0, dtype=hpd.default_int)

        self.lag_bins = np.linspace(0,50,51)
        self.rship_lags = dict()
        for lkey in self.layer_keys():
            self.rship_lags[lkey] = np.zeros(len(self.lag_bins)-1, dtype=hpd.default_float)

        # Store the dtypes used in a flat dict
        self._dtypes = {key:self[key].dtype for key in self.keys()} # Assign all to float by default
        if strict:
            self.lock() # If strict is true, stop further keys from being set (does not affect attributes)

        # Store flows to be computed during simulation
        self.init_flows()

        # Although we have called init(), we still need to call initialize()
        self.initialized = False

        # Handle partners and contacts
        if 'partners' in kwargs:
            self.partners = kwargs.pop('partners') # Store the desired concurrency
        if 'current_partners' in kwargs:
            self.current_partners = kwargs.pop('current_partners') # Store current actual number - updated each step though
            for ln,lkey in enumerate(self.layer_keys()):
                self.rship_start_dates[ln,self.current_partners[ln]>0] = 0
        if 'contacts' in kwargs:
            self.add_contacts(kwargs.pop('contacts')) # Also updated each step

        # Handle all other values, e.g. age
        for key,value in kwargs.items():
            if strict:
                self.set(key, value)
            else:
                self[key] = value

        if 'death_age' in kwargs:
            self.date_dead_other = ((self.death_age-self.age)/self.pars['dt']).astype(int)

        return


    def init_flows(self):
        ''' Initialize flows to be zero '''
        ng = self.pars['n_genotypes']
        df = hpd.default_float
        self.flows              = {f'{key}'                 : np.zeros(ng, dtype=df) for key in hpd.flow_keys}
        self.total_flows        = {f'total_{key}'           : 0 for key in hpd.flow_keys}
        self.flows_by_sex       = {f'{key}'                 : np.zeros(2, dtype=df) for key in hpd.by_sex_keys}
        self.demographic_flows  = {f'{key}'                 : 0 for key in hpd.dem_keys}
        return


    def increment_age(self):
        ''' Let people age by one timestep '''
        self.age += self.dt
        return


    def initialize(self, sim_pars=None):
        ''' Perform initializations '''
        self.validate(sim_pars=sim_pars) # First, check that essential-to-match parameters match
        self.set_pars(sim_pars) # Replace the saved parameters with this simulation's
        self.initialized = True
        return


    def update_states_pre(self, t, year=None, resfreq=None):
        ''' Perform all state updates at the current timestep '''

        # Initialize
        self.t = t
        self.dt = self.pars['dt']
        self.resfreq = resfreq if resfreq is not None else 1

        # Let people age by one time step
        self.increment_age()

        # Perform updates that are not genotype-specific
        if t%self.resfreq==0:

            self.init_flows()  # Only reinitialize flows to zero every nth step, where n is the requested result frequency

            # Apply death rates from other causes
            other_deaths, deaths_female, deaths_male    = self.apply_death_rates(year=year)
            self.demographic_flows['other_deaths']      = other_deaths
            self.flows_by_sex['other_deaths_by_sex'][0] = deaths_female
            self.flows_by_sex['other_deaths_by_sex'][1] = deaths_male

            # Add births
            new_births, new_people = self.add_births(year=year)
            self.demographic_flows['births'] = new_births
            self.addtoself(new_people) # New births are added to the population

        # Perform updates that are genotype-specific
        ng = self.pars['n_genotypes']
        for g in range(ng):
            self.flows['cin1s'][g]          += self.check_cin1(g)
            self.flows['cin2s'][g]          += self.check_cin2(g)
            self.flows['cin3s'][g]          += self.check_cin3(g)
            if t%self.resfreq==0:
                self.flows['cins'][g]       += self.flows['cin1s'][g]+self.flows['cin2s'][g]+self.flows['cin3s'][g]
            self.flows['cancers'][g]        += self.check_cancer(g)
            self.flows['cancer_deaths'][g]  += self.check_cancer_deaths(g)
            self.flows['detected_cancers'][g]+= self.check_cancer_detection(g)
            self.check_clearance(g)

        # Create total flows
        self.total_flows['total_cin1s']     += self.flows['cin1s'].sum()
        self.total_flows['total_cin2s']     += self.flows['cin2s'].sum()
        self.total_flows['total_cin3s']     += self.flows['cin3s'].sum()
        self.total_flows['total_cins']      += self.flows['cins'].sum()
        self.total_flows['total_cancers']   += self.flows['cancers'].sum()
        self.total_flows['total_cancer_deaths']   += self.flows['cancer_deaths'].sum()

        # Before applying interventions or new infections, calculate the pool of susceptibles
        self.sus_pool = self.susceptible.nonzero()

        return


    #%% Methods for updating partnerships
    def dissolve_partnerships(self, t=None):
        ''' Dissolve partnerships '''

        n_dissolved = dict()

        for lno,lkey in enumerate(self.layer_keys()):
            dissolve_inds = hpu.true(self.t*self.pars['dt']>self.contacts[lkey]['end']) # Get the partnerships due to end
            dissolved = self.contacts[lkey].pop_inds(dissolve_inds) # Remove them from the contacts list

            # Update current number of partners
            unique, counts = hpu.unique(np.concatenate([dissolved['f'],dissolved['m']]))
            self.current_partners[lno,unique] -= counts
            self.rship_end_dates[lno,unique] = self.t
            n_dissolved[lkey] = len(dissolve_inds)

        return n_dissolved # Return the number of dissolved partnerships by layer


    def create_partnerships(self, t=None, n_new=None, pref_weight=100, scale_factor=None):
        ''' Create new partnerships '''

        new_pships = dict()
        mixing = self.pars['mixing']
        layer_probs = self.pars['layer_probs']

        for lno,lkey in enumerate(self.layer_keys()):

            # Intialize storage
            new_pships[lkey] = dict()
            new_pship_probs = np.ones(len(self)) # Begin by assigning everyone equal probability of forming a new relationship. This will be used for males, and for females if no layer_probs are provided
            new_pship_probs[~self.is_active] *= 0  # Blank out people not yet active
            underpartnered = (self.current_partners[lno, :] < self.partners[lno,:]) + (np.isnan(self.current_partners[lno,:])*self.is_active)  # Whether or not people are underpartnered in this layer, also selects newly active people
            new_pship_probs[underpartnered] *= pref_weight  # Increase weight for those who are underpartnerned

            if layer_probs is not None: # If layer probabilities have been provided, we use them to select females by age
                bins = layer_probs[lkey][0, :] # Extract age bins
                other_layers = np.delete(np.arange(len(self.layer_keys())),lno) # Indices of all other layers but this one
                already_partnered = (self.current_partners[other_layers,:]>0).sum(axis=0) # Whether or not people already partnered in other layers
                f_eligible = self.is_active * self.is_female * ~already_partnered * underpartnered # Females who are underpartnered in this layer and aren't already partnered in other layers are eligible to be selected
                f_eligible_inds = hpu.true(f_eligible)
                age_bins_f = np.digitize(self.age[f_eligible_inds], bins=bins) - 1  # Age bins of eligible females
                bin_range_f = np.unique(age_bins_f)  # Range of bins
                new_pship_inds_f = []  # Initialize new female contact list
                for ab in bin_range_f:  # Loop over age bins
                    these_f_contacts = hpu.binomial_filter(layer_probs[lkey][1][ab], f_eligible_inds[age_bins_f == ab])  # Select females according to their participation rate in this layer
                    new_pship_inds_f += these_f_contacts.tolist()
                new_pship_inds_f = np.array(new_pship_inds_f)

            else: # No layer probabilities have been provided, so we just select a specified number of new relationships for females
                this_n_new = int(n_new[lkey] * scale_factor)
                # Draw female partners
                new_pship_inds_f = hpu.choose_w(probs=new_pship_probs*self.is_female, n=this_n_new, unique=True)
                sorted_f_inds = self.age[new_pship_inds_f].argsort()
                new_pship_inds_f = new_pship_inds_f[sorted_f_inds]

            if len(new_pship_inds_f)>0:

                # Draw male partners based on mixing matrices if provided
                if mixing is not None:
                    bins = mixing[lkey][:, 0]
                    m_active_inds = hpu.true(self.is_active*self.is_male) # Males eligible to be selected
                    age_bins_f = np.digitize(self.age[new_pship_inds_f], bins=bins) - 1 # Age bins of females that are entering new relationships
                    age_bins_m = np.digitize(self.age[m_active_inds], bins=bins) - 1 # Age bins of eligible males
                    bin_range_f, males_needed = np.unique(age_bins_f, return_counts=True)  # For each female age bin, how many females need partners?
                    weighting = new_pship_probs*self.is_male # Weight males according to how underpartnered they are so they're ready to be selected
                    new_pship_inds_m = []  # Initialize the male contact list
                    for ab,nm in zip(bin_range_f, males_needed):  # Loop through the age bins of females and the number of males needed for each
                        male_dist = mixing[lkey][:, ab+1]  # Get the distribution of ages of the male partners of females of this age
                        this_weighting = weighting[m_active_inds] * male_dist[age_bins_m]  # Weight males according to the age preferences of females of this age
                        selected_males = hpu.choose_w(this_weighting, nm, unique=False)  # Select males
                        new_pship_inds_m += m_active_inds[selected_males].tolist()  # Extract the indices of the selected males and add them to the contact list
                    new_pship_inds_m = np.array(new_pship_inds_m)

                # Otherwise, do rough age assortativity
                else:
                    new_pship_inds_m  = hpu.choose_w(probs=new_pship_probs*self.is_male, n=this_n_new, unique=True)
                    sorted_m_inds = self.age[new_pship_inds_m].argsort()
                    new_pship_inds_m = new_pship_inds_m[sorted_m_inds]

                # Increment the number of current partners
                new_pship_inds      = np.concatenate([new_pship_inds_f, new_pship_inds_m])
                self.current_partners[lno,new_pship_inds] += 1
                self.rship_start_dates[lno,new_pship_inds] = self.t
                self.n_rships[lno,new_pship_inds] += 1
                lags = self.rship_start_dates[lno,new_pship_inds] - self.rship_end_dates[lno,new_pship_inds]
                self.rship_lags[lkey] += np.histogram(lags, self.lag_bins)[0]

                # Handle acts: these must be scaled according to age
                acts = hpu.sample(**self['pars']['acts'][lkey], size=len(new_pship_inds_f))
                kwargs = dict(acts=acts,
                              age_act_pars=self['pars']['age_act_pars'][lkey],
                              age_f=self.age[new_pship_inds_f],
                              age_m=self.age[new_pship_inds_m],
                              debut_f=self.debut[new_pship_inds_f],
                              debut_m=self.debut[new_pship_inds_m]
                              )
                scaled_acts = hppop.age_scale_acts(**kwargs)
                keep_inds = scaled_acts > 0  # Discard partnerships with zero acts (e.g. because they are "post-retirement")
                f = new_pship_inds_f[keep_inds]
                m = new_pship_inds_m[keep_inds]
                scaled_acts = scaled_acts[keep_inds]
                final_n_new = len(f)

                # Add everything to a contacts dictionary
                new_pships[lkey]['f']       = f
                new_pships[lkey]['m']       = m
                new_pships[lkey]['dur']     = hpu.sample(**self['pars']['dur_pship'][lkey], size=final_n_new)
                new_pships[lkey]['start']   = np.array([t*self['pars']['dt']]*final_n_new, dtype=hpd.default_float)
                new_pships[lkey]['end']     = new_pships[lkey]['start'] + new_pships[lkey]['dur']
                new_pships[lkey]['acts']    = scaled_acts
                new_pships[lkey]['age_f']   = self.age[f]
                new_pships[lkey]['age_m']   = self.age[m]

        self.add_contacts(new_pships)

        return


    #%% Methods for updating state
    def check_inds(self, current, date, filter_inds=None):
        ''' Return indices for which the current state is false and which meet the date criterion '''
        if filter_inds is None:
            not_current = hpu.false(current)
        else:
            not_current = hpu.ifalsei(current, filter_inds)
        has_date = hpu.idefinedi(date, not_current)
        inds     = hpu.itrue(self.t >= date[has_date], has_date)
        return inds

    def check_inds_true(self, current, date, filter_inds=None):
        ''' Return indices for which the current state is true and which meet the date criterion '''
        if filter_inds is None:
            current_inds = hpu.true(current)
        else:
            current_inds = hpu.itruei(current, filter_inds)
        has_date = hpu.idefinedi(date, current_inds)
        inds     = hpu.itrue(self.t >= date[has_date], has_date)
        return inds

    def check_cin1(self, genotype):
        ''' Check for new progressions to CIN1 '''
        # Only include infectious females who haven't already cleared CIN1 or progressed to CIN2
        filters = self.infectious[genotype,:]*self.is_female*~(self.date_clearance[genotype,:]<=self.t)*(self.date_cin2[genotype,:]>=self.t)
        filter_inds = filters.nonzero()[0]
        inds = self.check_inds(self.cin1[genotype,:], self.date_cin1[genotype,:], filter_inds=filter_inds)
        self.cin1[genotype, inds] = True
        self.hpv[genotype, inds] = False
        return len(inds)

    def check_cin2(self, genotype):
        ''' Check for new progressions to CIN2 '''
        filter_inds = self.true_by_genotype('cin1', genotype)
        inds = self.check_inds(self.cin2[genotype,:], self.date_cin2[genotype,:], filter_inds=filter_inds)
        self.cin2[genotype, inds] = True
        self.cin1[genotype, inds] = False # No longer counted as CIN1
        return len(inds)

    def check_cin3(self, genotype):
        ''' Check for new progressions to CIN3 '''
        filter_inds = self.true_by_genotype('cin2', genotype)
        inds = self.check_inds(self.cin3[genotype,:], self.date_cin3[genotype,:], filter_inds=filter_inds)
        self.cin3[genotype, inds] = True
        self.cin2[genotype, inds] = False # No longer counted as CIN2
        return len(inds)

    def check_cancer(self, genotype):
        ''' Check for new progressions to cancer '''
        filter_inds = self.true_by_genotype('cin3', genotype)
        inds = self.check_inds(self.cancerous[genotype,:], self.date_cancerous[genotype,:], filter_inds=filter_inds)
        self.cancerous[genotype, inds] = True
        self.cin3[genotype, inds] = False # No longer counted as CIN3
        self.susceptible[:, inds] = False
        self.date_clearance[:, inds] = np.nan
        return len(inds)


    def check_cancer_deaths(self, genotype):
        '''
        Check for new deaths from cancer
        '''
        filter_inds = self.true_by_genotype('cancerous', genotype)
        inds = self.check_inds(self.dead_cancer[genotype, :], self.date_dead_cancer[genotype, :], filter_inds=filter_inds)
        self.make_die(inds, genotype=genotype, cause='cancer')
        return len(inds)


    def check_cancer_detection(self, genotype):
        '''
        Check for new cancer detection
        '''
<<<<<<< HEAD
        cancer_inds = self.true('cancerous') # Get everyone with cancer
        if len(cancer_inds)==0:
            return 0
        else:
            detection_probs = np.full(len(cancer_inds), self.pars['cancer_symp_detection']/self.dt, dtype=hpd.default_float) # Initialize probabilities of cancer detection
            detection_probs[self.detected_cancer[cancer_inds]] = 0
            is_detected = hpu.binomial_arr(detection_probs)
            is_detected_inds = cancer_inds[is_detected]
            if len(is_detected_inds)==0:
                return 0
            else:
                self.detected_cancer[is_detected_inds] = True
                self.date_detected_cancer[is_detected_inds] = self.t
                treat_probs = np.full(len(is_detected_inds), self.pars['cancer_symp_treatment'])
                treat_inds = is_detected_inds[hpu.binomial_arr(treat_probs)]
                new_dur_cancer = hpu.sample(**hppar.get_treatment_pars('radiation')['dur'], size=len(treat_inds))
                self.date_dead_cancer[treat_inds] += np.ceil(new_dur_cancer / self['dt'])
                return len(is_detected_inds)
=======
        filter_inds = self.true_by_genotype('cancerous', genotype)
        dur_cancer = (self.t - self.date_cancerous[genotype, filter_inds])*self['dt']
        dur_cancer_inds = np.digitize(dur_cancer, self.pars['prognoses']['cancer_detection']) - 1
        detection_probs = self.pars['prognoses']['cancer_detection'][dur_cancer_inds]
        is_detected = hpu.binomial_arr(detection_probs)
        return len(is_detected)
>>>>>>> 67e5c072


    def check_death(self):
        '''
        Check for new deaths
        '''
        filter_inds = self.true('alive')
        inds = self.check_inds(self.dead_other, self.date_dead_other, filter_inds=filter_inds)
        deaths_female = len(hpu.true(self.is_female[inds]))
        deaths_male = len(hpu.true(self.is_male[inds]))
        # Apply deaths
        new_other_deaths = self.make_die(inds, cause='other')
        return new_other_deaths, deaths_female, deaths_male


    def check_clearance(self, genotype):
        '''
        Check for HPV clearance.
        '''
        filter_inds = self.true_by_genotype('infectious', genotype)
        inds = self.check_inds_true(self.infectious[genotype,:], self.date_clearance[genotype,:], filter_inds=filter_inds)

        # Determine who clears and who controls
        latent_probs = np.full(len(inds), self.pars['hpv_control_prob'], dtype=hpd.default_float)
        latent_bools = hpu.binomial_arr(latent_probs)
        latent_inds = inds[latent_bools]
        cleared_inds = inds[~latent_bools]

        # Now reset disease states
        self.susceptible[genotype, cleared_inds] = True
        self.infectious[genotype, inds] = False
        self.hpv[genotype, inds]  = False
        self.cin1[genotype, inds] = False
        self.cin2[genotype, inds] = False
        self.cin3[genotype, inds] = False

        if len(latent_inds):
            self.latent[genotype, latent_inds] = True
            self.date_clearance[genotype, latent_inds] = np.nan

        # Update immunity
        hpimm.update_peak_immunity(self, cleared_inds, imm_pars=self.pars, imm_source=genotype)

        return


    def apply_death_rates(self, year=None):
        '''
        Apply death rates to remove people from the population
        NB people are not actually removed to avoid issues with indices
        '''

        death_pars = self.pars['death_rates']
        all_years = np.array(list(death_pars.keys()))
        base_year = all_years[0]
        age_bins = death_pars[base_year]['m'][:,0]
        age_inds = np.digitize(self.age, age_bins)-1
        death_probs = np.full(len(self), np.nan, dtype=hpd.default_float)
        year_ind = sc.findnearest(all_years, year)
        nearest_year = all_years[year_ind]
        mx_f = death_pars[nearest_year]['f'][:,1]
        mx_m = death_pars[nearest_year]['m'][:,1]

        death_probs[self.is_female_alive] = mx_f[age_inds[self.is_female_alive]]
        death_probs[self.is_male_alive] = mx_f[age_inds[self.is_male_alive]]
        death_probs[(self.age>100) & self.alive] = 1 # Just remove anyone >100

        # Get indices of people who die of other causes
        death_inds = hpu.true(hpu.binomial_arr(death_probs))
        deaths_female = len(hpu.true(self.is_female[death_inds]))
        deaths_male = len(hpu.true(self.is_male[death_inds]))
        other_deaths = self.make_die(death_inds, cause='other') # Apply deaths

        return other_deaths, deaths_female, deaths_male


    def add_births(self, year=None):
        ''' Method to add births '''

        this_birth_rate = sc.smoothinterp(year, self.pars['birth_rates'][0], self.pars['birth_rates'][1])[0]/1e3
        new_births = round(this_birth_rate*self.n_alive) # Crude births per 1000

        # Generate other characteristics of the new people
        uids, sexes, debuts, partners = hppop.set_static(new_n=new_births, existing_n=len(self), pars=self.pars)
        pars = {
            'dt': self['dt'],
            'pop_size': new_births,
            'n_genotypes': self.pars['n_genotypes'],
            'n_imm_sources': self.pars['n_imm_sources'],
            'n_partner_types': self.pars['n_partner_types']
        }
        new_people = People(pars=pars, uid=uids, age=np.zeros(new_births), sex=sexes, debut=debuts, partners=partners, strict=False)

        return new_births, new_people


    #%% Methods to make events occur (death, infection, others TBC)
    def make_naive(self, inds):
        '''
        Make a set of people naive. This is used during dynamic resampling.

        Args:
            inds (array): list of people to make naive
        '''
        for key in self.meta.states:
            if key in ['susceptible']:
                self[key][:, inds] = True
            elif key in ['other_dead']:
                self[key][inds] = False
            else:
                self[key][:, inds] = False

        # Reset immunity
        for key in self.meta.imm_by_source_states:
            self[key][:, inds] = 0

        # Reset dates
        for key in self.meta.dates + self.meta.durs:
            self[key][:, inds] = np.nan

        return


    def infect(self, inds, g=None, offset=None, dur=None, layer=None):
        '''
        Infect people and determine their eventual outcomes.
        Method also deduplicates input arrays in case one agent is infected many times
        and stores who infected whom in infection_log list.

        Args:
            inds      (array): array of people to infect
            g         (int):   int of genotype to infect people with
            offset    (array): if provided, the infections will occur at the timepoint self.t+offset
            dur       (array): if provided, the duration of the infections
            layer     (str):   contact layer this infection was transmitted on

        Returns:
            count (int): number of people infected
        '''

        if len(inds) == 0:
            return 0

        dt = self.pars['dt']

        # Deal with genotype parameters
        genotype_pars   = self.pars['genotype_pars']
        genotype_map    = self.pars['genotype_map']
        durpars         = genotype_pars[genotype_map[g]]['dur']

        # Set all dates
        base_t = self.t + offset if offset is not None else self.t
        self.date_infectious[g,inds] = base_t

        # Count reinfections
        self.flows['reinfections'][g]           += len((~np.isnan(self.date_clearance[g, inds])).nonzero()[-1])
        self.total_flows['total_reinfections']  += len((~np.isnan(self.date_clearance[g, inds])).nonzero()[-1])
        for key in ['date_clearance']:
            self[key][g, inds] = np.nan

        # Count reactivations
        if layer == 'reactivation':
            self.flows['reactivations'][g] += len(inds)
            self.total_flows['total_reactivations'] += len(inds)
            self.latent[g, inds] = False # Adjust states -- no longer latent

        # Update states, genotype info, and flows
        self.susceptible[g, inds]   = False # Adjust states - set susceptible to false
        self.infectious[g, inds]    = True # Adjust states - set infectious to true
        self.hpv[g, inds]           = True # Adjust states - set hpv to true

        # Add to flow results. Note, we only count these infectious in the results if they happened at this timestep
        if offset is None:
            # Create overall flows
            self.total_flows['total_infections']    += len(inds) # Add the total count to the total flow data
            self.flows['infections'][g]             += len(inds) # Add the count by genotype to the flow data

            # Create by-sex flows
            infs_female = len(hpu.true(self.is_female[inds]))
            infs_male = len(hpu.true(self.is_male[inds]))
            self.flows_by_sex['total_infections_by_sex'][0] += infs_female
            self.flows_by_sex['total_infections_by_sex'][1] += infs_male

        # Now use genotype-specific prognosis probabilities to determine what happens.
        # Only women can progress beyond infection.
        f_inds = self.is_female[inds].nonzero()[-1]
        m_inds = self.is_male[inds].nonzero()[-1]

        # Determine the duration of the HPV infection without any dysplasia
        if dur is None:
            this_dur = hpu.sample(**durpars['none'], size=len(inds))  # Duration of infection without dysplasia in years
            this_dur_f = self.dur_hpv[g, inds[self.is_female[inds]]]
        else:
            if len(dur) != len(inds):
                errormsg = f'If supplying durations of infections, they must be the same length as inds: {len(dur)} vs. {len(inds)}.'
                raise ValueError(errormsg)
            this_dur    = dur
            this_dur_f  = dur[self.is_female[inds]]

        self.dur_hpv[g, inds] = this_dur  # Set the duration of infection
        self.dur_disease[g, inds] = this_dur  # Set the initial duration of disease as the length of the period without dysplasia - this is then extended for those who progress

        # Compute disease progression for females and skip for makes; males are updated below
        if len(f_inds)>0:

            fg_inds = inds[self.is_female[inds]] # Subset the indices so we're only looking at females with this genotype
            hpu.set_prognoses(self, fg_inds, g, this_dur_f)

        if len(m_inds)>0:
            self.date_clearance[g, inds[m_inds]] = self.date_infectious[g, inds[m_inds]] + np.ceil(self.dur_hpv[g, inds[m_inds]]/dt)  # Date they clear HPV infection (interpreted as the timestep on which they recover)

        return len(inds) # For incrementing counters


    def make_die(self, inds, genotype=None, cause=None):
        ''' Make people die of all other causes (background mortality) '''

        if cause=='other':
            self.dead_other[inds] = True
        elif cause=='cancer':
            self.dead_cancer[genotype, inds] = True
        else:
            errormsg = f'Cause of death must be one of "other" or "cancer", not {cause}.'
            raise ValueError(errormsg)

        self.susceptible[:, inds] = False
        self.infectious[:, inds] = False
        self.cin1[:, inds] = False
        self.cin2[:, inds] = False
        self.cin3[:, inds] = False
        self.cancerous[:, inds] = False
        self.alive[inds] = False

        # Remove dead people from contact network by setting the end date of any partnership they're in to now
        for contacts in self.contacts.values():
            m_inds = hpu.findinds(contacts['m'], inds)
            f_inds = hpu.findinds(contacts['f'], inds)
            pships_to_end = contacts.pop_inds(np.concatenate([f_inds, m_inds]))
            pships_to_end['end']*=0+self.t # Reset end date to now
            contacts.append(pships_to_end)
            
        return len(inds)


    #%% Analysis methods

    def plot(self, *args, **kwargs):
        '''
        Plot statistics of the population -- age distribution, numbers of contacts,
        and overall weight of contacts (number of contacts multiplied by beta per
        layer).

        Args:
            bins      (arr)   : age bins to use (default, 0-100 in one-year bins)
            width     (float) : bar width
            font_size (float) : size of font
            alpha     (float) : transparency of the plots
            fig_args  (dict)  : passed to pl.figure()
            axis_args (dict)  : passed to pl.subplots_adjust()
            plot_args (dict)  : passed to pl.plot()
            do_show   (bool)  : whether to show the plot
            fig       (fig)   : handle of existing figure to plot into
        '''
        fig = hpplt.plot_people(people=self, *args, **kwargs)
        return fig


    def story(self, uid, *args):
        '''
        Print out a short history of events in the life of the specified individual.

        Args:
            uid (int/list): the person or people whose story is being regaled
            args (list): these people will tell their stories too

        **Example**::

            sim = cv.Sim(pop_type='hybrid', verbose=0)
            sim.run()
            sim.people.story(12)
            sim.people.story(795)
        '''

        def label_lkey(lkey):
            ''' Friendly name for common layer keys '''
            if lkey.lower() == 'a':
                llabel = 'default contact'
            if lkey.lower() == 'm':
                llabel = 'marital'
            elif lkey.lower() == 'c':
                llabel = 'casual'
            else:
                llabel = f'"{lkey}"'
            return llabel

        uids = sc.promotetolist(uid)
        uids.extend(args)

        for uid in uids:

            p = self[uid]
            sex = 'female' if p.sex == 0 else 'male'

            intro  = f'\nThis is the story of {uid}, a {p.age:.0f} year old {sex}.'
            intro += f'\n{uid} became sexually active at age {p.debut:.0f}.'
            if not p.susceptible:
                if ~np.isnan(p.date_infectious):
                    print(f'{intro}\n{uid} contracted HPV on timestep {p.date_infectious} of the simulation.')
                else:
                    print(f'{intro}\n{uid} did not contract HPV during the simulation.')

            total_contacts = 0
            no_contacts = []
            for lkey in p.contacts.keys():
                llabel = label_lkey(lkey)
                n_contacts = len(p.contacts[lkey])
                total_contacts += n_contacts
                if n_contacts:
                    print(f'{uid} is connected to {n_contacts} people in the {llabel} layer')
                else:
                    no_contacts.append(llabel)
            if len(no_contacts):
                nc_string = ', '.join(no_contacts)
                print(f'{uid} has no contacts in the {nc_string} layer(s)')
            print(f'{uid} has {total_contacts} contacts in total')

            events = []

            dates = {
                'date_HPV_clearance'      : 'HPV cleared',
            }

            for attribute, message in dates.items():
                date = getattr(p,attribute)
                if not np.isnan(date):
                    events.append((date, message))

            if len(events):
                for timestep, event in sorted(events, key=lambda x: x[0]):
                    print(f'On timestep {timestep:.0f}, {uid} {event}')
            else:
                print(f'Nothing happened to {uid} during the simulation.')
        return
<|MERGE_RESOLUTION|>--- conflicted
+++ resolved
@@ -414,7 +414,6 @@
         '''
         Check for new cancer detection
         '''
-<<<<<<< HEAD
         cancer_inds = self.true('cancerous') # Get everyone with cancer
         if len(cancer_inds)==0:
             return 0
@@ -433,14 +432,6 @@
                 new_dur_cancer = hpu.sample(**hppar.get_treatment_pars('radiation')['dur'], size=len(treat_inds))
                 self.date_dead_cancer[treat_inds] += np.ceil(new_dur_cancer / self['dt'])
                 return len(is_detected_inds)
-=======
-        filter_inds = self.true_by_genotype('cancerous', genotype)
-        dur_cancer = (self.t - self.date_cancerous[genotype, filter_inds])*self['dt']
-        dur_cancer_inds = np.digitize(dur_cancer, self.pars['prognoses']['cancer_detection']) - 1
-        detection_probs = self.pars['prognoses']['cancer_detection'][dur_cancer_inds]
-        is_detected = hpu.binomial_arr(detection_probs)
-        return len(is_detected)
->>>>>>> 67e5c072
 
 
     def check_death(self):
