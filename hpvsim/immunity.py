--- conflicted
+++ resolved
@@ -225,18 +225,11 @@
     some (30% of 90%) protection against infection with HPV18, and so on.
 
     '''
-<<<<<<< HEAD
-    immunity = people.pars['immunity'] # cross-immunity/own-immunity scalars to be applied to immunity level
-    sus_imm = np.dot(immunity,people.nab_imm) # Dot product gives immunity to all genotypes
-    sev_imm = np.dot(immunity, people.cell_imm)  # Dot product gives immunity to all genotypes
-    people.sus_imm[:] = np.minimum(sus_imm, np.ones_like(sus_imm)) # Don't let this be above 1
-=======
     cross_immunity_sus = people.pars['cross_immunity_sus'] # cross-immunity/own-immunity scalars to be applied to sus immunity level
     cross_immunity_sev = people.pars['cross_immunity_sev'] # cross-immunity/own-immunity scalars to be applied to sev immunity level
     sus_imm = np.dot(cross_immunity_sus, people.nab_imm) # Dot product gives immunity to all genotypes
     sev_imm = np.dot(cross_immunity_sev, people.cell_imm)  # Dot product gives immunity to all genotypes
     people.sus_imm[:] = np.minimum(sus_imm, np.ones_like(sus_imm))  # Don't let this be above 1
->>>>>>> 055967cf
     people.sev_imm[:] = np.minimum(sev_imm, np.ones_like(sev_imm))  # Don't let this be above 1
     return
 
